                                                            -*- Autoconf -*-

# C++ skeleton for Bison

# Copyright (C) 2002-2012 Free Software Foundation, Inc.

# This program is free software: you can redistribute it and/or modify
# it under the terms of the GNU General Public License as published by
# the Free Software Foundation, either version 3 of the License, or
# (at your option) any later version.
#
# This program is distributed in the hope that it will be useful,
# but WITHOUT ANY WARRANTY; without even the implied warranty of
# MERCHANTABILITY or FITNESS FOR A PARTICULAR PURPOSE.  See the
# GNU General Public License for more details.
#
# You should have received a copy of the GNU General Public License
# along with this program.  If not, see <http://www.gnu.org/licenses/>.

m4_include(b4_pkgdatadir/[c.m4])

## ---------------- ##
## Default values.  ##
## ---------------- ##

b4_percent_define_default([[parser_class_name]], [[parser]])

# Don't do that so that we remember whether we're using a user
# request, or the default value.
#
# b4_percent_define_default([[location_type]], [[location]])

b4_percent_define_default([[filename_type]], [[std::string]])
b4_percent_define_default([[api.namespace]], m4_defn([b4_prefix]))

b4_percent_define_default([[global_tokens_and_yystype]], [[false]])
b4_percent_define_default([[define_location_comparison]],
                          [m4_if(b4_percent_define_get([[filename_type]]),
                                 [std::string], [[true]], [[false]])])



## ----------- ##
## Namespace.  ##
## ----------- ##

m4_define([b4_namespace_ref], [b4_percent_define_get([[api.namespace]])])


# Don't permit an empty b4_namespace_ref.  Any `::parser::foo' appended to it
# would compile as an absolute reference with `parser' in the global namespace.
# b4_namespace_open would open an anonymous namespace and thus establish
# internal linkage.  This would compile.  However, it's cryptic, and internal
# linkage for the parser would be specified in all translation units that
# include the header, which is always generated.  If we ever need to permit
# internal linkage somehow, surely we can find a cleaner approach.
m4_if(m4_bregexp(b4_namespace_ref, [^[	 ]*$]), [-1], [],
[b4_complain_at(b4_percent_define_get_loc([[api.namespace]]),
                [[namespace reference is empty]])])

# Instead of assuming the C++ compiler will do it, Bison should reject any
# invalid b4_namepsace_ref that would be converted to a valid
# b4_namespace_open.  The problem is that Bison doesn't always output
# b4_namespace_ref to uncommented code but should reserve the ability to do so
# in future releases without risking breaking any existing user grammars.
# Specifically, don't allow empty names as b4_namespace_open would just convert
# those into anonymous namespaces, and that might tempt some users.
m4_if(m4_bregexp(b4_namespace_ref, [::[	 ]*::]), [-1], [],
[b4_complain_at(b4_percent_define_get_loc([[api.namespace]]),
                [[namespace reference has consecutive "::"]])])
m4_if(m4_bregexp(b4_namespace_ref, [::[	 ]*$]), [-1], [],
[b4_complain_at(b4_percent_define_get_loc([[api.namespace]]),
                [[namespace reference has a trailing "::"]])])

m4_define([b4_namespace_open],
[b4_user_code([b4_percent_define_get_syncline([[api.namespace]])
[namespace ]m4_bpatsubst(m4_dquote(m4_bpatsubst(m4_dquote(b4_namespace_ref),
                                                [^\(.\)[	 ]*::], [\1])),
                         [::], [ { namespace ])[ {]])])

m4_define([b4_namespace_close],
[b4_user_code([b4_percent_define_get_syncline([[api.namespace]])
m4_bpatsubst(m4_dquote(m4_bpatsubst(m4_dquote(b4_namespace_ref[ ]),
                                    [^\(.\)[	 ]*\(::\)?\([^][:]\|:[^:]\)*],
                                    [\1])),
             [::\([^][:]\|:[^:]\)*], [} ])[} // ]b4_namespace_ref])])


# b4_token_enums(LIST-OF-PAIRS-TOKEN-NAME-TOKEN-NUMBER)
# -----------------------------------------------------
# Output the definition of the tokens as enums.
m4_define([b4_token_enums],
[/* Tokens.  */
   enum yytokentype {
m4_map_sep([     b4_token_enum], [,
],
           [$@])
   };
])




## ----------------- ##
## Semantic Values.  ##
## ----------------- ##

# b4_semantic_type_declare
# ------------------------
# Declare semantic_type.
m4_define([b4_semantic_type_declare],
[    /// Symbol semantic values.
m4_ifdef([b4_stype],
[    union semantic_type
    {b4_user_stype
    };],
[m4_if(b4_tag_seen_flag, 0,
[[    typedef int semantic_type;]],
[[    typedef ]b4_api_PREFIX[STYPE semantic_type;]])])])


# b4_public_types_declare
# -----------------------
# Define the public types: token, semantic value, location, and so forth.
# Depending on %define token_lex, may be output in the header or source file.
m4_define([b4_public_types_declare],
[[#ifndef ]b4_api_PREFIX[STYPE
]b4_semantic_type_declare[
#else
    typedef ]b4_api_PREFIX[STYPE semantic_type;
#endif]b4_locations_if([
    /// Symbol locations.
    typedef b4_percent_define_get([[location_type]],
                                  [[location]]) location_type;])[

    /// Syntax errors thrown from user actions.
    struct syntax_error : std::runtime_error
    {
      syntax_error (]b4_locations_if([const location_type& l, ])[const std::string& m);]b4_locations_if([
      location_type location;])[
    };

    /// Tokens.
    struct token
    {
      ]b4_token_enums(b4_tokens)[
    };

    /// Token type.
    typedef token::yytokentype token_type;

    /// A complete symbol, with its type.
    template <typename Exact>
    struct symbol_base_type
    {
      /// Default constructor.
      inline symbol_base_type ();

      /// Constructor.]b4_locations_if([
      inline symbol_base_type (const location_type& l)])[;
      inline symbol_base_type (]b4_args(
        [const semantic_type& v],
        b4_locations_if([const location_type& l]))[);

      /// Return this with its exact type.
      const Exact& self () const;
      Exact& self ();

      /// Return the type of this symbol.
      int type_get () const;

      /// The semantic value.
      semantic_type value;]b4_locations_if([

      /// The location.
      location_type location;])[
    };

    /// External form of a symbol: its type and attributes.
    struct symbol_type : symbol_base_type<symbol_type>
    {
      /// The parent class.
      typedef symbol_base_type<symbol_type> super_type;

      /// Default constructor.
      inline symbol_type ();

      /// Constructor for tokens with semantic value.
      inline symbol_type (]b4_args([token_type t],
                                   [const semantic_type& v],
                                   b4_locations_if([const location_type& l]))[);

      /// Constructor for valueless tokens.
      inline symbol_type (]b4_args([token_type t],
                                   b4_locations_if([const location_type& l]))[);

      /// The symbol type.
      int type;

      /// The symbol type.
      inline int type_get_ () const;

      /// The token.
      inline token_type token () const;
    };
]b4_symbol_constructor_declare])


# b4_public_types_define
# ----------------------
# Provide the implementation needed by the public types.
m4_define([b4_public_types_define],
[[  inline
  ]b4_parser_class_name[::syntax_error::syntax_error (]b4_locations_if([const location_type& l, ])[const std::string& m)
    : std::runtime_error (m)]b4_locations_if([
    , location (l)])[
  {}

  // symbol_base_type.
  template <typename Exact>
  inline
  ]b4_parser_class_name[::symbol_base_type<Exact>::symbol_base_type ()
    : value()]b4_locations_if([
    , location()])[
  {
  }]b4_locations_if([[

  template <typename Exact>
  inline
  ]b4_parser_class_name[::symbol_base_type<Exact>::symbol_base_type (const location_type& l)
    : value()
    , location(l)
  {
  }]])[

  template <typename Exact>
  inline
  ]b4_parser_class_name[::symbol_base_type<Exact>::symbol_base_type (]b4_args(
          [const semantic_type& v],
          b4_locations_if([const location_type& l]))[)
    : value(v)]b4_locations_if([
    , location(l)])[
  {
  }

  template <typename Exact>
  inline
  const Exact&
  ]b4_parser_class_name[::symbol_base_type<Exact>::self () const
  {
    return static_cast<const Exact&>(*this);
  }

  template <typename Exact>
  inline
  Exact&
  ]b4_parser_class_name[::symbol_base_type<Exact>::self ()
  {
    return static_cast<Exact&>(*this);
  }

  template <typename Exact>
  inline
  int
  ]b4_parser_class_name[::symbol_base_type<Exact>::type_get () const
  {
    return self ().type_get_ ();
  }

  // symbol_type.
  inline
  ]b4_parser_class_name[::symbol_type::symbol_type ()
    : super_type ()
    , type ()
  {
  }

  inline
  ]b4_parser_class_name[::symbol_type::symbol_type (]b4_args(
                [token_type t],
                b4_locations_if([const location_type& l]))[)
    : super_type (]b4_locations_if([l])[)
    , type (yytranslate_ (t))
  {
  }

  inline
  ]b4_parser_class_name[::symbol_type::symbol_type (]b4_args(
                 [token_type t],
                 [const semantic_type& v],
                 b4_locations_if([const location_type& l]))[)
    : super_type (v]b4_locations_if([, l])[)
    , type (yytranslate_ (t))
  {
  }

  inline
  int
  ]b4_parser_class_name[::symbol_type::type_get_ () const
  {
    return type;
  }
]b4_lex_symbol_if([[
  inline
  ]b4_parser_class_name[::token_type
  ]b4_parser_class_name[::symbol_type::token () const
  {
    // YYTOKNUM[NUM] -- (External) token number corresponding to the
    // (internal) symbol number NUM (which must be that of a token).  */
    static
    const ]b4_int_type_for([b4_toknum])[
    yytoken_number_[] =
    {
  ]b4_toknum[
    };
    return static_cast<token_type> (yytoken_number_[type]);
  }
]])[]dnl
b4_symbol_constructor_define])


# b4_symbol_constructor_declare
# b4_symbol_constructor_define
# -----------------------------
# Declare/define symbol constructors for all the value types.
# Use at class-level.  Redefined in variant.hh.
m4_define([b4_symbol_constructor_declare], [])
m4_define([b4_symbol_constructor_define], [])


# b4_yytranslate_define
# ---------------------
# Define yytranslate_.  Sometimes used in the header file,
# sometimes in the cc file.
m4_define([b4_yytranslate_define],
[[  // Symbol number corresponding to token number t.
  ]b4_parser_class_name[::token_number_type
  ]b4_parser_class_name[::yytranslate_ (]b4_lex_symbol_if([token_type],
                                                          [int])[ t)
  {
    static
    const token_number_type
    translate_table[] =
    {
]b4_translate[
    };
    const unsigned int user_token_number_max_ = ]b4_user_token_number_max[;
    const token_number_type undef_token_ = ]b4_undef_token_number[;

    if (static_cast<int>(t) <= yyeof_)
      return yyeof_;
    else if (static_cast<unsigned int> (t) <= user_token_number_max_)
      return translate_table[t];
    else
      return undef_token_;
  }
]])


# b4_lhs_value([TYPE])
# --------------------
# Expansion of $<TYPE>$.
m4_define([b4_lhs_value],
[b4_symbol_value([yyval], [$1])])


# b4_rhs_value(RULE-LENGTH, NUM, [TYPE])
# --------------------------------------
# Expansion of $<TYPE>NUM, where the current rule has RULE-LENGTH
# symbols on RHS.
m4_define([b4_rhs_value],
[b4_symbol_value([yysemantic_stack_@{($1) - ($2)@}], [$3])])


# b4_lhs_location()
# -----------------
# Expansion of @$.
m4_define([b4_lhs_location],
[(yyloc)])


# b4_rhs_location(RULE-LENGTH, NUM)
# ---------------------------------
# Expansion of @NUM, where the current rule has RULE-LENGTH symbols
# on RHS.
m4_define([b4_rhs_location],
[(yylocation_stack_@{($1) - ($2)@})])


# b4_parse_param_decl
# -------------------
# Extra formal arguments of the constructor.
# Change the parameter names from "foo" into "foo_yyarg", so that
# there is no collision bw the user chosen attribute name, and the
# argument name in the constructor.
m4_define([b4_parse_param_decl],
[m4_ifset([b4_parse_param],
          [m4_map_sep([b4_parse_param_decl_1], [, ], [b4_parse_param])])])

m4_define([b4_parse_param_decl_1],
[$1_yyarg])



# b4_parse_param_cons
# -------------------
# Extra initialisations of the constructor.
m4_define([b4_parse_param_cons],
          [m4_ifset([b4_parse_param],
                    [
      b4_cc_constructor_calls(b4_parse_param)])])
m4_define([b4_cc_constructor_calls],
          [m4_map_sep([b4_cc_constructor_call], [,
      ], [$@])])
m4_define([b4_cc_constructor_call],
          [$2 ($2_yyarg)])

# b4_parse_param_vars
# -------------------
# Extra instance variables.
m4_define([b4_parse_param_vars],
          [m4_ifset([b4_parse_param],
                    [
    /* User arguments.  */
b4_cc_var_decls(b4_parse_param)])])
m4_define([b4_cc_var_decls],
          [m4_map_sep([b4_cc_var_decl], [
], [$@])])
m4_define([b4_cc_var_decl],
<<<<<<< HEAD
          [    $1;])
=======
	  [    $1;])


## ---------##
## Values.  ##
## ---------##

# b4_yylloc_default_define
# ------------------------
# Define YYLLOC_DEFAULT.
m4_define([b4_yylloc_default_define],
[[/* YYLLOC_DEFAULT -- Set CURRENT to span from RHS[1] to RHS[N].
   If N is 0, then set CURRENT to the empty location which ends
   the previous symbol: RHS[0] (always defined).  */

# ifndef YYLLOC_DEFAULT
#  define YYLLOC_DEFAULT(Current, Rhs, N)                               \
    do                                                                  \
      if (N)                                                            \
        {                                                               \
          (Current).begin  = YYRHSLOC (Rhs, 1).begin;                   \
          (Current).end    = YYRHSLOC (Rhs, N).end;                     \
        }                                                               \
      else                                                              \
        {                                                               \
          (Current).begin = (Current).end = YYRHSLOC (Rhs, 0).end;      \
        }                                                               \
    while (/*CONSTCOND*/ false)
# endif
]])
>>>>>>> faff3bef
<|MERGE_RESOLUTION|>--- conflicted
+++ resolved
@@ -427,10 +427,7 @@
           [m4_map_sep([b4_cc_var_decl], [
 ], [$@])])
 m4_define([b4_cc_var_decl],
-<<<<<<< HEAD
           [    $1;])
-=======
-	  [    $1;])
 
 
 ## ---------##
@@ -459,5 +456,4 @@
         }                                                               \
     while (/*CONSTCOND*/ false)
 # endif
-]])
->>>>>>> faff3bef
+]])