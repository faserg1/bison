                                                             -*- C -*-
# Yacc compatible skeleton for Bison

# Copyright (C) 1984, 1989-1990, 2000-2012 Free Software Foundation,
# Inc.

m4_pushdef([b4_copyright_years],
           [1984, 1989-1990, 2000-2012])

# This program is free software: you can redistribute it and/or modify
# it under the terms of the GNU General Public License as published by
# the Free Software Foundation, either version 3 of the License, or
# (at your option) any later version.
#
# This program is distributed in the hope that it will be useful,
# but WITHOUT ANY WARRANTY; without even the implied warranty of
# MERCHANTABILITY or FITNESS FOR A PARTICULAR PURPOSE.  See the
# GNU General Public License for more details.
#
# You should have received a copy of the GNU General Public License
# along with this program.  If not, see <http://www.gnu.org/licenses/>.

# Check the value of %define api.push-pull.
b4_percent_define_default([[api.push-pull]], [[pull]])
b4_percent_define_check_values([[[[api.push-pull]],
                                 [[pull]], [[push]], [[both]]]])
b4_define_flag_if([pull]) m4_define([b4_pull_flag], [[1]])
b4_define_flag_if([push]) m4_define([b4_push_flag], [[1]])
m4_case(b4_percent_define_get([[api.push-pull]]),
        [pull], [m4_define([b4_push_flag], [[0]])],
        [push], [m4_define([b4_pull_flag], [[0]])])

# Handle BISON_USE_PUSH_FOR_PULL for the test suite.  So that push parsing
# tests function as written, do not let BISON_USE_PUSH_FOR_PULL modify the
# behavior of Bison at all when push parsing is already requested.
b4_define_flag_if([use_push_for_pull])
b4_use_push_for_pull_if([
  b4_push_if([m4_define([b4_use_push_for_pull_flag], [[0]])],
             [m4_define([b4_push_flag], [[1]])])])

# Check the value of %define parse.lac and friends, where LAC stands for
# lookahead correction.
b4_percent_define_default([[parse.lac]], [[none]])
b4_percent_define_default([[parse.lac.es-capacity-initial]], [[20]])
b4_percent_define_default([[parse.lac.memory-trace]], [[failures]])
b4_percent_define_check_values([[[[parse.lac]], [[full]], [[none]]]],
                               [[[[parse.lac.memory-trace]],
                                 [[failures]], [[full]]]])
b4_define_flag_if([lac])
m4_define([b4_lac_flag],
          [m4_if(b4_percent_define_get([[parse.lac]]),
                 [none], [[0]], [[1]])])

m4_include(b4_pkgdatadir/[c.m4])

## ---------------- ##
## Default values.  ##
## ---------------- ##

# Stack parameters.
m4_define_default([b4_stack_depth_max], [10000])
m4_define_default([b4_stack_depth_init],  [200])


## ------------------------ ##
## Pure/impure interfaces.  ##
## ------------------------ ##

b4_percent_define_default([[api.pure]], [[false]])
b4_define_flag_if([pure])
m4_define([b4_pure_flag],
          [b4_percent_define_flag_if([[api.pure]], [[1]], [[0]])])

# b4_yacc_pure_if(IF-TRUE, IF-FALSE)
# ----------------------------------
# Expand IF-TRUE, if %pure-parser and %parse-param, IF-FALSE otherwise.
m4_define([b4_yacc_pure_if],
[b4_pure_if([m4_ifset([b4_parse_param],
                      [$1], [$2])],
            [$2])])


# b4_yyerror_args
# ---------------
# Arguments passed to yyerror: user args plus yylloc.
m4_define([b4_yyerror_args],
[b4_yacc_pure_if([b4_locations_if([&yylloc, ])])dnl
m4_ifset([b4_parse_param], [b4_args(b4_parse_param), ])])


# b4_lex_param
# ------------
# Accumulate in b4_lex_param all the yylex arguments.
# b4_lex_param arrives quoted twice, but we want to keep only one level.
m4_define([b4_lex_param],
m4_dquote(b4_pure_if([[[[YYSTYPE *]], [[&yylval]]][]dnl
b4_locations_if([, [[YYLTYPE *], [&yylloc]]])m4_ifdef([b4_lex_param], [, ])])dnl
m4_ifdef([b4_lex_param], b4_lex_param)))


## ------------ ##
## Data Types.  ##
## ------------ ##

# b4_int_type(MIN, MAX)
# ---------------------
# Return the smallest int type able to handle numbers ranging from
# MIN to MAX (included).  Overwrite the version from c.m4, which
# uses only C89 types, so that the user can override the shorter
# types, and so that pre-C89 compilers are handled correctly.
m4_define([b4_int_type],
[m4_if(b4_ints_in($@,      [0],   [255]), [1], [yytype_uint8],
       b4_ints_in($@,   [-128],   [127]), [1], [yytype_int8],

       b4_ints_in($@,      [0], [65535]), [1], [yytype_uint16],
       b4_ints_in($@, [-32768], [32767]), [1], [yytype_int16],

       m4_eval([0 <= $1]),                [1], [unsigned int],

                                               [int])])


## ----------------- ##
## Semantic Values.  ##
## ----------------- ##


# b4_lhs_value([TYPE])
# --------------------
# Expansion of $<TYPE>$.
m4_define([b4_lhs_value],
[b4_symbol_value(yyval, [$1])])


# b4_rhs_value(RULE-LENGTH, NUM, [TYPE])
# --------------------------------------
# Expansion of $<TYPE>NUM, where the current rule has RULE-LENGTH
# symbols on RHS.
m4_define([b4_rhs_value],
          [b4_symbol_value([yyvsp@{b4_subtract([$2], [$1])@}], [$3])])



## ----------- ##
## Locations.  ##
## ----------- ##

# b4_lhs_location()
# -----------------
# Expansion of @$.
m4_define([b4_lhs_location],
[(yyloc)])


# b4_rhs_location(RULE-LENGTH, NUM)
# ---------------------------------
# Expansion of @NUM, where the current rule has RULE-LENGTH symbols
# on RHS.
m4_define([b4_rhs_location],
          [(yylsp@{b4_subtract([$2], [$1])@})])


## -------------- ##
## Declarations.  ##
## -------------- ##

# b4_declare_scanner_communication_variables
# ------------------------------------------
# Declare the variables that are global, or local to YYPARSE if
# pure-parser.
m4_define([b4_declare_scanner_communication_variables], [[
/* The lookahead symbol.  */
int yychar;

/* The semantic value of the lookahead symbol.  */
YYSTYPE yylval;]b4_locations_if([[

/* Location data for the lookahead symbol.  */
YYLTYPE yylloc;]])b4_pure_if([], [[

/* Number of syntax errors so far.  */
int yynerrs;]])])


# b4_declare_parser_state_variables
# ---------------------------------
# Declare all the variables that are needed to maintain the parser state
# between calls to yypush_parse.
m4_define([b4_declare_parser_state_variables], [b4_pure_if([[
    /* Number of syntax errors so far.  */
    int yynerrs;
]])[
    int yystate;
    /* Number of tokens to shift before error messages enabled.  */
    int yyerrstatus;

    /* The stacks and their tools:
       `yyss': related to states.
       `yyvs': related to semantic values.]b4_locations_if([[
       `yyls': related to locations.]])[

       Refer to the stacks through separate pointers, to allow yyoverflow
       to reallocate them elsewhere.  */

    /* The state stack.  */
    yytype_int16 yyssa[YYINITDEPTH];
    yytype_int16 *yyss;
    yytype_int16 *yyssp;

    /* The semantic value stack.  */
    YYSTYPE yyvsa[YYINITDEPTH];
    YYSTYPE *yyvs;
    YYSTYPE *yyvsp;]b4_locations_if([[

    /* The location stack.  */
    YYLTYPE yylsa[YYINITDEPTH];
    YYLTYPE *yyls;
    YYLTYPE *yylsp;

    /* The locations where the error started and ended.  */
    YYLTYPE yyerror_range[3];]])[

    YYSIZE_T yystacksize;]b4_lac_if([[

    yytype_int16 yyesa@{]b4_percent_define_get([[parse.lac.es-capacity-initial]])[@};
    yytype_int16 *yyes;
    YYSIZE_T yyes_capacity;]])])


# b4_declare_yyparse_push_
# ------------------------
# Declaration of yyparse (and dependencies) when using the push parser
# (including in pull mode).
m4_define([b4_declare_yyparse_push_],
[[#ifndef YYPUSH_MORE_DEFINED
# define YYPUSH_MORE_DEFINED
enum { YYPUSH_MORE = 4 };
#endif

typedef struct ]b4_prefix[pstate ]b4_prefix[pstate;

]b4_pull_if([b4_function_declare([b4_prefix[parse]], [[int]], b4_parse_param)
])b4_function_declare([b4_prefix[push_parse]], [[int]],
  [[b4_prefix[pstate *ps]], [[ps]]]b4_pure_if([,
  [[[int pushed_char]], [[pushed_char]]],
  [[b4_api_PREFIX[STYPE const *pushed_val]], [[pushed_val]]]b4_locations_if([,
  [[b4_api_PREFIX[LTYPE const *pushed_loc]], [[pushed_loc]]]])])m4_ifset([b4_parse_param], [,
  b4_parse_param]))
b4_pull_if([b4_function_declare([b4_prefix[pull_parse]], [[int]],
  [[b4_prefix[pstate *ps]], [[ps]]]m4_ifset([b4_parse_param], [,
  b4_parse_param]))])
b4_function_declare([b4_prefix[pstate_new]], [b4_prefix[pstate *]],
                    [[[void]], []])
b4_function_declare([b4_prefix[pstate_delete]], [[void]],
                   [[b4_prefix[pstate *ps]], [[ps]]])dnl
])

# b4_declare_yyparse_
# -------------------
# When not the push parser.
m4_define([b4_declare_yyparse_],
[b4_function_declare(b4_prefix[parse], [int], b4_parse_param)])


# b4_declare_yyparse
# ------------------
m4_define([b4_declare_yyparse],
[b4_push_if([b4_declare_yyparse_push_],
            [b4_declare_yyparse_])[]dnl
])


# b4_shared_declarations
# ----------------------
# Declaration that might either go into the header (if --defines)
# or open coded in the parser body.
m4_define([b4_shared_declarations],
[b4_cpp_guard_open([b4_spec_defines_file])[
]b4_declare_yydebug[
]b4_percent_code_get([[requires]])[
]b4_token_enums_defines[
]b4_declare_yylstype[
]b4_declare_yyparse[
]b4_percent_code_get([[provides]])[
]b4_cpp_guard_close([b4_spec_defines_file])[]dnl
])

## -------------- ##
## Output files.  ##
## -------------- ##

# We do want M4 expansion after # for CPP macros.
m4_changecom()
m4_divert_push(0)dnl
@output(b4_parser_file_name@)@
b4_copyright([Bison implementation for Yacc-like parsers in C])[

/* C LALR(1) parser skeleton written by Richard Stallman, by
   simplifying the original so-called "semantic" parser.  */

/* All symbols defined below should begin with yy or YY, to avoid
   infringing on user name space.  This should be done even for local
   variables, as they might otherwise be expanded by user macros.
   There are some unavoidable exceptions within include files to
   define necessary library symbols; they are noted "INFRINGES ON
   USER NAME SPACE" below.  */

]b4_identification
b4_percent_code_get([[top]])[]dnl
m4_if(b4_api_prefix, [yy], [],
[[/* Substitute the type names.  */
#define YYSTYPE         ]b4_api_PREFIX[STYPE]b4_locations_if([[
#define YYLTYPE         ]b4_api_PREFIX[LTYPE]])])[
]m4_if(b4_prefix, [yy], [],
[[/* Substitute the variable and function names.  */]b4_pull_if([[
#define yyparse         ]b4_prefix[parse]])b4_push_if([[
#define yypush_parse    ]b4_prefix[push_parse]b4_pull_if([[
#define yypull_parse    ]b4_prefix[pull_parse]])[
#define yypstate_new    ]b4_prefix[pstate_new
#define yypstate_delete ]b4_prefix[pstate_delete
#define yypstate        ]b4_prefix[pstate]])[
#define yylex           ]b4_prefix[lex
#define yyerror         ]b4_prefix[error
#define yylval          ]b4_prefix[lval
#define yychar          ]b4_prefix[char
#define yydebug         ]b4_prefix[debug
#define yynerrs         ]b4_prefix[nerrs]b4_locations_if([[
#define yylloc          ]b4_prefix[lloc]])])[

/* Copy the first part of user declarations.  */
]b4_user_pre_prologue[

]b4_null_define[

/* Enabling verbose error messages.  */
#ifdef YYERROR_VERBOSE
# undef YYERROR_VERBOSE
# define YYERROR_VERBOSE 1
#else
# define YYERROR_VERBOSE ]b4_error_verbose_if([1], [0])[
#endif

/* In a future release of Bison, this section will be replaced
   by #include "@basename(]b4_spec_defines_file[@)".  */
]b4_shared_declarations[

/* Copy the second part of user declarations.  */
]b4_user_post_prologue
b4_percent_code_get[]dnl

[#ifdef short
# undef short
#endif

#ifdef YYTYPE_UINT8
typedef YYTYPE_UINT8 yytype_uint8;
#else
typedef unsigned char yytype_uint8;
#endif

#ifdef YYTYPE_INT8
typedef YYTYPE_INT8 yytype_int8;
#else
typedef signed char yytype_int8;
#endif

#ifdef YYTYPE_UINT16
typedef YYTYPE_UINT16 yytype_uint16;
#else
typedef unsigned short int yytype_uint16;
#endif

#ifdef YYTYPE_INT16
typedef YYTYPE_INT16 yytype_int16;
#else
typedef short int yytype_int16;
#endif

#ifndef YYSIZE_T
# ifdef __SIZE_TYPE__
#  define YYSIZE_T __SIZE_TYPE__
# elif defined size_t
#  define YYSIZE_T size_t
# elif ! defined YYSIZE_T
#  include <stddef.h> /* INFRINGES ON USER NAME SPACE */
#  define YYSIZE_T size_t
# else
#  define YYSIZE_T unsigned int
# endif
#endif

#define YYSIZE_MAXIMUM ((YYSIZE_T) -1)

#ifndef YY_
# if defined YYENABLE_NLS && YYENABLE_NLS
#  if ENABLE_NLS
#   include <libintl.h> /* INFRINGES ON USER NAME SPACE */
#   define YY_(msgid) dgettext ("bison-runtime", msgid)
#  endif
# endif
# ifndef YY_
#  define YY_(msgid) msgid
# endif
#endif

/* Suppress unused-variable warnings by "using" E.  */
#ifdef __GNUC__
# define YYUSE(e) ((void) (e))
#else
# define YYUSE(e) /* empty */
#endif

#if ]b4_lac_if([[1]], [[! defined yyoverflow || YYERROR_VERBOSE]])[

/* The parser invokes alloca or malloc; define the necessary symbols.  */]dnl
b4_push_if([], [b4_lac_if([], [[

# ifdef YYSTACK_USE_ALLOCA
#  if YYSTACK_USE_ALLOCA
#   ifdef __GNUC__
#    define YYSTACK_ALLOC __builtin_alloca
#   elif defined __BUILTIN_VA_ARG_INCR
#    include <alloca.h> /* INFRINGES ON USER NAME SPACE */
#   elif defined _AIX
#    define YYSTACK_ALLOC __alloca
#   elif defined _MSC_VER
#    include <malloc.h> /* INFRINGES ON USER NAME SPACE */
#    define alloca _alloca
#   else
#    define YYSTACK_ALLOC alloca
#    if ! defined _ALLOCA_H && ! defined EXIT_SUCCESS
#     include <stdlib.h> /* INFRINGES ON USER NAME SPACE */
      /* Use EXIT_SUCCESS as a witness for stdlib.h.  */
#     ifndef EXIT_SUCCESS
#      define EXIT_SUCCESS 0
#     endif
#    endif
#   endif
#  endif
# endif]])])[

# ifdef YYSTACK_ALLOC
   /* Pacify GCC's `empty if-body' warning.  */
#  define YYSTACK_FREE(Ptr) do { /* empty */; } while (0)
#  ifndef YYSTACK_ALLOC_MAXIMUM
    /* The OS might guarantee only one guard page at the bottom of the stack,
       and a page size can be as small as 4096 bytes.  So we cannot safely
       invoke alloca (N) if N exceeds 4096.  Use a slightly smaller number
       to allow for a few compiler-allocated temporary stack slots.  */
#   define YYSTACK_ALLOC_MAXIMUM 4032 /* reasonable circa 2006 */
#  endif
# else
#  define YYSTACK_ALLOC YYMALLOC
#  define YYSTACK_FREE YYFREE
#  ifndef YYSTACK_ALLOC_MAXIMUM
#   define YYSTACK_ALLOC_MAXIMUM YYSIZE_MAXIMUM
#  endif
#  if (defined __cplusplus && ! defined EXIT_SUCCESS \
       && ! ((defined YYMALLOC || defined malloc) \
             && (defined YYFREE || defined free)))
#   include <stdlib.h> /* INFRINGES ON USER NAME SPACE */
#   ifndef EXIT_SUCCESS
#    define EXIT_SUCCESS 0
#   endif
#  endif
#  ifndef YYMALLOC
#   define YYMALLOC malloc
#   if ! defined malloc && ! defined EXIT_SUCCESS
void *malloc (YYSIZE_T); /* INFRINGES ON USER NAME SPACE */
#   endif
#  endif
#  ifndef YYFREE
#   define YYFREE free
#   if ! defined free && ! defined EXIT_SUCCESS
void free (void *); /* INFRINGES ON USER NAME SPACE */
#   endif
#  endif
# endif]b4_lac_if([[
# define YYCOPY_NEEDED 1]])[
#endif]b4_lac_if([], [[ /* ! defined yyoverflow || YYERROR_VERBOSE */]])[


#if (! defined yyoverflow \
     && (! defined __cplusplus \
         || (]b4_locations_if([[defined ]b4_api_PREFIX[LTYPE_IS_TRIVIAL && ]b4_api_PREFIX[LTYPE_IS_TRIVIAL \
             && ]])[defined ]b4_api_PREFIX[STYPE_IS_TRIVIAL && ]b4_api_PREFIX[STYPE_IS_TRIVIAL)))

/* A type that is properly aligned for any stack member.  */
union yyalloc
{
  yytype_int16 yyss_alloc;
  YYSTYPE yyvs_alloc;]b4_locations_if([
  YYLTYPE yyls_alloc;])[
};

/* The size of the maximum gap between one aligned stack and the next.  */
# define YYSTACK_GAP_MAXIMUM (sizeof (union yyalloc) - 1)

/* The size of an array large to enough to hold all stacks, each with
   N elements.  */
]b4_locations_if(
[# define YYSTACK_BYTES(N) \
     ((N) * (sizeof (yytype_int16) + sizeof (YYSTYPE) + sizeof (YYLTYPE)) \
      + 2 * YYSTACK_GAP_MAXIMUM)],
[# define YYSTACK_BYTES(N) \
     ((N) * (sizeof (yytype_int16) + sizeof (YYSTYPE)) \
      + YYSTACK_GAP_MAXIMUM)])[

# define YYCOPY_NEEDED 1

/* Relocate STACK from its old location to the new one.  The
   local variables YYSIZE and YYSTACKSIZE give the old and new number of
   elements in the stack, and YYPTR gives the new location of the
   stack.  Advance YYPTR to a properly aligned location for the next
   stack.  */
# define YYSTACK_RELOCATE(Stack_alloc, Stack)                           \
    do                                                                  \
      {                                                                 \
        YYSIZE_T yynewbytes;                                            \
        YYCOPY (&yyptr->Stack_alloc, Stack, yysize);                    \
        Stack = &yyptr->Stack_alloc;                                    \
        yynewbytes = yystacksize * sizeof (*Stack) + YYSTACK_GAP_MAXIMUM; \
        yyptr += yynewbytes / sizeof (*yyptr);                          \
      }                                                                 \
    while (0)

#endif

#if defined YYCOPY_NEEDED && YYCOPY_NEEDED
/* Copy COUNT objects from SRC to DST.  The source and destination do
   not overlap.  */
# ifndef YYCOPY
#  if defined __GNUC__ && 1 < __GNUC__
#   define YYCOPY(Dst, Src, Count) \
      __builtin_memcpy (Dst, Src, (Count) * sizeof (*(Src)))
#  else
#   define YYCOPY(Dst, Src, Count)              \
      do                                        \
        {                                       \
          YYSIZE_T yyi;                         \
          for (yyi = 0; yyi < (Count); yyi++)   \
            (Dst)[yyi] = (Src)[yyi];            \
        }                                       \
      while (0)
#  endif
# endif
#endif /* !YYCOPY_NEEDED */

/* YYFINAL -- State number of the termination state.  */
#define YYFINAL  ]b4_final_state_number[
/* YYLAST -- Last index in YYTABLE.  */
#define YYLAST   ]b4_last[

/* YYNTOKENS -- Number of terminals.  */
#define YYNTOKENS  ]b4_tokens_number[
/* YYNNTS -- Number of nonterminals.  */
#define YYNNTS  ]b4_nterms_number[
/* YYNRULES -- Number of rules.  */
#define YYNRULES  ]b4_rules_number[
/* YYNSTATES -- Number of states.  */
#define YYNSTATES  ]b4_states_number[

/* YYTRANSLATE[YYX] -- Symbol number corresponding to YYX as returned
   by yylex, with out-of-bounds checking.  */
#define YYUNDEFTOK  ]b4_undef_token_number[
#define YYMAXUTOK   ]b4_user_token_number_max[

#define YYTRANSLATE(YYX)                                                \
  ((unsigned int) (YYX) <= YYMAXUTOK ? yytranslate[YYX] : YYUNDEFTOK)

/* YYTRANSLATE[TOKEN-NUM] -- Symbol number corresponding to TOKEN-NUM
   as returned by yylex, without out-of-bounds checking.  */
static const ]b4_int_type_for([b4_translate])[ yytranslate[] =
{
  ]b4_translate[
};

#if ]b4_api_PREFIX[DEBUG
]b4_integral_parser_table_define([rline], [b4_rline],
     [YYRLINE[YYN] -- Source line where rule number YYN was defined.])[
#endif

#if ]b4_api_PREFIX[DEBUG || YYERROR_VERBOSE || ]b4_token_table_flag[
/* YYTNAME[SYMBOL-NUM] -- String name of the symbol SYMBOL-NUM.
   First, the terminals, then, starting at YYNTOKENS, nonterminals.  */
static const char *const yytname[] =
{
  ]b4_tname[
};
#endif

# ifdef YYPRINT
/* YYTOKNUM[NUM] -- (External) token number corresponding to the
   (internal) symbol number NUM (which must be that of a token).  */
static const ]b4_int_type_for([b4_toknum])[ yytoknum[] =
{
  ]b4_toknum[
};
# endif

#define YYPACT_NINF ]b4_pact_ninf[

#define yypact_value_is_default(yystate) \
  ]b4_table_value_equals([[pact]], [[yystate]], [b4_pact_ninf])[

#define YYTABLE_NINF ]b4_table_ninf[

#define yytable_value_is_error(yytable_value) \
  ]b4_table_value_equals([[table]], [[yytable_value]], [b4_table_ninf])[

]b4_parser_tables_define[

#define yyerrok         (yyerrstatus = 0)
#define yyclearin       (yychar = YYEMPTY)
#define YYEMPTY         (-2)
#define YYEOF           0

#define YYACCEPT        goto yyacceptlab
#define YYABORT         goto yyabortlab
#define YYERROR         goto yyerrorlab


#define YYRECOVERING()  (!!yyerrstatus)

#define YYBACKUP(Token, Value)                                  \
do                                                              \
  if (yychar == YYEMPTY)                                        \
    {                                                           \
      yychar = (Token);                                         \
      yylval = (Value);                                         \
      YYPOPSTACK (yylen);                                       \
      yystate = *yyssp;                                         \]b4_lac_if([[
      YY_LAC_DISCARD ("YYBACKUP");                              \]])[
      goto yybackup;                                            \
    }                                                           \
  else                                                          \
    {                                                           \
      yyerror (]b4_yyerror_args[YY_("syntax error: cannot back up")); \
      YYERROR;                                                  \
    }                                                           \
while (0)


#define YYTERROR        1
#define YYERRCODE       256

]b4_locations_if([[
]b4_yylloc_default_define[
#define YYRHSLOC(Rhs, K) ((Rhs)[K])

/* YY_LOCATION_PRINT -- Print the location on the stream.
   This macro was not mandated originally: define only if we know
   we won't break user code: when these are the locations we know.  */

#ifndef YY_LOCATION_PRINT
# if defined ]b4_api_PREFIX[LTYPE_IS_TRIVIAL && ]b4_api_PREFIX[LTYPE_IS_TRIVIAL
#  define YY_LOCATION_PRINT(File, Loc)                  \
     fprintf (File, "%d.%d-%d.%d",                      \
              (Loc).first_line, (Loc).first_column,     \
              (Loc).last_line,  (Loc).last_column)
# else
#  define YY_LOCATION_PRINT(File, Loc) ((void) 0)
# endif
#endif]], [[


/* This macro is provided for backward compatibility. */

#ifndef YY_LOCATION_PRINT
# define YY_LOCATION_PRINT(File, Loc) ((void) 0)
#endif]])[


/* YYLEX -- calling `yylex' with the right arguments.  */

#ifdef YYLEX_PARAM
# define YYLEX yylex (]b4_pure_if([&yylval[]b4_locations_if([, &yylloc]), ])[YYLEX_PARAM)
#else
# define YYLEX ]b4_function_call([yylex], [int], b4_lex_param)[
#endif

/* Enable debugging if requested.  */
#if ]b4_api_PREFIX[DEBUG

# ifndef YYFPRINTF
#  include <stdio.h> /* INFRINGES ON USER NAME SPACE */
#  define YYFPRINTF fprintf
# endif

# define YYDPRINTF(Args)                        \
do {                                            \
  if (yydebug)                                  \
    YYFPRINTF Args;                             \
} while (0)

# define YY_SYMBOL_PRINT(Title, Type, Value, Location)                    \
do {                                                                      \
  if (yydebug)                                                            \
    {                                                                     \
      YYFPRINTF (stderr, "%s ", Title);                                   \
      yy_symbol_print (stderr,                                            \
                  Type, Value]b4_locations_if([, Location])[]b4_user_args[); \
      YYFPRINTF (stderr, "\n");                                           \
    }                                                                     \
} while (0)

]b4_yy_symbol_print_define[

/*------------------------------------------------------------------.
| yy_stack_print -- Print the state stack from its BOTTOM up to its |
| TOP (included).                                                   |
`------------------------------------------------------------------*/

]b4_function_define([yy_stack_print], [static void],
                   [[yytype_int16 *yybottom], [yybottom]],
                   [[yytype_int16 *yytop],    [yytop]])[
{
  YYFPRINTF (stderr, "Stack now");
  for (; yybottom <= yytop; yybottom++)
    {
      int yybot = *yybottom;
      YYFPRINTF (stderr, " %d", yybot);
    }
  YYFPRINTF (stderr, "\n");
}

# define YY_STACK_PRINT(Bottom, Top)                            \
do {                                                            \
  if (yydebug)                                                  \
    yy_stack_print ((Bottom), (Top));                           \
} while (0)


/*------------------------------------------------.
| Report that the YYRULE is going to be reduced.  |
`------------------------------------------------*/

]b4_function_define([yy_reduce_print], [static void],
                   [[yytype_int16 *yyssp], [yyssp]],
                   [[YYSTYPE *yyvsp], [yyvsp]],
    b4_locations_if([[[YYLTYPE *yylsp], [yylsp]],
                   ])[[int yyrule], [yyrule]]m4_ifset([b4_parse_param], [,
                   b4_parse_param]))[
{
  unsigned long int yylno = yyrline[yyrule];
  int yynrhs = yyr2[yyrule];
  int yyi;
  YYFPRINTF (stderr, "Reducing stack by rule %d (line %lu):\n",
             yyrule - 1, yylno);
  /* The symbols being reduced.  */
  for (yyi = 0; yyi < yynrhs; yyi++)
    {
      YYFPRINTF (stderr, "   $%d = ", yyi + 1);
      yy_symbol_print (stderr,
                       yystos[yyssp[yyi + 1 - yynrhs]],
                       &]b4_rhs_value(yynrhs, yyi + 1)[
                       ]b4_locations_if([, &]b4_rhs_location(yynrhs, yyi + 1))[]dnl
                       b4_user_args[);
      YYFPRINTF (stderr, "\n");
    }
}

# define YY_REDUCE_PRINT(Rule)          \
do {                                    \
  if (yydebug)                          \
    yy_reduce_print (yyssp, yyvsp, ]b4_locations_if([yylsp, ])[Rule]b4_user_args[); \
} while (0)

/* Nonzero means print parse trace.  It is left uninitialized so that
   multiple parsers can coexist.  */
int yydebug;
#else /* !]b4_api_PREFIX[DEBUG */
# define YYDPRINTF(Args)
# define YY_SYMBOL_PRINT(Title, Type, Value, Location)
# define YY_STACK_PRINT(Bottom, Top)
# define YY_REDUCE_PRINT(Rule)
#endif /* !]b4_api_PREFIX[DEBUG */


/* YYINITDEPTH -- initial size of the parser's stacks.  */
#ifndef YYINITDEPTH
# define YYINITDEPTH ]b4_stack_depth_init[
#endif

/* YYMAXDEPTH -- maximum size the stacks can grow to (effective only
   if the built-in stack extension method is used).

   Do not make this value too large; the results are undefined if
   YYSTACK_ALLOC_MAXIMUM < YYSTACK_BYTES (YYMAXDEPTH)
   evaluated with infinite-precision integer arithmetic.  */

#ifndef YYMAXDEPTH
# define YYMAXDEPTH ]b4_stack_depth_max[
#endif]b4_lac_if([[

/* Given a state stack such that *YYBOTTOM is its bottom, such that
   *YYTOP is either its top or is YYTOP_EMPTY to indicate an empty
   stack, and such that *YYCAPACITY is the maximum number of elements it
   can hold without a reallocation, make sure there is enough room to
   store YYADD more elements.  If not, allocate a new stack using
   YYSTACK_ALLOC, copy the existing elements, and adjust *YYBOTTOM,
   *YYTOP, and *YYCAPACITY to reflect the new capacity and memory
   location.  If *YYBOTTOM != YYBOTTOM_NO_FREE, then free the old stack
   using YYSTACK_FREE.  Return 0 if successful or if no reallocation is
   required.  Return 1 if memory is exhausted.  */
static int
yy_lac_stack_realloc (YYSIZE_T *yycapacity, YYSIZE_T yyadd,
#if ]b4_api_PREFIX[DEBUG
                      char const *yydebug_prefix,
                      char const *yydebug_suffix,
#endif
                      yytype_int16 **yybottom,
                      yytype_int16 *yybottom_no_free,
                      yytype_int16 **yytop, yytype_int16 *yytop_empty)
{
  YYSIZE_T yysize_old =
    *yytop == yytop_empty ? 0 : *yytop - *yybottom + 1;
  YYSIZE_T yysize_new = yysize_old + yyadd;
  if (*yycapacity < yysize_new)
    {
      YYSIZE_T yyalloc = 2 * yysize_new;
      yytype_int16 *yybottom_new;
      /* Use YYMAXDEPTH for maximum stack size given that the stack
         should never need to grow larger than the main state stack
         needs to grow without LAC.  */
      if (YYMAXDEPTH < yysize_new)
        {
          YYDPRINTF ((stderr, "%smax size exceeded%s", yydebug_prefix,
                      yydebug_suffix));
          return 1;
        }
      if (YYMAXDEPTH < yyalloc)
        yyalloc = YYMAXDEPTH;
      yybottom_new =
        (yytype_int16*) YYSTACK_ALLOC (yyalloc * sizeof *yybottom_new);
      if (!yybottom_new)
        {
          YYDPRINTF ((stderr, "%srealloc failed%s", yydebug_prefix,
                      yydebug_suffix));
          return 1;
        }
      if (*yytop != yytop_empty)
        {
          YYCOPY (yybottom_new, *yybottom, yysize_old);
          *yytop = yybottom_new + (yysize_old - 1);
        }
      if (*yybottom != yybottom_no_free)
        YYSTACK_FREE (*yybottom);
      *yybottom = yybottom_new;
      *yycapacity = yyalloc;]m4_if(b4_percent_define_get([[parse.lac.memory-trace]]),
                                   [full], [[
      YYDPRINTF ((stderr, "%srealloc to %lu%s", yydebug_prefix,
                  (unsigned long int) yyalloc, yydebug_suffix));]])[
    }
  return 0;
}

/* Establish the initial context for the current lookahead if no initial
   context is currently established.

   We define a context as a snapshot of the parser stacks.  We define
   the initial context for a lookahead as the context in which the
   parser initially examines that lookahead in order to select a
   syntactic action.  Thus, if the lookahead eventually proves
   syntactically unacceptable (possibly in a later context reached via a
   series of reductions), the initial context can be used to determine
   the exact set of tokens that would be syntactically acceptable in the
   lookahead's place.  Moreover, it is the context after which any
   further semantic actions would be erroneous because they would be
   determined by a syntactically unacceptable token.

   YY_LAC_ESTABLISH should be invoked when a reduction is about to be
   performed in an inconsistent state (which, for the purposes of LAC,
   includes consistent states that don't know they're consistent because
   their default reductions have been disabled).  Iff there is a
   lookahead token, it should also be invoked before reporting a syntax
   error.  This latter case is for the sake of the debugging output.

   For parse.lac=full, the implementation of YY_LAC_ESTABLISH is as
   follows.  If no initial context is currently established for the
   current lookahead, then check if that lookahead can eventually be
   shifted if syntactic actions continue from the current context.
   Report a syntax error if it cannot.  */
#define YY_LAC_ESTABLISH                                         \
do {                                                             \
  if (!yy_lac_established)                                       \
    {                                                            \
      YYDPRINTF ((stderr,                                        \
                  "LAC: initial context established for %s\n",   \
                  yytname[yytoken]));                            \
      yy_lac_established = 1;                                    \
      {                                                          \
        int yy_lac_status =                                      \
          yy_lac (yyesa, &yyes, &yyes_capacity, yyssp, yytoken); \
        if (yy_lac_status == 2)                                  \
          goto yyexhaustedlab;                                   \
        if (yy_lac_status == 1)                                  \
          goto yyerrlab;                                         \
      }                                                          \
    }                                                            \
} while (0)

/* Discard any previous initial lookahead context because of Event,
   which may be a lookahead change or an invalidation of the currently
   established initial context for the current lookahead.

   The most common example of a lookahead change is a shift.  An example
   of both cases is syntax error recovery.  That is, a syntax error
   occurs when the lookahead is syntactically erroneous for the
   currently established initial context, so error recovery manipulates
   the parser stacks to try to find a new initial context in which the
   current lookahead is syntactically acceptable.  If it fails to find
   such a context, it discards the lookahead.  */
#if ]b4_api_PREFIX[DEBUG
# define YY_LAC_DISCARD(Event)                                           \
do {                                                                     \
  if (yy_lac_established)                                                \
    {                                                                    \
      if (yydebug)                                                       \
        YYFPRINTF (stderr, "LAC: initial context discarded due to "      \
                   Event "\n");                                          \
      yy_lac_established = 0;                                            \
    }                                                                    \
} while (0)
#else
# define YY_LAC_DISCARD(Event) yy_lac_established = 0
#endif

/* Given the stack whose top is *YYSSP, return 0 iff YYTOKEN can
   eventually (after perhaps some reductions) be shifted, return 1 if
   not, or return 2 if memory is exhausted.  As preconditions and
   postconditions: *YYES_CAPACITY is the allocated size of the array to
   which *YYES points, and either *YYES = YYESA or *YYES points to an
   array allocated with YYSTACK_ALLOC.  yy_lac may overwrite the
   contents of either array, alter *YYES and *YYES_CAPACITY, and free
   any old *YYES other than YYESA.  */
static int
yy_lac (yytype_int16 *yyesa, yytype_int16 **yyes,
        YYSIZE_T *yyes_capacity, yytype_int16 *yyssp, int yytoken)
{
  yytype_int16 *yyes_prev = yyssp;
  yytype_int16 *yyesp = yyes_prev;
  YYDPRINTF ((stderr, "LAC: checking lookahead %s:", yytname[yytoken]));
  if (yytoken == YYUNDEFTOK)
    {
      YYDPRINTF ((stderr, " Always Err\n"));
      return 1;
    }
  while (1)
    {
      int yyrule = yypact[*yyesp];
      if (yypact_value_is_default (yyrule)
          || (yyrule += yytoken) < 0 || YYLAST < yyrule
          || yycheck[yyrule] != yytoken)
        {
          yyrule = yydefact[*yyesp];
          if (yyrule == 0)
            {
              YYDPRINTF ((stderr, " Err\n"));
              return 1;
            }
        }
      else
        {
          yyrule = yytable[yyrule];
          if (yytable_value_is_error (yyrule))
            {
              YYDPRINTF ((stderr, " Err\n"));
              return 1;
            }
          if (0 < yyrule)
            {
              YYDPRINTF ((stderr, " S%d\n", yyrule));
              return 0;
            }
          yyrule = -yyrule;
        }
      {
        YYSIZE_T yylen = yyr2[yyrule];
        YYDPRINTF ((stderr, " R%d", yyrule - 1));
        if (yyesp != yyes_prev)
          {
            YYSIZE_T yysize = yyesp - *yyes + 1;
            if (yylen < yysize)
              {
                yyesp -= yylen;
                yylen = 0;
              }
            else
              {
                yylen -= yysize;
                yyesp = yyes_prev;
              }
          }
        if (yylen)
          yyesp = yyes_prev -= yylen;
      }
      {
        int yystate;
        {
          int yylhs = yyr1[yyrule] - YYNTOKENS;
          yystate = yypgoto[yylhs] + *yyesp;
          if (yystate < 0 || YYLAST < yystate
              || yycheck[yystate] != *yyesp)
            yystate = yydefgoto[yylhs];
          else
            yystate = yytable[yystate];
        }
        if (yyesp == yyes_prev)
          {
            yyesp = *yyes;
            *yyesp = yystate;
          }
        else
          {
            if (yy_lac_stack_realloc (yyes_capacity, 1,
#if ]b4_api_PREFIX[DEBUG
                                      " (", ")",
#endif
                                      yyes, yyesa, &yyesp, yyes_prev))
              {
                YYDPRINTF ((stderr, "\n"));
                return 2;
              }
            *++yyesp = yystate;
          }
        YYDPRINTF ((stderr, " G%d", yystate));
      }
    }
}]])[


#if YYERROR_VERBOSE

# ifndef yystrlen
#  if defined __GLIBC__ && defined _STRING_H
#   define yystrlen strlen
#  else
/* Return the length of YYSTR.  */
]b4_function_define([yystrlen], [static YYSIZE_T],
   [[const char *yystr], [yystr]])[
{
  YYSIZE_T yylen;
  for (yylen = 0; yystr[yylen]; yylen++)
    continue;
  return yylen;
}
#  endif
# endif

# ifndef yystpcpy
#  if defined __GLIBC__ && defined _STRING_H && defined _GNU_SOURCE
#   define yystpcpy stpcpy
#  else
/* Copy YYSRC to YYDEST, returning the address of the terminating '\0' in
   YYDEST.  */
]b4_function_define([yystpcpy], [static char *],
   [[char *yydest], [yydest]], [[const char *yysrc], [yysrc]])[
{
  char *yyd = yydest;
  const char *yys = yysrc;

  while ((*yyd++ = *yys++) != '\0')
    continue;

  return yyd - 1;
}
#  endif
# endif

# ifndef yytnamerr
/* Copy to YYRES the contents of YYSTR after stripping away unnecessary
   quotes and backslashes, so that it's suitable for yyerror.  The
   heuristic is that double-quoting is unnecessary unless the string
   contains an apostrophe, a comma, or backslash (other than
   backslash-backslash).  YYSTR is taken from yytname.  If YYRES is
   null, do not copy; instead, return the length of what the result
   would have been.  */
static YYSIZE_T
yytnamerr (char *yyres, const char *yystr)
{
  if (*yystr == '"')
    {
      YYSIZE_T yyn = 0;
      char const *yyp = yystr;

      for (;;)
        switch (*++yyp)
          {
          case '\'':
          case ',':
            goto do_not_strip_quotes;

          case '\\':
            if (*++yyp != '\\')
              goto do_not_strip_quotes;
            /* Fall through.  */
          default:
            if (yyres)
              yyres[yyn] = *yyp;
            yyn++;
            break;

          case '"':
            if (yyres)
              yyres[yyn] = '\0';
            return yyn;
          }
    do_not_strip_quotes: ;
    }

  if (! yyres)
    return yystrlen (yystr);

  return yystpcpy (yyres, yystr) - yyres;
}
# endif

/* Copy into *YYMSG, which is of size *YYMSG_ALLOC, an error message
   about the unexpected token YYTOKEN for the state stack whose top is
   YYSSP.]b4_lac_if([[  In order to see if a particular token T is a
   valid looakhead, invoke yy_lac (YYESA, YYES, YYES_CAPACITY, YYSSP, T).]])[

   Return 0 if *YYMSG was successfully written.  Return 1 if *YYMSG is
   not large enough to hold the message.  In that case, also set
   *YYMSG_ALLOC to the required number of bytes.  Return 2 if the
   required number of bytes is too large to store]b4_lac_if([[ or if
   yy_lac returned 2]])[.  */
static int
yysyntax_error (YYSIZE_T *yymsg_alloc, char **yymsg,
                ]b4_lac_if([[yytype_int16 *yyesa, yytype_int16 **yyes,
                YYSIZE_T *yyes_capacity, ]])[yytype_int16 *yyssp, int yytoken)
{
  YYSIZE_T yysize0 = yytnamerr (YY_NULL, yytname[yytoken]);
  YYSIZE_T yysize = yysize0;
  YYSIZE_T yysize1;
  enum { YYERROR_VERBOSE_ARGS_MAXIMUM = 5 };
  /* Internationalized format string. */
  const char *yyformat = YY_NULL;
  /* Arguments of yyformat. */
  char const *yyarg[YYERROR_VERBOSE_ARGS_MAXIMUM];
  /* Number of reported tokens (one for the "unexpected", one per
     "expected"). */
  int yycount = 0;

  /* There are many possibilities here to consider:
     - If this state is a consistent state with a default action, then
       the only way this function was invoked is if the default action
       is an error action.  In that case, don't check for expected
       tokens because there are none.
     - The only way there can be no lookahead present (in yychar) is if
       this state is a consistent state with a default action.  Thus,
       detecting the absence of a lookahead is sufficient to determine
       that there is no unexpected or expected token to report.  In that
       case, just report a simple "syntax error".
     - Don't assume there isn't a lookahead just because this state is a
       consistent state with a default action.  There might have been a
       previous inconsistent state, consistent state with a non-default
       action, or user semantic action that manipulated yychar.]b4_lac_if([[
       In the first two cases, it might appear that the current syntax
       error should have been detected in the previous state when yy_lac
       was invoked.  However, at that time, there might have been a
       different syntax error that discarded a different initial context
       during error recovery, leaving behind the current lookahead.]], [[
     - Of course, the expected token list depends on states to have
       correct lookahead information, and it depends on the parser not
       to perform extra reductions after fetching a lookahead from the
       scanner and before detecting a syntax error.  Thus, state merging
       (from LALR or IELR) and default reductions corrupt the expected
       token list.  However, the list is correct for canonical LR with
       one exception: it will still contain any token that will not be
       accepted due to an error action in a later state.]])[
  */
  if (yytoken != YYEMPTY)
    {
      int yyn = yypact[*yyssp];]b4_lac_if([[
      YYDPRINTF ((stderr, "Constructing syntax error message\n"));]])[
      yyarg[yycount++] = yytname[yytoken];
      if (!yypact_value_is_default (yyn))
        {]b4_lac_if([], [[
          /* Start YYX at -YYN if negative to avoid negative indexes in
             YYCHECK.  In other words, skip the first -YYN actions for
             this state because they are default actions.  */
          int yyxbegin = yyn < 0 ? -yyn : 0;
          /* Stay within bounds of both yycheck and yytname.  */
          int yychecklim = YYLAST - yyn + 1;
          int yyxend = yychecklim < YYNTOKENS ? yychecklim : YYNTOKENS;]])[
          int yyx;]b4_lac_if([[

          for (yyx = 0; yyx < YYNTOKENS; ++yyx)
            if (yyx != YYTERROR && yyx != YYUNDEFTOK)
              {
                {
                  int yy_lac_status = yy_lac (yyesa, yyes, yyes_capacity,
                                              yyssp, yyx);
                  if (yy_lac_status == 2)
                    return 2;
                  if (yy_lac_status == 1)
                    continue;
                }]], [[

          for (yyx = yyxbegin; yyx < yyxend; ++yyx)
            if (yycheck[yyx + yyn] == yyx && yyx != YYTERROR
                && !yytable_value_is_error (yytable[yyx + yyn]))
              {]])[
                if (yycount == YYERROR_VERBOSE_ARGS_MAXIMUM)
                  {
                    yycount = 1;
                    yysize = yysize0;
                    break;
                  }
                yyarg[yycount++] = yytname[yyx];
                yysize1 = yysize + yytnamerr (YY_NULL, yytname[yyx]);
                if (! (yysize <= yysize1
                       && yysize1 <= YYSTACK_ALLOC_MAXIMUM))
                  return 2;
                yysize = yysize1;
              }
        }]b4_lac_if([[
# if ]b4_api_PREFIX[DEBUG
      else if (yydebug)
        YYFPRINTF (stderr, "No expected tokens.\n");
# endif]])[
    }

  switch (yycount)
    {
# define YYCASE_(N, S)                      \
      case N:                               \
        yyformat = S;                       \
      break
      YYCASE_(0, YY_("syntax error"));
      YYCASE_(1, YY_("syntax error, unexpected %s"));
      YYCASE_(2, YY_("syntax error, unexpected %s, expecting %s"));
      YYCASE_(3, YY_("syntax error, unexpected %s, expecting %s or %s"));
      YYCASE_(4, YY_("syntax error, unexpected %s, expecting %s or %s or %s"));
      YYCASE_(5, YY_("syntax error, unexpected %s, expecting %s or %s or %s or %s"));
# undef YYCASE_
    }

  yysize1 = yysize + yystrlen (yyformat);
  if (! (yysize <= yysize1 && yysize1 <= YYSTACK_ALLOC_MAXIMUM))
    return 2;
  yysize = yysize1;

  if (*yymsg_alloc < yysize)
    {
      *yymsg_alloc = 2 * yysize;
      if (! (yysize <= *yymsg_alloc
             && *yymsg_alloc <= YYSTACK_ALLOC_MAXIMUM))
        *yymsg_alloc = YYSTACK_ALLOC_MAXIMUM;
      return 1;
    }

  /* Avoid sprintf, as that infringes on the user's name space.
     Don't have undefined behavior even if the translation
     produced a string with the wrong number of "%s"s.  */
  {
    char *yyp = *yymsg;
    int yyi = 0;
    while ((*yyp = *yyformat) != '\0')
      if (*yyp == '%' && yyformat[1] == 's' && yyi < yycount)
        {
          yyp += yytnamerr (yyp, yyarg[yyi++]);
          yyformat += 2;
        }
      else
        {
          yyp++;
          yyformat++;
        }
  }
  return 0;
}
#endif /* YYERROR_VERBOSE */

]b4_yydestruct_define[

]b4_pure_if([], [

b4_declare_scanner_communication_variables])[]b4_push_if([[

struct yypstate
  {]b4_declare_parser_state_variables[
    /* Used to determine if this is the first time this instance has
       been used.  */
    int yynew;
  };]b4_pure_if([], [[

static char yypstate_allocated = 0;]])b4_pull_if([

b4_function_define([[yyparse]], [[int]], b4_parse_param)[
{
  return yypull_parse (YY_NULL]m4_ifset([b4_parse_param],
                                  [[, ]b4_args(b4_parse_param)])[);
}

]b4_function_define([[yypull_parse]], [[int]],
  [[[yypstate *yyps]], [[yyps]]]m4_ifset([b4_parse_param], [,
  b4_parse_param]))[
{
  int yystatus;
  yypstate *yyps_local;]b4_pure_if([[
  int yychar;
  YYSTYPE yylval;]b4_locations_if([[
  YYLTYPE yylloc;]])])[
  if (yyps)
    yyps_local = yyps;
  else
    {
      yyps_local = yypstate_new ();
      if (!yyps_local)
        {]b4_pure_if([[
          yyerror (]b4_yyerror_args[YY_("memory exhausted"));]], [[
          if (!yypstate_allocated)
            yyerror (]b4_yyerror_args[YY_("memory exhausted"));]])[
          return 2;
        }
    }
  do {
    yychar = YYLEX;
    yystatus =
      yypush_parse (yyps_local]b4_pure_if([[, yychar, &yylval]b4_locations_if([[, &yylloc]])])m4_ifset([b4_parse_param], [, b4_args(b4_parse_param)])[);
  } while (yystatus == YYPUSH_MORE);
  if (!yyps)
    yypstate_delete (yyps_local);
  return yystatus;
}]])[

/* Initialize the parser data structure.  */
]b4_function_define([[yypstate_new]], [[yypstate *]])[
{
  yypstate *yyps;]b4_pure_if([], [[
  if (yypstate_allocated)
    return YY_NULL;]])[
  yyps = (yypstate *) malloc (sizeof *yyps);
  if (!yyps)
    return YY_NULL;
  yyps->yynew = 1;]b4_pure_if([], [[
  yypstate_allocated = 1;]])[
  return yyps;
}

]b4_function_define([[yypstate_delete]], [[void]],
                   [[[yypstate *yyps]], [[yyps]]])[
{
#ifndef yyoverflow
  /* If the stack was reallocated but the parse did not complete, then the
     stack still needs to be freed.  */
  if (!yyps->yynew && yyps->yyss != yyps->yyssa)
    YYSTACK_FREE (yyps->yyss);
#endif]b4_lac_if([[
  if (!yyps->yynew && yyps->yyes != yyps->yyesa)
    YYSTACK_FREE (yyps->yyes);]])[
  free (yyps);]b4_pure_if([], [[
  yypstate_allocated = 0;]])[
}
]b4_pure_if([[
#define ]b4_prefix[nerrs yyps->]b4_prefix[nerrs]])[
#define yystate yyps->yystate
#define yyerrstatus yyps->yyerrstatus
#define yyssa yyps->yyssa
#define yyss yyps->yyss
#define yyssp yyps->yyssp
#define yyvsa yyps->yyvsa
#define yyvs yyps->yyvs
#define yyvsp yyps->yyvsp]b4_locations_if([[
#define yylsa yyps->yylsa
#define yyls yyps->yyls
#define yylsp yyps->yylsp
#define yyerror_range yyps->yyerror_range]])[
#define yystacksize yyps->yystacksize]b4_lac_if([[
#define yyesa yyps->yyesa
#define yyes yyps->yyes
#define yyes_capacity yyps->yyes_capacity]])[


/*---------------.
| yypush_parse.  |
`---------------*/

]b4_function_define([[yypush_parse]], [[int]],
  [[[yypstate *yyps]], [[yyps]]]b4_pure_if([,
  [[[int yypushed_char]], [[yypushed_char]]],
  [[[YYSTYPE const *yypushed_val]], [[yypushed_val]]]b4_locations_if([,
  [[[YYLTYPE const *yypushed_loc]], [[yypushed_loc]]]])])m4_ifset([b4_parse_param], [,
  b4_parse_param]))], [[


/*----------.
| yyparse.  |
`----------*/

]b4_function_define([yyparse], [int], b4_parse_param)])[
{]b4_pure_if([b4_declare_scanner_communication_variables
])b4_push_if([b4_pure_if([], [[
  int yypushed_char = yychar;
  YYSTYPE yypushed_val = yylval;]b4_locations_if([[
  YYLTYPE yypushed_loc = yylloc;]])
])],
  [b4_declare_parser_state_variables
])b4_lac_if([[
  int yy_lac_established = 0;]])[
  int yyn;
  int yyresult;
  /* Lookahead token as an internal (translated) token number.  */
  int yytoken;
  /* The variables used to return semantic value and location from the
     action routines.  */
  YYSTYPE yyval;]b4_locations_if([[
  YYLTYPE yyloc;]])[

#if YYERROR_VERBOSE
  /* Buffer for error messages, and its allocated size.  */
  char yymsgbuf[128];
  char *yymsg = yymsgbuf;
  YYSIZE_T yymsg_alloc = sizeof yymsgbuf;
#endif

#define YYPOPSTACK(N)   (yyvsp -= (N), yyssp -= (N)]b4_locations_if([, yylsp -= (N)])[)

  /* The number of symbols on the RHS of the reduced rule.
     Keep to zero when no symbol should be popped.  */
  int yylen = 0;]b4_push_if([[

  if (!yyps->yynew)
    {
      yyn = yypact[yystate];
      goto yyread_pushed_token;
    }]])[

  yytoken = 0;
  yyss = yyssa;
  yyvs = yyvsa;]b4_locations_if([[
  yyls = yylsa;]])[
  yystacksize = YYINITDEPTH;]b4_lac_if([[

  yyes = yyesa;
  yyes_capacity = sizeof yyesa / sizeof *yyes;
  if (YYMAXDEPTH < yyes_capacity)
    yyes_capacity = YYMAXDEPTH;]])[

  YYDPRINTF ((stderr, "Starting parse\n"));

  yystate = 0;
  yyerrstatus = 0;
  yynerrs = 0;
  yychar = YYEMPTY; /* Cause a token to be read.  */

  /* Initialize stack pointers.
     Waste one element of value and location stack
     so that they stay on the same level as the state stack.
     The wasted elements are never initialized.  */
  yyssp = yyss;
  yyvsp = yyvs;]b4_locations_if([[
  yylsp = yyls;

#if defined ]b4_api_PREFIX[LTYPE_IS_TRIVIAL && ]b4_api_PREFIX[LTYPE_IS_TRIVIAL
  /* Initialize the default location before parsing starts.  */
  yylloc.first_line   = yylloc.last_line   = ]b4_location_initial_line[;
  yylloc.first_column = yylloc.last_column = ]b4_location_initial_column[;
#endif]])
m4_ifdef([b4_initial_action],[
b4_dollar_pushdef([m4_define([b4_dollar_dollar_used])yylval], [],
                  [m4_define([b4_at_dollar_used])yylloc])dnl
/* User initialization code.  */
b4_user_initial_action
b4_dollar_popdef[]dnl
m4_ifdef([b4_dollar_dollar_used],[[  yyvsp[0] = yylval;
]])dnl
m4_ifdef([b4_at_dollar_used], [[  yylsp[0] = yylloc;
]])])dnl
[  goto yysetstate;

/*------------------------------------------------------------.
| yynewstate -- Push a new state, which is found in yystate.  |
`------------------------------------------------------------*/
 yynewstate:
  /* In all cases, when you get here, the value and location stacks
     have just been pushed.  So pushing a state here evens the stacks.  */
  yyssp++;

 yysetstate:
  *yyssp = yystate;

  if (yyss + yystacksize - 1 <= yyssp)
    {
      /* Get the current used size of the three stacks, in elements.  */
      YYSIZE_T yysize = yyssp - yyss + 1;

#ifdef yyoverflow
      {
        /* Give user a chance to reallocate the stack.  Use copies of
           these so that the &'s don't force the real ones into
           memory.  */
        YYSTYPE *yyvs1 = yyvs;
        yytype_int16 *yyss1 = yyss;]b4_locations_if([
        YYLTYPE *yyls1 = yyls;])[

        /* Each stack pointer address is followed by the size of the
           data in use in that stack, in bytes.  This used to be a
           conditional around just the two extra args, but that might
           be undefined if yyoverflow is a macro.  */
        yyoverflow (YY_("memory exhausted"),
                    &yyss1, yysize * sizeof (*yyssp),
                    &yyvs1, yysize * sizeof (*yyvsp),]b4_locations_if([
                    &yyls1, yysize * sizeof (*yylsp),])[
                    &yystacksize);
]b4_locations_if([
        yyls = yyls1;])[
        yyss = yyss1;
        yyvs = yyvs1;
      }
#else /* no yyoverflow */
# ifndef YYSTACK_RELOCATE
      goto yyexhaustedlab;
# else
      /* Extend the stack our own way.  */
      if (YYMAXDEPTH <= yystacksize)
        goto yyexhaustedlab;
      yystacksize *= 2;
      if (YYMAXDEPTH < yystacksize)
        yystacksize = YYMAXDEPTH;

      {
        yytype_int16 *yyss1 = yyss;
        union yyalloc *yyptr =
          (union yyalloc *) YYSTACK_ALLOC (YYSTACK_BYTES (yystacksize));
        if (! yyptr)
          goto yyexhaustedlab;
        YYSTACK_RELOCATE (yyss_alloc, yyss);
        YYSTACK_RELOCATE (yyvs_alloc, yyvs);]b4_locations_if([
        YYSTACK_RELOCATE (yyls_alloc, yyls);])[
#  undef YYSTACK_RELOCATE
        if (yyss1 != yyssa)
          YYSTACK_FREE (yyss1);
      }
# endif
#endif /* no yyoverflow */

      yyssp = yyss + yysize - 1;
      yyvsp = yyvs + yysize - 1;]b4_locations_if([
      yylsp = yyls + yysize - 1;])[

      YYDPRINTF ((stderr, "Stack size increased to %lu\n",
                  (unsigned long int) yystacksize));

      if (yyss + yystacksize - 1 <= yyssp)
        YYABORT;
    }

  YYDPRINTF ((stderr, "Entering state %d\n", yystate));

  if (yystate == YYFINAL)
    YYACCEPT;

  goto yybackup;

/*-----------.
| yybackup.  |
`-----------*/
yybackup:

  /* Do appropriate processing given the current state.  Read a
     lookahead token if we need one and don't already have one.  */

  /* First try to decide what to do without reference to lookahead token.  */
  yyn = yypact[yystate];
  if (yypact_value_is_default (yyn))
    goto yydefault;

  /* Not known => get a lookahead token if don't already have one.  */

  /* YYCHAR is either YYEMPTY or YYEOF or a valid lookahead symbol.  */
  if (yychar == YYEMPTY)
    {]b4_push_if([[
      if (!yyps->yynew)
        {]b4_use_push_for_pull_if([], [[
          YYDPRINTF ((stderr, "Return for a new token:\n"));]])[
          yyresult = YYPUSH_MORE;
          goto yypushreturn;
        }
      yyps->yynew = 0;]b4_pure_if([], [[
      /* Restoring the pushed token is only necessary for the first
         yypush_parse invocation since subsequent invocations don't overwrite
         it before jumping to yyread_pushed_token.  */
      yychar = yypushed_char;
      yylval = yypushed_val;]b4_locations_if([[
      yylloc = yypushed_loc;]])])[
yyread_pushed_token:]])[
      YYDPRINTF ((stderr, "Reading a token: "));]b4_push_if([b4_pure_if([[
      yychar = yypushed_char;
      if (yypushed_val)
        yylval = *yypushed_val;]b4_locations_if([[
      if (yypushed_loc)
        yylloc = *yypushed_loc;]])])], [[
      yychar = YYLEX;]])[
    }

  if (yychar <= YYEOF)
    {
      yychar = yytoken = YYEOF;
      YYDPRINTF ((stderr, "Now at end of input.\n"));
    }
  else
    {
      yytoken = YYTRANSLATE (yychar);
      YY_SYMBOL_PRINT ("Next token is", yytoken, &yylval, &yylloc);
    }

  /* If the proper action on seeing token YYTOKEN is to reduce or to
     detect an error, take that action.  */
  yyn += yytoken;
  if (yyn < 0 || YYLAST < yyn || yycheck[yyn] != yytoken)]b4_lac_if([[
    {
      YY_LAC_ESTABLISH;
      goto yydefault;
    }]], [[
    goto yydefault;]])[
  yyn = yytable[yyn];
  if (yyn <= 0)
    {
      if (yytable_value_is_error (yyn))
        goto yyerrlab;]b4_lac_if([[
      YY_LAC_ESTABLISH;]])[
      yyn = -yyn;
      goto yyreduce;
    }

  /* Count tokens shifted since error; after three, turn off error
     status.  */
  if (yyerrstatus)
    yyerrstatus--;

  /* Shift the lookahead token.  */
  YY_SYMBOL_PRINT ("Shifting", yytoken, &yylval, &yylloc);

  /* Discard the shifted token.  */
  yychar = YYEMPTY;]b4_lac_if([[
  YY_LAC_DISCARD ("shift");]])[

  yystate = yyn;
  *++yyvsp = yylval;
]b4_locations_if([  *++yylsp = yylloc;])[
  goto yynewstate;


/*-----------------------------------------------------------.
| yydefault -- do the default action for the current state.  |
`-----------------------------------------------------------*/
yydefault:
  yyn = yydefact[yystate];
  if (yyn == 0)
    goto yyerrlab;
  goto yyreduce;


/*-----------------------------.
| yyreduce -- Do a reduction.  |
`-----------------------------*/
yyreduce:
  /* yyn is the number of a rule to reduce with.  */
  yylen = yyr2[yyn];

  /* If YYLEN is nonzero, implement the default value of the action:
     `$$ = $1'.

     Otherwise, the following line sets YYVAL to garbage.
     This behavior is undocumented and Bison
     users should not rely upon it.  Assigning to YYVAL
     unconditionally makes the parser a bit smaller, and it avoids a
     GCC warning that YYVAL may be used uninitialized.  */
  yyval = yyvsp[1-yylen];

]b4_locations_if(
[[  /* Default location.  */
  YYLLOC_DEFAULT (yyloc, (yylsp - yylen), yylen);]])[
  YY_REDUCE_PRINT (yyn);]b4_lac_if([[
  {
    int yychar_backup = yychar;
    switch (yyn)
      {
        ]b4_user_actions[
        default: break;
      }
    if (yychar_backup != yychar)
      YY_LAC_DISCARD ("yychar change");
  }]], [[
  switch (yyn)
    {
      ]b4_user_actions[
      default: break;
    }]])[
  /* User semantic actions sometimes alter yychar, and that requires
     that yytoken be updated with the new translation.  We take the
     approach of translating immediately before every use of yytoken.
     One alternative is translating here after every semantic action,
     but that translation would be missed if the semantic action invokes
     YYABORT, YYACCEPT, or YYERROR immediately after altering yychar or
     if it invokes YYBACKUP.  In the case of YYABORT or YYACCEPT, an
     incorrect destructor might then be invoked immediately.  In the
     case of YYERROR or YYBACKUP, subsequent parser actions might lead
     to an incorrect destructor call or verbose syntax error message
     before the lookahead is translated.  */
  YY_SYMBOL_PRINT ("-> $$ =", yyr1[yyn], &yyval, &yyloc);

  YYPOPSTACK (yylen);
  yylen = 0;
  YY_STACK_PRINT (yyss, yyssp);

  *++yyvsp = yyval;]b4_locations_if([
  *++yylsp = yyloc;])[

  /* Now `shift' the result of the reduction.  Determine what state
     that goes to, based on the state we popped back to and the rule
     number reduced by.  */

  yyn = yyr1[yyn];

  yystate = yypgoto[yyn - YYNTOKENS] + *yyssp;
  if (0 <= yystate && yystate <= YYLAST && yycheck[yystate] == *yyssp)
    yystate = yytable[yystate];
  else
    yystate = yydefgoto[yyn - YYNTOKENS];

  goto yynewstate;


/*--------------------------------------.
| yyerrlab -- here on detecting error.  |
`--------------------------------------*/
yyerrlab:
  /* Make sure we have latest lookahead translation.  See comments at
     user semantic actions for why this is necessary.  */
  yytoken = yychar == YYEMPTY ? YYEMPTY : YYTRANSLATE (yychar);

  /* If not already recovering from an error, report this error.  */
  if (!yyerrstatus)
    {
      ++yynerrs;
#if ! YYERROR_VERBOSE
      yyerror (]b4_yyerror_args[YY_("syntax error"));
#else
# define YYSYNTAX_ERROR yysyntax_error (&yymsg_alloc, &yymsg, \]b4_lac_if([[
                                        yyesa, &yyes, &yyes_capacity, \]])[
                                        yyssp, yytoken)
      {
        char const *yymsgp = YY_("syntax error");
        int yysyntax_error_status;]b4_lac_if([[
        if (yychar != YYEMPTY)
          YY_LAC_ESTABLISH;]])[
        yysyntax_error_status = YYSYNTAX_ERROR;
        if (yysyntax_error_status == 0)
          yymsgp = yymsg;
        else if (yysyntax_error_status == 1)
          {
            if (yymsg != yymsgbuf)
              YYSTACK_FREE (yymsg);
            yymsg = (char *) YYSTACK_ALLOC (yymsg_alloc);
            if (!yymsg)
              {
                yymsg = yymsgbuf;
                yymsg_alloc = sizeof yymsgbuf;
                yysyntax_error_status = 2;
              }
            else
              {
                yysyntax_error_status = YYSYNTAX_ERROR;
                yymsgp = yymsg;
              }
          }
        yyerror (]b4_yyerror_args[yymsgp);
        if (yysyntax_error_status == 2)
          goto yyexhaustedlab;
      }
# undef YYSYNTAX_ERROR
#endif
    }

]b4_locations_if([[  yyerror_range[1] = yylloc;]])[

  if (yyerrstatus == 3)
    {
      /* If just tried and failed to reuse lookahead token after an
         error, discard it.  */

      if (yychar <= YYEOF)
        {
          /* Return failure if at end of input.  */
          if (yychar == YYEOF)
            YYABORT;
        }
      else
        {
          yydestruct ("Error: discarding",
                      yytoken, &yylval]b4_locations_if([, &yylloc])[]b4_user_args[);
          yychar = YYEMPTY;
        }
    }

  /* Else will try to reuse lookahead token after shifting the error
     token.  */
  goto yyerrlab1;


/*---------------------------------------------------.
| yyerrorlab -- error raised explicitly by YYERROR.  |
`---------------------------------------------------*/
yyerrorlab:

  /* Pacify compilers like GCC when the user code never invokes
     YYERROR and the label yyerrorlab therefore never appears in user
     code.  */
  if (/*CONSTCOND*/ 0)
     goto yyerrorlab;

]b4_locations_if([[  yyerror_range[1] = yylsp[1-yylen];
]])[  /* Do not reclaim the symbols of the rule which action triggered
     this YYERROR.  */
  YYPOPSTACK (yylen);
  yylen = 0;
  YY_STACK_PRINT (yyss, yyssp);
  yystate = *yyssp;
  goto yyerrlab1;


/*-------------------------------------------------------------.
| yyerrlab1 -- common code for both syntax error and YYERROR.  |
`-------------------------------------------------------------*/
yyerrlab1:
  yyerrstatus = 3;      /* Each real token shifted decrements this.  */

  for (;;)
    {
      yyn = yypact[yystate];
      if (!yypact_value_is_default (yyn))
        {
          yyn += YYTERROR;
          if (0 <= yyn && yyn <= YYLAST && yycheck[yyn] == YYTERROR)
            {
              yyn = yytable[yyn];
              if (0 < yyn)
                break;
            }
        }

      /* Pop the current state because it cannot handle the error token.  */
      if (yyssp == yyss)
        YYABORT;

]b4_locations_if([[      yyerror_range[1] = *yylsp;]])[
      yydestruct ("Error: popping",
                  yystos[yystate], yyvsp]b4_locations_if([, yylsp])[]b4_user_args[);
      YYPOPSTACK (1);
      yystate = *yyssp;
      YY_STACK_PRINT (yyss, yyssp);
    }]b4_lac_if([[

  /* If the stack popping above didn't lose the initial context for the
     current lookahead token, the shift below will for sure.  */
  YY_LAC_DISCARD ("error recovery");]])[

  *++yyvsp = yylval;
]b4_locations_if([[
  yyerror_range[2] = yylloc;
  /* Using YYLLOC is tempting, but would change the location of
     the lookahead.  YYLOC is available though.  */
  YYLLOC_DEFAULT (yyloc, yyerror_range, 2);
  *++yylsp = yyloc;]])[

  /* Shift the error token.  */
  YY_SYMBOL_PRINT ("Shifting", yystos[yyn], yyvsp, yylsp);

  yystate = yyn;
  goto yynewstate;


/*-------------------------------------.
| yyacceptlab -- YYACCEPT comes here.  |
`-------------------------------------*/
yyacceptlab:
  yyresult = 0;
  goto yyreturn;

/*-----------------------------------.
| yyabortlab -- YYABORT comes here.  |
`-----------------------------------*/
yyabortlab:
  yyresult = 1;
  goto yyreturn;

#if ]b4_lac_if([[1]], [[!defined yyoverflow || YYERROR_VERBOSE]])[
/*-------------------------------------------------.
| yyexhaustedlab -- memory exhaustion comes here.  |
`-------------------------------------------------*/
yyexhaustedlab:
  yyerror (]b4_yyerror_args[YY_("memory exhausted"));
  yyresult = 2;
  /* Fall through.  */
#endif

yyreturn:
  if (yychar != YYEMPTY)
    {
      /* Make sure we have latest lookahead translation.  See comments at
         user semantic actions for why this is necessary.  */
      yytoken = YYTRANSLATE (yychar);
      yydestruct ("Cleanup: discarding lookahead",
                  yytoken, &yylval]b4_locations_if([, &yylloc])[]b4_user_args[);
    }
  /* Do not reclaim the symbols of the rule which action triggered
     this YYABORT or YYACCEPT.  */
  YYPOPSTACK (yylen);
  YY_STACK_PRINT (yyss, yyssp);
  while (yyssp != yyss)
    {
      yydestruct ("Cleanup: popping",
                  yystos[*yyssp], yyvsp]b4_locations_if([, yylsp])[]b4_user_args[);
      YYPOPSTACK (1);
    }
#ifndef yyoverflow
  if (yyss != yyssa)
    YYSTACK_FREE (yyss);
#endif]b4_lac_if([[
  if (yyes != yyesa)
    YYSTACK_FREE (yyes);]])b4_push_if([[
  yyps->yynew = 1;

yypushreturn:]])[
#if YYERROR_VERBOSE
  if (yymsg != yymsgbuf)
    YYSTACK_FREE (yymsg);
#endif
  return yyresult;
}

<<<<<<< HEAD
=======

>>>>>>> 933ec544
]b4_epilogue[]dnl
b4_defines_if(
[@output(b4_spec_defines_file@)@
b4_copyright([Bison interface for Yacc-like parsers in C])[

]b4_shared_declarations[
]])dnl b4_defines_if
m4_divert_pop(0)
m4_popdef([b4_copyright_years])<|MERGE_RESOLUTION|>--- conflicted
+++ resolved
@@ -1933,11 +1933,6 @@
 #endif
   return yyresult;
 }
-
-<<<<<<< HEAD
-=======
-
->>>>>>> 933ec544
 ]b4_epilogue[]dnl
 b4_defines_if(
 [@output(b4_spec_defines_file@)@
