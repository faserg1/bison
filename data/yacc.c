                                                             -*- C -*-
# Yacc compatible skeleton for Bison

# Copyright (C) 1984, 1989-1990, 2000-2013 Free Software Foundation,
# Inc.

m4_pushdef([b4_copyright_years],
           [1984, 1989-1990, 2000-2013])

# This program is free software: you can redistribute it and/or modify
# it under the terms of the GNU General Public License as published by
# the Free Software Foundation, either version 3 of the License, or
# (at your option) any later version.
#
# This program is distributed in the hope that it will be useful,
# but WITHOUT ANY WARRANTY; without even the implied warranty of
# MERCHANTABILITY or FITNESS FOR A PARTICULAR PURPOSE.  See the
# GNU General Public License for more details.
#
# You should have received a copy of the GNU General Public License
# along with this program.  If not, see <http://www.gnu.org/licenses/>.

# Check the value of %define api.push-pull.
b4_percent_define_default([[api.push-pull]], [[pull]])
b4_percent_define_check_values([[[[api.push-pull]],
                                 [[pull]], [[push]], [[both]]]])
b4_define_flag_if([pull]) m4_define([b4_pull_flag], [[1]])
b4_define_flag_if([push]) m4_define([b4_push_flag], [[1]])
m4_case(b4_percent_define_get([[api.push-pull]]),
        [pull], [m4_define([b4_push_flag], [[0]])],
        [push], [m4_define([b4_pull_flag], [[0]])])

# Handle BISON_USE_PUSH_FOR_PULL for the test suite.  So that push parsing
# tests function as written, do not let BISON_USE_PUSH_FOR_PULL modify the
# behavior of Bison at all when push parsing is already requested.
b4_define_flag_if([use_push_for_pull])
b4_use_push_for_pull_if([
  b4_push_if([m4_define([b4_use_push_for_pull_flag], [[0]])],
             [m4_define([b4_push_flag], [[1]])])])

# Check the value of %define parse.lac and friends, where LAC stands for
# lookahead correction.
b4_percent_define_default([[parse.lac]], [[none]])
b4_percent_define_default([[parse.lac.es-capacity-initial]], [[20]])
b4_percent_define_default([[parse.lac.memory-trace]], [[failures]])
b4_percent_define_check_values([[[[parse.lac]], [[full]], [[none]]]],
                               [[[[parse.lac.memory-trace]],
                                 [[failures]], [[full]]]])
b4_define_flag_if([lac])
m4_define([b4_lac_flag],
          [m4_if(b4_percent_define_get([[parse.lac]]),
                 [none], [[0]], [[1]])])

m4_include(b4_pkgdatadir/[c.m4])

## ---------------- ##
## Default values.  ##
## ---------------- ##

# Stack parameters.
m4_define_default([b4_stack_depth_max], [10000])
m4_define_default([b4_stack_depth_init],  [200])


## ------------------------ ##
## Pure/impure interfaces.  ##
## ------------------------ ##

b4_percent_define_default([[api.pure]], [[false]])
b4_percent_define_check_values([[[[api.pure]],
                                 [[false]], [[true]], [[]], [[full]]]])

m4_define([b4_pure_flag], [[0]])
m4_case(b4_percent_define_get([[api.pure]]),
        [false], [m4_define([b4_pure_flag], [[0]])],
        [true],  [m4_define([b4_pure_flag], [[1]])],
        [],      [m4_define([b4_pure_flag], [[1]])],
        [full],  [m4_define([b4_pure_flag], [[2]])])

m4_define([b4_pure_if],
[m4_case(b4_pure_flag,
         [0], [$2],
         [1], [$1],
         [2], [$1])])
         [m4_fatal([invalid api.pure value: ]$1)])])

# b4_yyerror_arg_loc_if(ARG)
# --------------------------
# Expand ARG iff yyerror is to be given a location as argument.
m4_define([b4_yyerror_arg_loc_if],
[b4_locations_if([m4_case(b4_pure_flag,
                          [1], [m4_ifset([b4_parse_param], [$1])],
                          [2], [$1])])])

# b4_yyerror_args
# ---------------
# Arguments passed to yyerror: user args plus yylloc.
m4_define([b4_yyerror_args],
[b4_yyerror_arg_loc_if([&yylloc, ])dnl
m4_ifset([b4_parse_param], [b4_args(b4_parse_param), ])])



## ------------ ##
## Data Types.  ##
## ------------ ##

# b4_int_type(MIN, MAX)
# ---------------------
# Return the smallest int type able to handle numbers ranging from
# MIN to MAX (included).  Overwrite the version from c.m4, which
# uses only C89 types, so that the user can override the shorter
# types, and so that pre-C89 compilers are handled correctly.
m4_define([b4_int_type],
[m4_if(b4_ints_in($@,      [0],   [255]), [1], [yytype_uint8],
       b4_ints_in($@,   [-128],   [127]), [1], [yytype_int8],

       b4_ints_in($@,      [0], [65535]), [1], [yytype_uint16],
       b4_ints_in($@, [-32768], [32767]), [1], [yytype_int16],

       m4_eval([0 <= $1]),                [1], [unsigned int],

                                               [int])])


## ----------------- ##
## Semantic Values.  ##
## ----------------- ##


# b4_lhs_value([TYPE])
# --------------------
# Expansion of $<TYPE>$.
m4_define([b4_lhs_value],
[b4_symbol_value(yyval, [$1])])


# b4_rhs_value(RULE-LENGTH, NUM, [TYPE])
# --------------------------------------
# Expansion of $<TYPE>NUM, where the current rule has RULE-LENGTH
# symbols on RHS.
m4_define([b4_rhs_value],
          [b4_symbol_value([yyvsp@{b4_subtract([$2], [$1])@}], [$3])])


## ----------- ##
## Locations.  ##
## ----------- ##

# b4_lhs_location()
# -----------------
# Expansion of @$.
m4_define([b4_lhs_location],
[(yyloc)])


# b4_rhs_location(RULE-LENGTH, NUM)
# ---------------------------------
# Expansion of @NUM, where the current rule has RULE-LENGTH symbols
# on RHS.
m4_define([b4_rhs_location],
          [(yylsp@{b4_subtract([$2], [$1])@})])


## -------------- ##
## Declarations.  ##
## -------------- ##

# b4_declare_scanner_communication_variables
# ------------------------------------------
# Declare the variables that are global, or local to YYPARSE if
# pure-parser.
m4_define([b4_declare_scanner_communication_variables], [[
/* The lookahead symbol.  */
int yychar;

]b4_pure_if([[
#if defined __GNUC__ && 407 <= __GNUC__ * 100 + __GNUC_MINOR__
/* Suppress an incorrect diagnostic about yylval being uninitialized.  */
# define YY_IGNORE_MAYBE_UNINITIALIZED_BEGIN \
    _Pragma ("GCC diagnostic push") \
    _Pragma ("GCC diagnostic ignored \"-Wuninitialized\"")\
    _Pragma ("GCC diagnostic ignored \"-Wmaybe-uninitialized\"")
# define YY_IGNORE_MAYBE_UNINITIALIZED_END \
    _Pragma ("GCC diagnostic pop")
#else
/* Default value used for initialization, for pacifying older GCCs
   or non-GCC compilers.  */
static YYSTYPE yyval_default;
# define YY_INITIAL_VALUE(Value) = Value
#endif]b4_locations_if([[
static YYLTYPE yyloc_default][]b4_yyloc_default[;]])])[
#ifndef YY_IGNORE_MAYBE_UNINITIALIZED_BEGIN
# define YY_IGNORE_MAYBE_UNINITIALIZED_BEGIN
# define YY_IGNORE_MAYBE_UNINITIALIZED_END
#endif
#ifndef YY_INITIAL_VALUE
# define YY_INITIAL_VALUE(Value) /* Nothing. */
#endif

/* The semantic value of the lookahead symbol.  */
YYSTYPE yylval YY_INITIAL_VALUE(yyval_default);]b4_locations_if([[

/* Location data for the lookahead symbol.  */
YYLTYPE yylloc]b4_pure_if([ = yyloc_default], [b4_yyloc_default])[;
]])b4_pure_if([], [[

/* Number of syntax errors so far.  */
int yynerrs;]])])


# b4_declare_parser_state_variables
# ---------------------------------
# Declare all the variables that are needed to maintain the parser state
# between calls to yypush_parse.
m4_define([b4_declare_parser_state_variables], [b4_pure_if([[
    /* Number of syntax errors so far.  */
    int yynerrs;
]])[
    int yystate;
    /* Number of tokens to shift before error messages enabled.  */
    int yyerrstatus;

    /* The stacks and their tools:
       'yyss': related to states.
       'yyvs': related to semantic values.]b4_locations_if([[
       'yyls': related to locations.]])[

       Refer to the stacks through separate pointers, to allow yyoverflow
       to reallocate them elsewhere.  */

    /* The state stack.  */
    yytype_int16 yyssa[YYINITDEPTH];
    yytype_int16 *yyss;
    yytype_int16 *yyssp;

    /* The semantic value stack.  */
    YYSTYPE yyvsa[YYINITDEPTH];
    YYSTYPE *yyvs;
    YYSTYPE *yyvsp;]b4_locations_if([[

    /* The location stack.  */
    YYLTYPE yylsa[YYINITDEPTH];
    YYLTYPE *yyls;
    YYLTYPE *yylsp;

    /* The locations where the error started and ended.  */
    YYLTYPE yyerror_range[3];]])[

    YYSIZE_T yystacksize;]b4_lac_if([[

    yytype_int16 yyesa@{]b4_percent_define_get([[parse.lac.es-capacity-initial]])[@};
    yytype_int16 *yyes;
    YYSIZE_T yyes_capacity;]])])


# b4_declare_yyparse_push_
# ------------------------
# Declaration of yyparse (and dependencies) when using the push parser
# (including in pull mode).
m4_define([b4_declare_yyparse_push_],
[[#ifndef YYPUSH_MORE_DEFINED
# define YYPUSH_MORE_DEFINED
enum { YYPUSH_MORE = 4 };
#endif

typedef struct ]b4_prefix[pstate ]b4_prefix[pstate;

]b4_pull_if([b4_function_declare([b4_prefix[parse]], [[int]], b4_parse_param)
])b4_function_declare([b4_prefix[push_parse]], [[int]],
  [[b4_prefix[pstate *ps]], [[ps]]]b4_pure_if([,
  [[[int pushed_char]], [[pushed_char]]],
  [[b4_api_PREFIX[STYPE const *pushed_val]], [[pushed_val]]]b4_locations_if([,
  [[b4_api_PREFIX[LTYPE *pushed_loc]], [[pushed_loc]]]])])m4_ifset([b4_parse_param], [,
  b4_parse_param]))
b4_pull_if([b4_function_declare([b4_prefix[pull_parse]], [[int]],
  [[b4_prefix[pstate *ps]], [[ps]]]m4_ifset([b4_parse_param], [,
  b4_parse_param]))])
b4_function_declare([b4_prefix[pstate_new]], [b4_prefix[pstate *]],
                    [[[void]], []])
b4_function_declare([b4_prefix[pstate_delete]], [[void]],
                   [[b4_prefix[pstate *ps]], [[ps]]])dnl
])

# b4_declare_yyparse_
# -------------------
# When not the push parser.
m4_define([b4_declare_yyparse_],
[b4_function_declare(b4_prefix[parse], [int], b4_parse_param)])


# b4_declare_yyparse
# ------------------
m4_define([b4_declare_yyparse],
[b4_push_if([b4_declare_yyparse_push_],
            [b4_declare_yyparse_])[]dnl
])


# b4_shared_declarations
# ----------------------
# Declaration that might either go into the header (if --defines)
# or open coded in the parser body.
m4_define([b4_shared_declarations],
[b4_cpp_guard_open([b4_spec_defines_file])[
]b4_declare_yydebug[
]b4_percent_code_get([[requires]])[
]b4_token_enums_defines[
]b4_declare_yylstype[
]b4_declare_yyparse[
]b4_percent_code_get([[provides]])[
]b4_cpp_guard_close([b4_spec_defines_file])[]dnl
])

## -------------- ##
## Output files.  ##
## -------------- ##

b4_output_begin([b4_parser_file_name])
<<<<<<< HEAD
b4_copyright([Bison implementation for Yacc-like parsers in C])[
=======
b4_copyright([Bison implementation for Yacc-like parsers in C],
             [1984, 1989-1990, 2000-2013])[
>>>>>>> 49964a4f

/* C LALR(1) parser skeleton written by Richard Stallman, by
   simplifying the original so-called "semantic" parser.  */

/* All symbols defined below should begin with yy or YY, to avoid
   infringing on user name space.  This should be done even for local
   variables, as they might otherwise be expanded by user macros.
   There are some unavoidable exceptions within include files to
   define necessary library symbols; they are noted "INFRINGES ON
   USER NAME SPACE" below.  */

]b4_identification
b4_percent_code_get([[top]])[]dnl
m4_if(b4_api_prefix, [yy], [],
[[/* Substitute the type names.  */
#define YYSTYPE         ]b4_api_PREFIX[STYPE]b4_locations_if([[
#define YYLTYPE         ]b4_api_PREFIX[LTYPE]])])[
]m4_if(b4_prefix, [yy], [],
[[/* Substitute the variable and function names.  */]b4_pull_if([[
#define yyparse         ]b4_prefix[parse]])b4_push_if([[
#define yypush_parse    ]b4_prefix[push_parse]b4_pull_if([[
#define yypull_parse    ]b4_prefix[pull_parse]])[
#define yypstate_new    ]b4_prefix[pstate_new
#define yypstate_delete ]b4_prefix[pstate_delete
#define yypstate        ]b4_prefix[pstate]])[
#define yylex           ]b4_prefix[lex
#define yyerror         ]b4_prefix[error
#define yydebug         ]b4_prefix[debug
#define yynerrs         ]b4_prefix[nerrs
]]b4_pure_if([], [[
#define yylval          ]b4_prefix[lval
#define yychar          ]b4_prefix[char]b4_locations_if([[
#define yylloc          ]b4_prefix[lloc]])]))[

/* Copy the first part of user declarations.  */
]b4_user_pre_prologue[

]b4_null_define[

/* Enabling verbose error messages.  */
#ifdef YYERROR_VERBOSE
# undef YYERROR_VERBOSE
# define YYERROR_VERBOSE 1
#else
# define YYERROR_VERBOSE ]b4_error_verbose_if([1], [0])[
#endif

]m4_ifval(m4_quote(b4_spec_defines_file),
[[/* In a future release of Bison, this section will be replaced
   by #include "@basename(]b4_spec_defines_file[@)".  */
]])dnl
b4_shared_declarations[

/* Copy the second part of user declarations.  */
]b4_user_post_prologue
b4_percent_code_get[]dnl

[#ifdef short
# undef short
#endif

#ifdef YYTYPE_UINT8
typedef YYTYPE_UINT8 yytype_uint8;
#else
typedef unsigned char yytype_uint8;
#endif

#ifdef YYTYPE_INT8
typedef YYTYPE_INT8 yytype_int8;
#else
typedef signed char yytype_int8;
#endif

#ifdef YYTYPE_UINT16
typedef YYTYPE_UINT16 yytype_uint16;
#else
typedef unsigned short int yytype_uint16;
#endif

#ifdef YYTYPE_INT16
typedef YYTYPE_INT16 yytype_int16;
#else
typedef short int yytype_int16;
#endif

#ifndef YYSIZE_T
# ifdef __SIZE_TYPE__
#  define YYSIZE_T __SIZE_TYPE__
# elif defined size_t
#  define YYSIZE_T size_t
# elif ! defined YYSIZE_T
#  include <stddef.h> /* INFRINGES ON USER NAME SPACE */
#  define YYSIZE_T size_t
# else
#  define YYSIZE_T unsigned int
# endif
#endif

#define YYSIZE_MAXIMUM ((YYSIZE_T) -1)

#ifndef YY_
# if defined YYENABLE_NLS && YYENABLE_NLS
#  if ENABLE_NLS
#   include <libintl.h> /* INFRINGES ON USER NAME SPACE */
#   define YY_(Msgid) dgettext ("bison-runtime", Msgid)
#  endif
# endif
# ifndef YY_
#  define YY_(Msgid) Msgid
# endif
#endif

<<<<<<< HEAD
/* Suppress unused-variable warnings by "using" E.  */
#ifdef __GNUC__
# define YYUSE(E) ((void) (E))
#else
# define YYUSE(E) /* empty */
#endif
=======
]b4_attribute_define[
>>>>>>> 49964a4f

#if ]b4_lac_if([[1]], [[! defined yyoverflow || YYERROR_VERBOSE]])[

/* The parser invokes alloca or malloc; define the necessary symbols.  */]dnl
b4_push_if([], [b4_lac_if([], [[

# ifdef YYSTACK_USE_ALLOCA
#  if YYSTACK_USE_ALLOCA
#   ifdef __GNUC__
#    define YYSTACK_ALLOC __builtin_alloca
#   elif defined __BUILTIN_VA_ARG_INCR
#    include <alloca.h> /* INFRINGES ON USER NAME SPACE */
#   elif defined _AIX
#    define YYSTACK_ALLOC __alloca
#   elif defined _MSC_VER
#    include <malloc.h> /* INFRINGES ON USER NAME SPACE */
#    define alloca _alloca
#   else
#    define YYSTACK_ALLOC alloca
#    if ! defined _ALLOCA_H && ! defined EXIT_SUCCESS
#     include <stdlib.h> /* INFRINGES ON USER NAME SPACE */
      /* Use EXIT_SUCCESS as a witness for stdlib.h.  */
#     ifndef EXIT_SUCCESS
#      define EXIT_SUCCESS 0
#     endif
#    endif
#   endif
#  endif
# endif]])])[

# ifdef YYSTACK_ALLOC
   /* Pacify GCC's 'empty if-body' warning.  */
#  define YYSTACK_FREE(Ptr) do { /* empty */; } while (0)
#  ifndef YYSTACK_ALLOC_MAXIMUM
    /* The OS might guarantee only one guard page at the bottom of the stack,
       and a page size can be as small as 4096 bytes.  So we cannot safely
       invoke alloca (N) if N exceeds 4096.  Use a slightly smaller number
       to allow for a few compiler-allocated temporary stack slots.  */
#   define YYSTACK_ALLOC_MAXIMUM 4032 /* reasonable circa 2006 */
#  endif
# else
#  define YYSTACK_ALLOC YYMALLOC
#  define YYSTACK_FREE YYFREE
#  ifndef YYSTACK_ALLOC_MAXIMUM
#   define YYSTACK_ALLOC_MAXIMUM YYSIZE_MAXIMUM
#  endif
#  if (defined __cplusplus && ! defined EXIT_SUCCESS \
       && ! ((defined YYMALLOC || defined malloc) \
             && (defined YYFREE || defined free)))
#   include <stdlib.h> /* INFRINGES ON USER NAME SPACE */
#   ifndef EXIT_SUCCESS
#    define EXIT_SUCCESS 0
#   endif
#  endif
#  ifndef YYMALLOC
#   define YYMALLOC malloc
#   if ! defined malloc && ! defined EXIT_SUCCESS
void *malloc (YYSIZE_T); /* INFRINGES ON USER NAME SPACE */
#   endif
#  endif
#  ifndef YYFREE
#   define YYFREE free
#   if ! defined free && ! defined EXIT_SUCCESS
void free (void *); /* INFRINGES ON USER NAME SPACE */
#   endif
#  endif
# endif]b4_lac_if([[
# define YYCOPY_NEEDED 1]])[
#endif]b4_lac_if([], [[ /* ! defined yyoverflow || YYERROR_VERBOSE */]])[


#if (! defined yyoverflow \
     && (! defined __cplusplus \
         || (]b4_locations_if([[defined ]b4_api_PREFIX[LTYPE_IS_TRIVIAL && ]b4_api_PREFIX[LTYPE_IS_TRIVIAL \
             && ]])[defined ]b4_api_PREFIX[STYPE_IS_TRIVIAL && ]b4_api_PREFIX[STYPE_IS_TRIVIAL)))

/* A type that is properly aligned for any stack member.  */
union yyalloc
{
  yytype_int16 yyss_alloc;
  YYSTYPE yyvs_alloc;]b4_locations_if([
  YYLTYPE yyls_alloc;])[
};

/* The size of the maximum gap between one aligned stack and the next.  */
# define YYSTACK_GAP_MAXIMUM (sizeof (union yyalloc) - 1)

/* The size of an array large to enough to hold all stacks, each with
   N elements.  */
]b4_locations_if(
[# define YYSTACK_BYTES(N) \
     ((N) * (sizeof (yytype_int16) + sizeof (YYSTYPE) + sizeof (YYLTYPE)) \
      + 2 * YYSTACK_GAP_MAXIMUM)],
[# define YYSTACK_BYTES(N) \
     ((N) * (sizeof (yytype_int16) + sizeof (YYSTYPE)) \
      + YYSTACK_GAP_MAXIMUM)])[

# define YYCOPY_NEEDED 1

/* Relocate STACK from its old location to the new one.  The
   local variables YYSIZE and YYSTACKSIZE give the old and new number of
   elements in the stack, and YYPTR gives the new location of the
   stack.  Advance YYPTR to a properly aligned location for the next
   stack.  */
# define YYSTACK_RELOCATE(Stack_alloc, Stack)                           \
    do                                                                  \
      {                                                                 \
        YYSIZE_T yynewbytes;                                            \
        YYCOPY (&yyptr->Stack_alloc, Stack, yysize);                    \
        Stack = &yyptr->Stack_alloc;                                    \
        yynewbytes = yystacksize * sizeof (*Stack) + YYSTACK_GAP_MAXIMUM; \
        yyptr += yynewbytes / sizeof (*yyptr);                          \
      }                                                                 \
    while (0)

#endif

#if defined YYCOPY_NEEDED && YYCOPY_NEEDED
/* Copy COUNT objects from SRC to DST.  The source and destination do
   not overlap.  */
# ifndef YYCOPY
#  if defined __GNUC__ && 1 < __GNUC__
#   define YYCOPY(Dst, Src, Count) \
      __builtin_memcpy (Dst, Src, (Count) * sizeof (*(Src)))
#  else
#   define YYCOPY(Dst, Src, Count)              \
      do                                        \
        {                                       \
          YYSIZE_T yyi;                         \
          for (yyi = 0; yyi < (Count); yyi++)   \
            (Dst)[yyi] = (Src)[yyi];            \
        }                                       \
      while (0)
#  endif
# endif
#endif /* !YYCOPY_NEEDED */

/* YYFINAL -- State number of the termination state.  */
#define YYFINAL  ]b4_final_state_number[
/* YYLAST -- Last index in YYTABLE.  */
#define YYLAST   ]b4_last[

/* YYNTOKENS -- Number of terminals.  */
#define YYNTOKENS  ]b4_tokens_number[
/* YYNNTS -- Number of nonterminals.  */
#define YYNNTS  ]b4_nterms_number[
/* YYNRULES -- Number of rules.  */
#define YYNRULES  ]b4_rules_number[
/* YYNSTATES -- Number of states.  */
#define YYNSTATES  ]b4_states_number[

/* YYTRANSLATE[YYX] -- Symbol number corresponding to YYX as returned
   by yylex, with out-of-bounds checking.  */
#define YYUNDEFTOK  ]b4_undef_token_number[
#define YYMAXUTOK   ]b4_user_token_number_max[

#define YYTRANSLATE(YYX)                                                \
  ((unsigned int) (YYX) <= YYMAXUTOK ? yytranslate[YYX] : YYUNDEFTOK)

/* YYTRANSLATE[TOKEN-NUM] -- Symbol number corresponding to TOKEN-NUM
   as returned by yylex, without out-of-bounds checking.  */
static const ]b4_int_type_for([b4_translate])[ yytranslate[] =
{
  ]b4_translate[
};

#if ]b4_api_PREFIX[DEBUG
]b4_integral_parser_table_define([rline], [b4_rline],
     [[YYRLINE[YYN] -- Source line where rule number YYN was defined.]])[
#endif

#if ]b4_api_PREFIX[DEBUG || YYERROR_VERBOSE || ]b4_token_table_flag[
/* YYTNAME[SYMBOL-NUM] -- String name of the symbol SYMBOL-NUM.
   First, the terminals, then, starting at YYNTOKENS, nonterminals.  */
static const char *const yytname[] =
{
  ]b4_tname[
};
#endif

# ifdef YYPRINT
/* YYTOKNUM[NUM] -- (External) token number corresponding to the
   (internal) symbol number NUM (which must be that of a token).  */
static const ]b4_int_type_for([b4_toknum])[ yytoknum[] =
{
  ]b4_toknum[
};
# endif

#define YYPACT_NINF ]b4_pact_ninf[

#define yypact_value_is_default(Yystate) \
  ]b4_table_value_equals([[pact]], [[Yystate]], [b4_pact_ninf])[

#define YYTABLE_NINF ]b4_table_ninf[

#define yytable_value_is_error(Yytable_value) \
  ]b4_table_value_equals([[table]], [[Yytable_value]], [b4_table_ninf])[

]b4_parser_tables_define[

#define yyerrok         (yyerrstatus = 0)
#define yyclearin       (yychar = YYEMPTY)
#define YYEMPTY         (-2)
#define YYEOF           0

#define YYACCEPT        goto yyacceptlab
#define YYABORT         goto yyabortlab
#define YYERROR         goto yyerrorlab


#define YYRECOVERING()  (!!yyerrstatus)

#define YYBACKUP(Token, Value)                                  \
do                                                              \
  if (yychar == YYEMPTY)                                        \
    {                                                           \
      yychar = (Token);                                         \
      yylval = (Value);                                         \
      YYPOPSTACK (yylen);                                       \
      yystate = *yyssp;                                         \]b4_lac_if([[
      YY_LAC_DISCARD ("YYBACKUP");                              \]])[
      goto yybackup;                                            \
    }                                                           \
  else                                                          \
    {                                                           \
      yyerror (]b4_yyerror_args[YY_("syntax error: cannot back up")); \
      YYERROR;                                                  \
    }                                                           \
while (0)

/* Error token number */
#define YYTERROR        1
#define YYERRCODE       256

]b4_locations_if([[
]b4_yylloc_default_define[
#define YYRHSLOC(Rhs, K) ((Rhs)[K])
]])[

/* Enable debugging if requested.  */
#if ]b4_api_PREFIX[DEBUG

# ifndef YYFPRINTF
#  include <stdio.h> /* INFRINGES ON USER NAME SPACE */
#  define YYFPRINTF fprintf
# endif

# define YYDPRINTF(Args)                        \
do {                                            \
  if (yydebug)                                  \
    YYFPRINTF Args;                             \
} while (0)

]b4_yy_location_print_define[

# define YY_SYMBOL_PRINT(Title, Type, Value, Location)                    \
do {                                                                      \
  if (yydebug)                                                            \
    {                                                                     \
      YYFPRINTF (stderr, "%s ", Title);                                   \
      yy_symbol_print (stderr,                                            \
                  Type, Value]b4_locations_if([, Location])[]b4_user_args[); \
      YYFPRINTF (stderr, "\n");                                           \
    }                                                                     \
} while (0)

]b4_yy_symbol_print_define[

/*------------------------------------------------------------------.
| yy_stack_print -- Print the state stack from its BOTTOM up to its |
| TOP (included).                                                   |
`------------------------------------------------------------------*/

]b4_function_define([yy_stack_print], [static void],
                   [[yytype_int16 *yybottom], [yybottom]],
                   [[yytype_int16 *yytop],    [yytop]])[
{
  YYFPRINTF (stderr, "Stack now");
  for (; yybottom <= yytop; yybottom++)
    {
      int yybot = *yybottom;
      YYFPRINTF (stderr, " %d", yybot);
    }
  YYFPRINTF (stderr, "\n");
}

# define YY_STACK_PRINT(Bottom, Top)                            \
do {                                                            \
  if (yydebug)                                                  \
    yy_stack_print ((Bottom), (Top));                           \
} while (0)


/*------------------------------------------------.
| Report that the YYRULE is going to be reduced.  |
`------------------------------------------------*/

]b4_function_define([yy_reduce_print], [static void],
                   [[yytype_int16 *yyssp], [yyssp]],
                   [[YYSTYPE *yyvsp], [yyvsp]],
    b4_locations_if([[[YYLTYPE *yylsp], [yylsp]],
                   ])[[int yyrule], [yyrule]]m4_ifset([b4_parse_param], [,
                   b4_parse_param]))[
{
  unsigned long int yylno = yyrline[yyrule];
  int yynrhs = yyr2[yyrule];
  int yyi;
  YYFPRINTF (stderr, "Reducing stack by rule %d (line %lu):\n",
             yyrule - 1, yylno);
  /* The symbols being reduced.  */
  for (yyi = 0; yyi < yynrhs; yyi++)
    {
      YYFPRINTF (stderr, "   $%d = ", yyi + 1);
      yy_symbol_print (stderr,
                       yystos[yyssp[yyi + 1 - yynrhs]],
                       &]b4_rhs_value(yynrhs, yyi + 1)[
                       ]b4_locations_if([, &]b4_rhs_location(yynrhs, yyi + 1))[]dnl
                       b4_user_args[);
      YYFPRINTF (stderr, "\n");
    }
}

# define YY_REDUCE_PRINT(Rule)          \
do {                                    \
  if (yydebug)                          \
    yy_reduce_print (yyssp, yyvsp, ]b4_locations_if([yylsp, ])[Rule]b4_user_args[); \
} while (0)

/* Nonzero means print parse trace.  It is left uninitialized so that
   multiple parsers can coexist.  */
int yydebug;
#else /* !]b4_api_PREFIX[DEBUG */
# define YYDPRINTF(Args)
# define YY_SYMBOL_PRINT(Title, Type, Value, Location)
# define YY_STACK_PRINT(Bottom, Top)
# define YY_REDUCE_PRINT(Rule)
#endif /* !]b4_api_PREFIX[DEBUG */


/* YYINITDEPTH -- initial size of the parser's stacks.  */
#ifndef YYINITDEPTH
# define YYINITDEPTH ]b4_stack_depth_init[
#endif

/* YYMAXDEPTH -- maximum size the stacks can grow to (effective only
   if the built-in stack extension method is used).

   Do not make this value too large; the results are undefined if
   YYSTACK_ALLOC_MAXIMUM < YYSTACK_BYTES (YYMAXDEPTH)
   evaluated with infinite-precision integer arithmetic.  */

#ifndef YYMAXDEPTH
# define YYMAXDEPTH ]b4_stack_depth_max[
#endif]b4_lac_if([[

/* Given a state stack such that *YYBOTTOM is its bottom, such that
   *YYTOP is either its top or is YYTOP_EMPTY to indicate an empty
   stack, and such that *YYCAPACITY is the maximum number of elements it
   can hold without a reallocation, make sure there is enough room to
   store YYADD more elements.  If not, allocate a new stack using
   YYSTACK_ALLOC, copy the existing elements, and adjust *YYBOTTOM,
   *YYTOP, and *YYCAPACITY to reflect the new capacity and memory
   location.  If *YYBOTTOM != YYBOTTOM_NO_FREE, then free the old stack
   using YYSTACK_FREE.  Return 0 if successful or if no reallocation is
   required.  Return 1 if memory is exhausted.  */
static int
yy_lac_stack_realloc (YYSIZE_T *yycapacity, YYSIZE_T yyadd,
#if ]b4_api_PREFIX[DEBUG
                      char const *yydebug_prefix,
                      char const *yydebug_suffix,
#endif
                      yytype_int16 **yybottom,
                      yytype_int16 *yybottom_no_free,
                      yytype_int16 **yytop, yytype_int16 *yytop_empty)
{
  YYSIZE_T yysize_old =
    *yytop == yytop_empty ? 0 : *yytop - *yybottom + 1;
  YYSIZE_T yysize_new = yysize_old + yyadd;
  if (*yycapacity < yysize_new)
    {
      YYSIZE_T yyalloc = 2 * yysize_new;
      yytype_int16 *yybottom_new;
      /* Use YYMAXDEPTH for maximum stack size given that the stack
         should never need to grow larger than the main state stack
         needs to grow without LAC.  */
      if (YYMAXDEPTH < yysize_new)
        {
          YYDPRINTF ((stderr, "%smax size exceeded%s", yydebug_prefix,
                      yydebug_suffix));
          return 1;
        }
      if (YYMAXDEPTH < yyalloc)
        yyalloc = YYMAXDEPTH;
      yybottom_new =
        (yytype_int16*) YYSTACK_ALLOC (yyalloc * sizeof *yybottom_new);
      if (!yybottom_new)
        {
          YYDPRINTF ((stderr, "%srealloc failed%s", yydebug_prefix,
                      yydebug_suffix));
          return 1;
        }
      if (*yytop != yytop_empty)
        {
          YYCOPY (yybottom_new, *yybottom, yysize_old);
          *yytop = yybottom_new + (yysize_old - 1);
        }
      if (*yybottom != yybottom_no_free)
        YYSTACK_FREE (*yybottom);
      *yybottom = yybottom_new;
      *yycapacity = yyalloc;]m4_if(b4_percent_define_get([[parse.lac.memory-trace]]),
                                   [full], [[
      YYDPRINTF ((stderr, "%srealloc to %lu%s", yydebug_prefix,
                  (unsigned long int) yyalloc, yydebug_suffix));]])[
    }
  return 0;
}

/* Establish the initial context for the current lookahead if no initial
   context is currently established.

   We define a context as a snapshot of the parser stacks.  We define
   the initial context for a lookahead as the context in which the
   parser initially examines that lookahead in order to select a
   syntactic action.  Thus, if the lookahead eventually proves
   syntactically unacceptable (possibly in a later context reached via a
   series of reductions), the initial context can be used to determine
   the exact set of tokens that would be syntactically acceptable in the
   lookahead's place.  Moreover, it is the context after which any
   further semantic actions would be erroneous because they would be
   determined by a syntactically unacceptable token.

   YY_LAC_ESTABLISH should be invoked when a reduction is about to be
   performed in an inconsistent state (which, for the purposes of LAC,
   includes consistent states that don't know they're consistent because
   their default reductions have been disabled).  Iff there is a
   lookahead token, it should also be invoked before reporting a syntax
   error.  This latter case is for the sake of the debugging output.

   For parse.lac=full, the implementation of YY_LAC_ESTABLISH is as
   follows.  If no initial context is currently established for the
   current lookahead, then check if that lookahead can eventually be
   shifted if syntactic actions continue from the current context.
   Report a syntax error if it cannot.  */
#define YY_LAC_ESTABLISH                                         \
do {                                                             \
  if (!yy_lac_established)                                       \
    {                                                            \
      YYDPRINTF ((stderr,                                        \
                  "LAC: initial context established for %s\n",   \
                  yytname[yytoken]));                            \
      yy_lac_established = 1;                                    \
      {                                                          \
        int yy_lac_status =                                      \
          yy_lac (yyesa, &yyes, &yyes_capacity, yyssp, yytoken); \
        if (yy_lac_status == 2)                                  \
          goto yyexhaustedlab;                                   \
        if (yy_lac_status == 1)                                  \
          goto yyerrlab;                                         \
      }                                                          \
    }                                                            \
} while (0)

/* Discard any previous initial lookahead context because of Event,
   which may be a lookahead change or an invalidation of the currently
   established initial context for the current lookahead.

   The most common example of a lookahead change is a shift.  An example
   of both cases is syntax error recovery.  That is, a syntax error
   occurs when the lookahead is syntactically erroneous for the
   currently established initial context, so error recovery manipulates
   the parser stacks to try to find a new initial context in which the
   current lookahead is syntactically acceptable.  If it fails to find
   such a context, it discards the lookahead.  */
#if ]b4_api_PREFIX[DEBUG
# define YY_LAC_DISCARD(Event)                                           \
do {                                                                     \
  if (yy_lac_established)                                                \
    {                                                                    \
      if (yydebug)                                                       \
        YYFPRINTF (stderr, "LAC: initial context discarded due to "      \
                   Event "\n");                                          \
      yy_lac_established = 0;                                            \
    }                                                                    \
} while (0)
#else
# define YY_LAC_DISCARD(Event) yy_lac_established = 0
#endif

/* Given the stack whose top is *YYSSP, return 0 iff YYTOKEN can
   eventually (after perhaps some reductions) be shifted, return 1 if
   not, or return 2 if memory is exhausted.  As preconditions and
   postconditions: *YYES_CAPACITY is the allocated size of the array to
   which *YYES points, and either *YYES = YYESA or *YYES points to an
   array allocated with YYSTACK_ALLOC.  yy_lac may overwrite the
   contents of either array, alter *YYES and *YYES_CAPACITY, and free
   any old *YYES other than YYESA.  */
static int
yy_lac (yytype_int16 *yyesa, yytype_int16 **yyes,
        YYSIZE_T *yyes_capacity, yytype_int16 *yyssp, int yytoken)
{
  yytype_int16 *yyes_prev = yyssp;
  yytype_int16 *yyesp = yyes_prev;
  YYDPRINTF ((stderr, "LAC: checking lookahead %s:", yytname[yytoken]));
  if (yytoken == YYUNDEFTOK)
    {
      YYDPRINTF ((stderr, " Always Err\n"));
      return 1;
    }
  while (1)
    {
      int yyrule = yypact[*yyesp];
      if (yypact_value_is_default (yyrule)
          || (yyrule += yytoken) < 0 || YYLAST < yyrule
          || yycheck[yyrule] != yytoken)
        {
          yyrule = yydefact[*yyesp];
          if (yyrule == 0)
            {
              YYDPRINTF ((stderr, " Err\n"));
              return 1;
            }
        }
      else
        {
          yyrule = yytable[yyrule];
          if (yytable_value_is_error (yyrule))
            {
              YYDPRINTF ((stderr, " Err\n"));
              return 1;
            }
          if (0 < yyrule)
            {
              YYDPRINTF ((stderr, " S%d\n", yyrule));
              return 0;
            }
          yyrule = -yyrule;
        }
      {
        YYSIZE_T yylen = yyr2[yyrule];
        YYDPRINTF ((stderr, " R%d", yyrule - 1));
        if (yyesp != yyes_prev)
          {
            YYSIZE_T yysize = yyesp - *yyes + 1;
            if (yylen < yysize)
              {
                yyesp -= yylen;
                yylen = 0;
              }
            else
              {
                yylen -= yysize;
                yyesp = yyes_prev;
              }
          }
        if (yylen)
          yyesp = yyes_prev -= yylen;
      }
      {
        int yystate;
        {
          int yylhs = yyr1[yyrule] - YYNTOKENS;
          yystate = yypgoto[yylhs] + *yyesp;
          if (yystate < 0 || YYLAST < yystate
              || yycheck[yystate] != *yyesp)
            yystate = yydefgoto[yylhs];
          else
            yystate = yytable[yystate];
        }
        if (yyesp == yyes_prev)
          {
            yyesp = *yyes;
            *yyesp = yystate;
          }
        else
          {
            if (yy_lac_stack_realloc (yyes_capacity, 1,
#if ]b4_api_PREFIX[DEBUG
                                      " (", ")",
#endif
                                      yyes, yyesa, &yyesp, yyes_prev))
              {
                YYDPRINTF ((stderr, "\n"));
                return 2;
              }
            *++yyesp = yystate;
          }
        YYDPRINTF ((stderr, " G%d", yystate));
      }
    }
}]])[


#if YYERROR_VERBOSE

# ifndef yystrlen
#  if defined __GLIBC__ && defined _STRING_H
#   define yystrlen strlen
#  else
/* Return the length of YYSTR.  */
]b4_function_define([yystrlen], [static YYSIZE_T],
   [[const char *yystr], [yystr]])[
{
  YYSIZE_T yylen;
  for (yylen = 0; yystr[yylen]; yylen++)
    continue;
  return yylen;
}
#  endif
# endif

# ifndef yystpcpy
#  if defined __GLIBC__ && defined _STRING_H && defined _GNU_SOURCE
#   define yystpcpy stpcpy
#  else
/* Copy YYSRC to YYDEST, returning the address of the terminating '\0' in
   YYDEST.  */
]b4_function_define([yystpcpy], [static char *],
   [[char *yydest], [yydest]], [[const char *yysrc], [yysrc]])[
{
  char *yyd = yydest;
  const char *yys = yysrc;

  while ((*yyd++ = *yys++) != '\0')
    continue;

  return yyd - 1;
}
#  endif
# endif

# ifndef yytnamerr
/* Copy to YYRES the contents of YYSTR after stripping away unnecessary
   quotes and backslashes, so that it's suitable for yyerror.  The
   heuristic is that double-quoting is unnecessary unless the string
   contains an apostrophe, a comma, or backslash (other than
   backslash-backslash).  YYSTR is taken from yytname.  If YYRES is
   null, do not copy; instead, return the length of what the result
   would have been.  */
static YYSIZE_T
yytnamerr (char *yyres, const char *yystr)
{
  if (*yystr == '"')
    {
      YYSIZE_T yyn = 0;
      char const *yyp = yystr;

      for (;;)
        switch (*++yyp)
          {
          case '\'':
          case ',':
            goto do_not_strip_quotes;

          case '\\':
            if (*++yyp != '\\')
              goto do_not_strip_quotes;
            /* Fall through.  */
          default:
            if (yyres)
              yyres[yyn] = *yyp;
            yyn++;
            break;

          case '"':
            if (yyres)
              yyres[yyn] = '\0';
            return yyn;
          }
    do_not_strip_quotes: ;
    }

  if (! yyres)
    return yystrlen (yystr);

  return yystpcpy (yyres, yystr) - yyres;
}
# endif

/* Copy into *YYMSG, which is of size *YYMSG_ALLOC, an error message
   about the unexpected token YYTOKEN for the state stack whose top is
   YYSSP.]b4_lac_if([[  In order to see if a particular token T is a
   valid looakhead, invoke yy_lac (YYESA, YYES, YYES_CAPACITY, YYSSP, T).]])[

   Return 0 if *YYMSG was successfully written.  Return 1 if *YYMSG is
   not large enough to hold the message.  In that case, also set
   *YYMSG_ALLOC to the required number of bytes.  Return 2 if the
   required number of bytes is too large to store]b4_lac_if([[ or if
   yy_lac returned 2]])[.  */
static int
yysyntax_error (YYSIZE_T *yymsg_alloc, char **yymsg,
                ]b4_lac_if([[yytype_int16 *yyesa, yytype_int16 **yyes,
                YYSIZE_T *yyes_capacity, ]])[yytype_int16 *yyssp, int yytoken)
{
  YYSIZE_T yysize0 = yytnamerr (YY_NULL, yytname[yytoken]);
  YYSIZE_T yysize = yysize0;
  enum { YYERROR_VERBOSE_ARGS_MAXIMUM = 5 };
  /* Internationalized format string. */
  const char *yyformat = YY_NULL;
  /* Arguments of yyformat. */
  char const *yyarg[YYERROR_VERBOSE_ARGS_MAXIMUM];
  /* Number of reported tokens (one for the "unexpected", one per
     "expected"). */
  int yycount = 0;

  /* There are many possibilities here to consider:
     - If this state is a consistent state with a default action, then
       the only way this function was invoked is if the default action
       is an error action.  In that case, don't check for expected
       tokens because there are none.
     - The only way there can be no lookahead present (in yychar) is if
       this state is a consistent state with a default action.  Thus,
       detecting the absence of a lookahead is sufficient to determine
       that there is no unexpected or expected token to report.  In that
       case, just report a simple "syntax error".
     - Don't assume there isn't a lookahead just because this state is a
       consistent state with a default action.  There might have been a
       previous inconsistent state, consistent state with a non-default
       action, or user semantic action that manipulated yychar.]b4_lac_if([[
       In the first two cases, it might appear that the current syntax
       error should have been detected in the previous state when yy_lac
       was invoked.  However, at that time, there might have been a
       different syntax error that discarded a different initial context
       during error recovery, leaving behind the current lookahead.]], [[
     - Of course, the expected token list depends on states to have
       correct lookahead information, and it depends on the parser not
       to perform extra reductions after fetching a lookahead from the
       scanner and before detecting a syntax error.  Thus, state merging
       (from LALR or IELR) and default reductions corrupt the expected
       token list.  However, the list is correct for canonical LR with
       one exception: it will still contain any token that will not be
       accepted due to an error action in a later state.]])[
  */
  if (yytoken != YYEMPTY)
    {
      int yyn = yypact[*yyssp];]b4_lac_if([[
      YYDPRINTF ((stderr, "Constructing syntax error message\n"));]])[
      yyarg[yycount++] = yytname[yytoken];
      if (!yypact_value_is_default (yyn))
        {]b4_lac_if([], [[
          /* Start YYX at -YYN if negative to avoid negative indexes in
             YYCHECK.  In other words, skip the first -YYN actions for
             this state because they are default actions.  */
          int yyxbegin = yyn < 0 ? -yyn : 0;
          /* Stay within bounds of both yycheck and yytname.  */
          int yychecklim = YYLAST - yyn + 1;
          int yyxend = yychecklim < YYNTOKENS ? yychecklim : YYNTOKENS;]])[
          int yyx;]b4_lac_if([[

          for (yyx = 0; yyx < YYNTOKENS; ++yyx)
            if (yyx != YYTERROR && yyx != YYUNDEFTOK)
              {
                {
                  int yy_lac_status = yy_lac (yyesa, yyes, yyes_capacity,
                                              yyssp, yyx);
                  if (yy_lac_status == 2)
                    return 2;
                  if (yy_lac_status == 1)
                    continue;
                }]], [[

          for (yyx = yyxbegin; yyx < yyxend; ++yyx)
            if (yycheck[yyx + yyn] == yyx && yyx != YYTERROR
                && !yytable_value_is_error (yytable[yyx + yyn]))
              {]])[
                if (yycount == YYERROR_VERBOSE_ARGS_MAXIMUM)
                  {
                    yycount = 1;
                    yysize = yysize0;
                    break;
                  }
                yyarg[yycount++] = yytname[yyx];
                {
                  YYSIZE_T yysize1 = yysize + yytnamerr (YY_NULL, yytname[yyx]);
                  if (! (yysize <= yysize1
                         && yysize1 <= YYSTACK_ALLOC_MAXIMUM))
                    return 2;
                  yysize = yysize1;
                }
              }
        }]b4_lac_if([[
# if ]b4_api_PREFIX[DEBUG
      else if (yydebug)
        YYFPRINTF (stderr, "No expected tokens.\n");
# endif]])[
    }

  switch (yycount)
    {
# define YYCASE_(N, S)                      \
      case N:                               \
        yyformat = S;                       \
      break
      YYCASE_(0, YY_("syntax error"));
      YYCASE_(1, YY_("syntax error, unexpected %s"));
      YYCASE_(2, YY_("syntax error, unexpected %s, expecting %s"));
      YYCASE_(3, YY_("syntax error, unexpected %s, expecting %s or %s"));
      YYCASE_(4, YY_("syntax error, unexpected %s, expecting %s or %s or %s"));
      YYCASE_(5, YY_("syntax error, unexpected %s, expecting %s or %s or %s or %s"));
# undef YYCASE_
    }

  {
    YYSIZE_T yysize1 = yysize + yystrlen (yyformat);
    if (! (yysize <= yysize1 && yysize1 <= YYSTACK_ALLOC_MAXIMUM))
      return 2;
    yysize = yysize1;
  }

  if (*yymsg_alloc < yysize)
    {
      *yymsg_alloc = 2 * yysize;
      if (! (yysize <= *yymsg_alloc
             && *yymsg_alloc <= YYSTACK_ALLOC_MAXIMUM))
        *yymsg_alloc = YYSTACK_ALLOC_MAXIMUM;
      return 1;
    }

  /* Avoid sprintf, as that infringes on the user's name space.
     Don't have undefined behavior even if the translation
     produced a string with the wrong number of "%s"s.  */
  {
    char *yyp = *yymsg;
    int yyi = 0;
    while ((*yyp = *yyformat) != '\0')
      if (*yyp == '%' && yyformat[1] == 's' && yyi < yycount)
        {
          yyp += yytnamerr (yyp, yyarg[yyi++]);
          yyformat += 2;
        }
      else
        {
          yyp++;
          yyformat++;
        }
  }
  return 0;
}
#endif /* YYERROR_VERBOSE */

]b4_yydestruct_define[

]b4_pure_if([], [

b4_declare_scanner_communication_variables])[]b4_push_if([[

struct yypstate
  {]b4_declare_parser_state_variables[
    /* Used to determine if this is the first time this instance has
       been used.  */
    int yynew;
  };]b4_pure_if([], [[

static char yypstate_allocated = 0;]])b4_pull_if([

b4_function_define([[yyparse]], [[int]], b4_parse_param)[
{
  return yypull_parse (YY_NULL]m4_ifset([b4_parse_param],
                                  [[, ]b4_args(b4_parse_param)])[);
}

]b4_function_define([[yypull_parse]], [[int]],
  [[[yypstate *yyps]], [[yyps]]]m4_ifset([b4_parse_param], [,
  b4_parse_param]))[
{
  int yystatus;
  yypstate *yyps_local;]b4_pure_if([[
  int yychar;
  YYSTYPE yylval;]b4_locations_if([[
  static YYLTYPE yyloc_default][]b4_yyloc_default[;
  YYLTYPE yylloc = yyloc_default;]])])[
  if (yyps)
    yyps_local = yyps;
  else
    {
      yyps_local = yypstate_new ();
      if (!yyps_local)
        {]b4_pure_if([[
          yyerror (]b4_yyerror_args[YY_("memory exhausted"));]], [[
          if (!yypstate_allocated)
            yyerror (]b4_yyerror_args[YY_("memory exhausted"));]])[
          return 2;
        }
    }
  do {
    yychar = ]b4_lex[;
    yystatus =
      yypush_parse (yyps_local]b4_pure_if([[, yychar, &yylval]b4_locations_if([[, &yylloc]])])m4_ifset([b4_parse_param], [, b4_args(b4_parse_param)])[);
  } while (yystatus == YYPUSH_MORE);
  if (!yyps)
    yypstate_delete (yyps_local);
  return yystatus;
}]])[

/* Initialize the parser data structure.  */
]b4_function_define([[yypstate_new]], [[yypstate *]])[
{
  yypstate *yyps;]b4_pure_if([], [[
  if (yypstate_allocated)
    return YY_NULL;]])[
  yyps = (yypstate *) malloc (sizeof *yyps);
  if (!yyps)
    return YY_NULL;
  yyps->yynew = 1;]b4_pure_if([], [[
  yypstate_allocated = 1;]])[
  return yyps;
}

]b4_function_define([[yypstate_delete]], [[void]],
                   [[[yypstate *yyps]], [[yyps]]])[
{
#ifndef yyoverflow
  /* If the stack was reallocated but the parse did not complete, then the
     stack still needs to be freed.  */
  if (!yyps->yynew && yyps->yyss != yyps->yyssa)
    YYSTACK_FREE (yyps->yyss);
#endif]b4_lac_if([[
  if (!yyps->yynew && yyps->yyes != yyps->yyesa)
    YYSTACK_FREE (yyps->yyes);]])[
  free (yyps);]b4_pure_if([], [[
  yypstate_allocated = 0;]])[
}
]b4_pure_if([[
#define ]b4_prefix[nerrs yyps->]b4_prefix[nerrs]])[
#define yystate yyps->yystate
#define yyerrstatus yyps->yyerrstatus
#define yyssa yyps->yyssa
#define yyss yyps->yyss
#define yyssp yyps->yyssp
#define yyvsa yyps->yyvsa
#define yyvs yyps->yyvs
#define yyvsp yyps->yyvsp]b4_locations_if([[
#define yylsa yyps->yylsa
#define yyls yyps->yyls
#define yylsp yyps->yylsp
#define yyerror_range yyps->yyerror_range]])[
#define yystacksize yyps->yystacksize]b4_lac_if([[
#define yyesa yyps->yyesa
#define yyes yyps->yyes
#define yyes_capacity yyps->yyes_capacity]])[


/*---------------.
| yypush_parse.  |
`---------------*/

]b4_function_define([[yypush_parse]], [[int]],
  [[[yypstate *yyps]], [[yyps]]]b4_pure_if([,
  [[[int yypushed_char]], [[yypushed_char]]],
  [[[YYSTYPE const *yypushed_val]], [[yypushed_val]]]b4_locations_if([,
  [[[YYLTYPE *yypushed_loc]], [[yypushed_loc]]]])])m4_ifset([b4_parse_param], [,
  b4_parse_param]))], [[


/*----------.
| yyparse.  |
`----------*/

]b4_function_define([yyparse], [int], b4_parse_param)])[
{]b4_pure_if([b4_declare_scanner_communication_variables
])b4_push_if([b4_pure_if([], [[
  int yypushed_char = yychar;
  YYSTYPE yypushed_val = yylval;]b4_locations_if([[
  YYLTYPE yypushed_loc = yylloc;]])
])],
  [b4_declare_parser_state_variables
])b4_lac_if([[
  int yy_lac_established = 0;]])[
  int yyn;
  int yyresult;
  /* Lookahead token as an internal (translated) token number.  */
  int yytoken = 0;
  /* The variables used to return semantic value and location from the
     action routines.  */
  YYSTYPE yyval;]b4_locations_if([[
  YYLTYPE yyloc;]])[

#if YYERROR_VERBOSE
  /* Buffer for error messages, and its allocated size.  */
  char yymsgbuf[128];
  char *yymsg = yymsgbuf;
  YYSIZE_T yymsg_alloc = sizeof yymsgbuf;
#endif

#define YYPOPSTACK(N)   (yyvsp -= (N), yyssp -= (N)]b4_locations_if([, yylsp -= (N)])[)

  /* The number of symbols on the RHS of the reduced rule.
     Keep to zero when no symbol should be popped.  */
  int yylen = 0;]b4_push_if([[

  if (!yyps->yynew)
    {
      yyn = yypact[yystate];
      goto yyread_pushed_token;
    }]])[

  yyssp = yyss = yyssa;
  yyvsp = yyvs = yyvsa;]b4_locations_if([[
  yylsp = yyls = yylsa;]])[
  yystacksize = YYINITDEPTH;]b4_lac_if([[

  yyes = yyesa;
  yyes_capacity = sizeof yyesa / sizeof *yyes;
  if (YYMAXDEPTH < yyes_capacity)
    yyes_capacity = YYMAXDEPTH;]])[

  YYDPRINTF ((stderr, "Starting parse\n"));

  yystate = 0;
  yyerrstatus = 0;
  yynerrs = 0;
  yychar = YYEMPTY; /* Cause a token to be read.  */
]m4_ifdef([b4_initial_action], [
b4_dollar_pushdef([m4_define([b4_dollar_dollar_used])yylval], [],
                  [b4_push_if([b4_pure_if([*])yypushed_loc], [yylloc])])dnl
/* User initialization code.  */
b4_user_initial_action
b4_dollar_popdef[]dnl
m4_ifdef([b4_dollar_dollar_used],[[  yyvsp[0] = yylval;
]])])dnl
b4_locations_if([[  yylsp[0] = ]b4_push_if([b4_pure_if([*])yypushed_loc], [yylloc])[;
]])dnl
[  goto yysetstate;

/*------------------------------------------------------------.
| yynewstate -- Push a new state, which is found in yystate.  |
`------------------------------------------------------------*/
 yynewstate:
  /* In all cases, when you get here, the value and location stacks
     have just been pushed.  So pushing a state here evens the stacks.  */
  yyssp++;

 yysetstate:
  *yyssp = yystate;

  if (yyss + yystacksize - 1 <= yyssp)
    {
      /* Get the current used size of the three stacks, in elements.  */
      YYSIZE_T yysize = yyssp - yyss + 1;

#ifdef yyoverflow
      {
        /* Give user a chance to reallocate the stack.  Use copies of
           these so that the &'s don't force the real ones into
           memory.  */
        YYSTYPE *yyvs1 = yyvs;
        yytype_int16 *yyss1 = yyss;]b4_locations_if([
        YYLTYPE *yyls1 = yyls;])[

        /* Each stack pointer address is followed by the size of the
           data in use in that stack, in bytes.  This used to be a
           conditional around just the two extra args, but that might
           be undefined if yyoverflow is a macro.  */
        yyoverflow (YY_("memory exhausted"),
                    &yyss1, yysize * sizeof (*yyssp),
                    &yyvs1, yysize * sizeof (*yyvsp),]b4_locations_if([
                    &yyls1, yysize * sizeof (*yylsp),])[
                    &yystacksize);
]b4_locations_if([
        yyls = yyls1;])[
        yyss = yyss1;
        yyvs = yyvs1;
      }
#else /* no yyoverflow */
# ifndef YYSTACK_RELOCATE
      goto yyexhaustedlab;
# else
      /* Extend the stack our own way.  */
      if (YYMAXDEPTH <= yystacksize)
        goto yyexhaustedlab;
      yystacksize *= 2;
      if (YYMAXDEPTH < yystacksize)
        yystacksize = YYMAXDEPTH;

      {
        yytype_int16 *yyss1 = yyss;
        union yyalloc *yyptr =
          (union yyalloc *) YYSTACK_ALLOC (YYSTACK_BYTES (yystacksize));
        if (! yyptr)
          goto yyexhaustedlab;
        YYSTACK_RELOCATE (yyss_alloc, yyss);
        YYSTACK_RELOCATE (yyvs_alloc, yyvs);]b4_locations_if([
        YYSTACK_RELOCATE (yyls_alloc, yyls);])[
#  undef YYSTACK_RELOCATE
        if (yyss1 != yyssa)
          YYSTACK_FREE (yyss1);
      }
# endif
#endif /* no yyoverflow */

      yyssp = yyss + yysize - 1;
      yyvsp = yyvs + yysize - 1;]b4_locations_if([
      yylsp = yyls + yysize - 1;])[

      YYDPRINTF ((stderr, "Stack size increased to %lu\n",
                  (unsigned long int) yystacksize));

      if (yyss + yystacksize - 1 <= yyssp)
        YYABORT;
    }

  YYDPRINTF ((stderr, "Entering state %d\n", yystate));

  if (yystate == YYFINAL)
    YYACCEPT;

  goto yybackup;

/*-----------.
| yybackup.  |
`-----------*/
yybackup:

  /* Do appropriate processing given the current state.  Read a
     lookahead token if we need one and don't already have one.  */

  /* First try to decide what to do without reference to lookahead token.  */
  yyn = yypact[yystate];
  if (yypact_value_is_default (yyn))
    goto yydefault;

  /* Not known => get a lookahead token if don't already have one.  */

  /* YYCHAR is either YYEMPTY or YYEOF or a valid lookahead symbol.  */
  if (yychar == YYEMPTY)
    {]b4_push_if([[
      if (!yyps->yynew)
        {]b4_use_push_for_pull_if([], [[
          YYDPRINTF ((stderr, "Return for a new token:\n"));]])[
          yyresult = YYPUSH_MORE;
          goto yypushreturn;
        }
      yyps->yynew = 0;]b4_pure_if([], [[
      /* Restoring the pushed token is only necessary for the first
         yypush_parse invocation since subsequent invocations don't overwrite
         it before jumping to yyread_pushed_token.  */
      yychar = yypushed_char;
      yylval = yypushed_val;]b4_locations_if([[
      yylloc = yypushed_loc;]])])[
yyread_pushed_token:]])[
      YYDPRINTF ((stderr, "Reading a token: "));]b4_push_if([b4_pure_if([[
      yychar = yypushed_char;
      if (yypushed_val)
        yylval = *yypushed_val;]b4_locations_if([[
      if (yypushed_loc)
        yylloc = *yypushed_loc;]])])], [[
      yychar = ]b4_lex[;]])[
    }

  if (yychar <= YYEOF)
    {
      yychar = yytoken = YYEOF;
      YYDPRINTF ((stderr, "Now at end of input.\n"));
    }
  else
    {
      yytoken = YYTRANSLATE (yychar);
      YY_SYMBOL_PRINT ("Next token is", yytoken, &yylval, &yylloc);
    }

  /* If the proper action on seeing token YYTOKEN is to reduce or to
     detect an error, take that action.  */
  yyn += yytoken;
  if (yyn < 0 || YYLAST < yyn || yycheck[yyn] != yytoken)]b4_lac_if([[
    {
      YY_LAC_ESTABLISH;
      goto yydefault;
    }]], [[
    goto yydefault;]])[
  yyn = yytable[yyn];
  if (yyn <= 0)
    {
      if (yytable_value_is_error (yyn))
        goto yyerrlab;]b4_lac_if([[
      YY_LAC_ESTABLISH;]])[
      yyn = -yyn;
      goto yyreduce;
    }

  /* Count tokens shifted since error; after three, turn off error
     status.  */
  if (yyerrstatus)
    yyerrstatus--;

  /* Shift the lookahead token.  */
  YY_SYMBOL_PRINT ("Shifting", yytoken, &yylval, &yylloc);

  /* Discard the shifted token.  */
  yychar = YYEMPTY;]b4_lac_if([[
  YY_LAC_DISCARD ("shift");]])[

  yystate = yyn;
  YY_IGNORE_MAYBE_UNINITIALIZED_BEGIN
  *++yyvsp = yylval;
  YY_IGNORE_MAYBE_UNINITIALIZED_END
]b4_locations_if([  *++yylsp = yylloc;])[
  goto yynewstate;


/*-----------------------------------------------------------.
| yydefault -- do the default action for the current state.  |
`-----------------------------------------------------------*/
yydefault:
  yyn = yydefact[yystate];
  if (yyn == 0)
    goto yyerrlab;
  goto yyreduce;


/*-----------------------------.
| yyreduce -- Do a reduction.  |
`-----------------------------*/
yyreduce:
  /* yyn is the number of a rule to reduce with.  */
  yylen = yyr2[yyn];

  /* If YYLEN is nonzero, implement the default value of the action:
     '$$ = $1'.

     Otherwise, the following line sets YYVAL to garbage.
     This behavior is undocumented and Bison
     users should not rely upon it.  Assigning to YYVAL
     unconditionally makes the parser a bit smaller, and it avoids a
     GCC warning that YYVAL may be used uninitialized.  */
  yyval = yyvsp[1-yylen];

]b4_locations_if(
[[  /* Default location.  */
  YYLLOC_DEFAULT (yyloc, (yylsp - yylen), yylen);]])[
  YY_REDUCE_PRINT (yyn);]b4_lac_if([[
  {
    int yychar_backup = yychar;
    switch (yyn)
      {
        ]b4_user_actions[
        default: break;
      }
    if (yychar_backup != yychar)
      YY_LAC_DISCARD ("yychar change");
  }]], [[
  switch (yyn)
    {
      ]b4_user_actions[
      default: break;
    }]])[
  /* User semantic actions sometimes alter yychar, and that requires
     that yytoken be updated with the new translation.  We take the
     approach of translating immediately before every use of yytoken.
     One alternative is translating here after every semantic action,
     but that translation would be missed if the semantic action invokes
     YYABORT, YYACCEPT, or YYERROR immediately after altering yychar or
     if it invokes YYBACKUP.  In the case of YYABORT or YYACCEPT, an
     incorrect destructor might then be invoked immediately.  In the
     case of YYERROR or YYBACKUP, subsequent parser actions might lead
     to an incorrect destructor call or verbose syntax error message
     before the lookahead is translated.  */
  YY_SYMBOL_PRINT ("-> $$ =", yyr1[yyn], &yyval, &yyloc);

  YYPOPSTACK (yylen);
  yylen = 0;
  YY_STACK_PRINT (yyss, yyssp);

  *++yyvsp = yyval;]b4_locations_if([
  *++yylsp = yyloc;])[

  /* Now 'shift' the result of the reduction.  Determine what state
     that goes to, based on the state we popped back to and the rule
     number reduced by.  */

  yyn = yyr1[yyn];

  yystate = yypgoto[yyn - YYNTOKENS] + *yyssp;
  if (0 <= yystate && yystate <= YYLAST && yycheck[yystate] == *yyssp)
    yystate = yytable[yystate];
  else
    yystate = yydefgoto[yyn - YYNTOKENS];

  goto yynewstate;


/*--------------------------------------.
| yyerrlab -- here on detecting error.  |
`--------------------------------------*/
yyerrlab:
  /* Make sure we have latest lookahead translation.  See comments at
     user semantic actions for why this is necessary.  */
  yytoken = yychar == YYEMPTY ? YYEMPTY : YYTRANSLATE (yychar);

  /* If not already recovering from an error, report this error.  */
  if (!yyerrstatus)
    {
      ++yynerrs;
#if ! YYERROR_VERBOSE
      yyerror (]b4_yyerror_args[YY_("syntax error"));
#else
# define YYSYNTAX_ERROR yysyntax_error (&yymsg_alloc, &yymsg, \]b4_lac_if([[
                                        yyesa, &yyes, &yyes_capacity, \]])[
                                        yyssp, yytoken)
      {
        char const *yymsgp = YY_("syntax error");
        int yysyntax_error_status;]b4_lac_if([[
        if (yychar != YYEMPTY)
          YY_LAC_ESTABLISH;]])[
        yysyntax_error_status = YYSYNTAX_ERROR;
        if (yysyntax_error_status == 0)
          yymsgp = yymsg;
        else if (yysyntax_error_status == 1)
          {
            if (yymsg != yymsgbuf)
              YYSTACK_FREE (yymsg);
            yymsg = (char *) YYSTACK_ALLOC (yymsg_alloc);
            if (!yymsg)
              {
                yymsg = yymsgbuf;
                yymsg_alloc = sizeof yymsgbuf;
                yysyntax_error_status = 2;
              }
            else
              {
                yysyntax_error_status = YYSYNTAX_ERROR;
                yymsgp = yymsg;
              }
          }
        yyerror (]b4_yyerror_args[yymsgp);
        if (yysyntax_error_status == 2)
          goto yyexhaustedlab;
      }
# undef YYSYNTAX_ERROR
#endif
    }

]b4_locations_if([[  yyerror_range[1] = yylloc;]])[

  if (yyerrstatus == 3)
    {
      /* If just tried and failed to reuse lookahead token after an
         error, discard it.  */

      if (yychar <= YYEOF)
        {
          /* Return failure if at end of input.  */
          if (yychar == YYEOF)
            YYABORT;
        }
      else
        {
          yydestruct ("Error: discarding",
                      yytoken, &yylval]b4_locations_if([, &yylloc])[]b4_user_args[);
          yychar = YYEMPTY;
        }
    }

  /* Else will try to reuse lookahead token after shifting the error
     token.  */
  goto yyerrlab1;


/*---------------------------------------------------.
| yyerrorlab -- error raised explicitly by YYERROR.  |
`---------------------------------------------------*/
yyerrorlab:

  /* Pacify compilers like GCC when the user code never invokes
     YYERROR and the label yyerrorlab therefore never appears in user
     code.  */
  if (/*CONSTCOND*/ 0)
     goto yyerrorlab;

]b4_locations_if([[  yyerror_range[1] = yylsp[1-yylen];
]])[  /* Do not reclaim the symbols of the rule whose action triggered
     this YYERROR.  */
  YYPOPSTACK (yylen);
  yylen = 0;
  YY_STACK_PRINT (yyss, yyssp);
  yystate = *yyssp;
  goto yyerrlab1;


/*-------------------------------------------------------------.
| yyerrlab1 -- common code for both syntax error and YYERROR.  |
`-------------------------------------------------------------*/
yyerrlab1:
  yyerrstatus = 3;      /* Each real token shifted decrements this.  */

  for (;;)
    {
      yyn = yypact[yystate];
      if (!yypact_value_is_default (yyn))
        {
          yyn += YYTERROR;
          if (0 <= yyn && yyn <= YYLAST && yycheck[yyn] == YYTERROR)
            {
              yyn = yytable[yyn];
              if (0 < yyn)
                break;
            }
        }

      /* Pop the current state because it cannot handle the error token.  */
      if (yyssp == yyss)
        YYABORT;

]b4_locations_if([[      yyerror_range[1] = *yylsp;]])[
      yydestruct ("Error: popping",
                  yystos[yystate], yyvsp]b4_locations_if([, yylsp])[]b4_user_args[);
      YYPOPSTACK (1);
      yystate = *yyssp;
      YY_STACK_PRINT (yyss, yyssp);
    }]b4_lac_if([[

  /* If the stack popping above didn't lose the initial context for the
     current lookahead token, the shift below will for sure.  */
  YY_LAC_DISCARD ("error recovery");]])[

  YY_IGNORE_MAYBE_UNINITIALIZED_BEGIN
  *++yyvsp = yylval;
  YY_IGNORE_MAYBE_UNINITIALIZED_END
]b4_locations_if([[
  yyerror_range[2] = yylloc;
  /* Using YYLLOC is tempting, but would change the location of
     the lookahead.  YYLOC is available though.  */
  YYLLOC_DEFAULT (yyloc, yyerror_range, 2);
  *++yylsp = yyloc;]])[

  /* Shift the error token.  */
  YY_SYMBOL_PRINT ("Shifting", yystos[yyn], yyvsp, yylsp);

  yystate = yyn;
  goto yynewstate;


/*-------------------------------------.
| yyacceptlab -- YYACCEPT comes here.  |
`-------------------------------------*/
yyacceptlab:
  yyresult = 0;
  goto yyreturn;

/*-----------------------------------.
| yyabortlab -- YYABORT comes here.  |
`-----------------------------------*/
yyabortlab:
  yyresult = 1;
  goto yyreturn;

#if ]b4_lac_if([[1]], [[!defined yyoverflow || YYERROR_VERBOSE]])[
/*-------------------------------------------------.
| yyexhaustedlab -- memory exhaustion comes here.  |
`-------------------------------------------------*/
yyexhaustedlab:
  yyerror (]b4_yyerror_args[YY_("memory exhausted"));
  yyresult = 2;
  /* Fall through.  */
#endif

yyreturn:
  if (yychar != YYEMPTY)
    {
      /* Make sure we have latest lookahead translation.  See comments at
         user semantic actions for why this is necessary.  */
      yytoken = YYTRANSLATE (yychar);
      yydestruct ("Cleanup: discarding lookahead",
                  yytoken, &yylval]b4_locations_if([, &yylloc])[]b4_user_args[);
    }
  /* Do not reclaim the symbols of the rule whose action triggered
     this YYABORT or YYACCEPT.  */
  YYPOPSTACK (yylen);
  YY_STACK_PRINT (yyss, yyssp);
  while (yyssp != yyss)
    {
      yydestruct ("Cleanup: popping",
                  yystos[*yyssp], yyvsp]b4_locations_if([, yylsp])[]b4_user_args[);
      YYPOPSTACK (1);
    }
#ifndef yyoverflow
  if (yyss != yyssa)
    YYSTACK_FREE (yyss);
#endif]b4_lac_if([[
  if (yyes != yyesa)
    YYSTACK_FREE (yyes);]])b4_push_if([[
  yyps->yynew = 1;

yypushreturn:]])[
#if YYERROR_VERBOSE
  if (yymsg != yymsgbuf)
    YYSTACK_FREE (yymsg);
#endif
  return yyresult;
}
]b4_epilogue[]dnl
b4_output_end()

b4_defines_if(
[b4_output_begin([b4_spec_defines_file])[
<<<<<<< HEAD
]b4_copyright([Bison interface for Yacc-like parsers in C])[
=======
]b4_copyright([Bison interface for Yacc-like parsers in C],
              [1984, 1989-1990, 2000-2013])[
>>>>>>> 49964a4f

]b4_shared_declarations[
]b4_output_end()
])# b4_defines_if<|MERGE_RESOLUTION|>--- conflicted
+++ resolved
@@ -317,12 +317,7 @@
 ## -------------- ##
 
 b4_output_begin([b4_parser_file_name])
-<<<<<<< HEAD
 b4_copyright([Bison implementation for Yacc-like parsers in C])[
-=======
-b4_copyright([Bison implementation for Yacc-like parsers in C],
-             [1984, 1989-1990, 2000-2013])[
->>>>>>> 49964a4f
 
 /* C LALR(1) parser skeleton written by Richard Stallman, by
    simplifying the original so-called "semantic" parser.  */
@@ -435,16 +430,7 @@
 # endif
 #endif
 
-<<<<<<< HEAD
-/* Suppress unused-variable warnings by "using" E.  */
-#ifdef __GNUC__
-# define YYUSE(E) ((void) (E))
-#else
-# define YYUSE(E) /* empty */
-#endif
-=======
 ]b4_attribute_define[
->>>>>>> 49964a4f
 
 #if ]b4_lac_if([[1]], [[! defined yyoverflow || YYERROR_VERBOSE]])[
 
@@ -1939,12 +1925,7 @@
 
 b4_defines_if(
 [b4_output_begin([b4_spec_defines_file])[
-<<<<<<< HEAD
 ]b4_copyright([Bison interface for Yacc-like parsers in C])[
-=======
-]b4_copyright([Bison interface for Yacc-like parsers in C],
-              [1984, 1989-1990, 2000-2013])[
->>>>>>> 49964a4f
 
 ]b4_shared_declarations[
 ]b4_output_end()
