--- conflicted
+++ resolved
@@ -126,29 +126,16 @@
 
 b4_locations_if([b4_percent_define_ifdef([[location_type]], [],
   [# Backward compatibility.
-  m4_define([b4_location_constructors])
-<<<<<<< HEAD
-  m4_include(b4_pkgdatadir/[location.cc])])])
+   m4_define([b4_location_constructors])
+   m4_include(b4_pkgdatadir/[location.cc])])])
 m4_include(b4_pkgdatadir/[stack.hh])
 b4_variant_if([m4_include(b4_pkgdatadir/[variant.hh])])
-=======
-  m4_include(b4_pkgdatadir/[location.cc])])
-m4_include(b4_pkgdatadir/[stack.hh])
->>>>>>> 3cd7c0bf
 
 # We do want M4 expansion after # for CPP macros.
 m4_changecom()
 m4_divert_push(0)dnl
-<<<<<<< HEAD
 @output(b4_spec_defines_file@)@
 b4_copyright([Skeleton interface for Bison LALR(1) parsers in C++])
-dnl FIXME: This is wrong, we want computed header guards.
-=======
-b4_defines_if(
-[@output(b4_spec_defines_file@)@
-b4_copyright([Skeleton interface for Bison LALR(1) parsers in C++],
-             [2002-2012])
->>>>>>> 3cd7c0bf
 [
 /**
  ** \file ]b4_spec_defines_file[
@@ -374,17 +361,9 @@
  /* Redirection for backward compatibility.  */
 # define YYSTYPE b4_namespace_ref::b4_parser_class_name::semantic_type
 #endif
-<<<<<<< HEAD
-])
-b4_percent_code_get([[provides]])[]dnl
-
-[#endif /* ! defined PARSER_HEADER_H */]
-=======
 ])[
 ]b4_percent_code_get([[provides]])[
 ]b4_cpp_guard_close([b4_spec_defines_file])
-])dnl
->>>>>>> 3cd7c0bf
 @output(b4_parser_file_name@)@
 b4_copyright([Skeleton implementation for Bison LALR(1) parsers in C++])
 b4_percent_code_get([[top]])[]dnl
@@ -1162,42 +1141,8 @@
   }
 #endif // YYDEBUG
 
-<<<<<<< HEAD
 ]b4_lex_symbol_if([], [b4_yytranslate_define])[
 ]b4_namespace_close[
 ]b4_epilogue[]dnl
 m4_divert_pop(0)
-m4_popdef([b4_copyright_years])dnl
-=======
-  /* YYTRANSLATE(YYLEX) -- Bison symbol number corresponding to YYLEX.  */
-  ]b4_parser_class_name[::token_number_type
-  ]b4_parser_class_name[::yytranslate_ (int t)
-  {
-    static
-    const token_number_type
-    translate_table[] =
-    {
-      ]b4_translate[
-    };
-    if ((unsigned int) t <= yyuser_token_number_max_)
-      return translate_table[t];
-    else
-      return yyundef_token_;
-  }
-
-  const int ]b4_parser_class_name[::yyeof_ = 0;
-  const int ]b4_parser_class_name[::yylast_ = ]b4_last[;
-  const int ]b4_parser_class_name[::yynnts_ = ]b4_nterms_number[;
-  const int ]b4_parser_class_name[::yyempty_ = -2;
-  const int ]b4_parser_class_name[::yyfinal_ = ]b4_final_state_number[;
-  const int ]b4_parser_class_name[::yyterror_ = 1;
-  const int ]b4_parser_class_name[::yyerrcode_ = 256;
-  const int ]b4_parser_class_name[::yyntokens_ = ]b4_tokens_number[;
-
-  const unsigned int ]b4_parser_class_name[::yyuser_token_number_max_ = ]b4_user_token_number_max[;
-  const ]b4_parser_class_name[::token_number_type ]b4_parser_class_name[::yyundef_token_ = ]b4_undef_token_number[;
-
-]b4_namespace_close[
-]b4_epilogue
-m4_divert_pop(0)
->>>>>>> 3cd7c0bf
+m4_popdef([b4_copyright_years])dnl