--- conflicted
+++ resolved
@@ -208,12 +208,7 @@
 
 #endif
 ]m4_popdef([b4_parse_param])dnl
-<<<<<<< HEAD
-b4_namespace_close[
-]])
-=======
 b4_namespace_close])
->>>>>>> 933ec544
 
 
 # Let glr.c believe that the user arguments include the parser itself.
