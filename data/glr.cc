# C++ GLR skeleton for Bison

# Copyright (C) 2002-2012 Free Software Foundation, Inc.

# This program is free software: you can redistribute it and/or modify
# it under the terms of the GNU General Public License as published by
# the Free Software Foundation, either version 3 of the License, or
# (at your option) any later version.
#
# This program is distributed in the hope that it will be useful,
# but WITHOUT ANY WARRANTY; without even the implied warranty of
# MERCHANTABILITY or FITNESS FOR A PARTICULAR PURPOSE.  See the
# GNU General Public License for more details.
#
# You should have received a copy of the GNU General Public License
# along with this program.  If not, see <http://www.gnu.org/licenses/>.


# This skeleton produces a C++ class that encapsulates a C glr parser.
# This is in order to reduce the maintenance burden.  The glr.c
# skeleton is clean and pure enough so that there are no real
# problems.  The C++ interface is the same as that of lalr1.cc.  In
# fact, glr.c can replace yacc.c without the user noticing any
# difference, and similarly for glr.cc replacing lalr1.cc.
#
# The passing of parse-params
#
#   The additional arguments are stored as members of the parser
#   object, yyparser.  The C routines need to carry yyparser
#   throughout the C parser; that's easy: make yyparser an
#   additional parse-param.  But because the C++ skeleton needs to
#   know the "real" original parse-param, we save them
#   (b4_parse_param_orig).  Note that b4_parse_param is overquoted
#   (and c.m4 strips one level of quotes).  This is a PITA, and
#   explains why there are so many levels of quotes.
#
# The locations
#
#   We use location.cc just like lalr1.cc, but because glr.c stores
#   the locations in a union, the position and location classes
#   must not have a constructor.  Therefore, contrary to lalr1.cc, we
#   must not define "b4_location_constructors".  As a consequence the
#   user must initialize the first positions (in particular the
#   filename member).

# We require a pure interface using locations.
m4_define([b4_percent_define(locations)], [])
m4_define([b4_pure_flag],      [1])

# The header is mandatory.
b4_defines_if([],
              [b4_fatal([b4_skeleton[: using %%defines is mandatory]])])

m4_include(b4_pkgdatadir/[c++.m4])
b4_percent_define_ifdef([[location_type]], [],
                        [m4_include(b4_pkgdatadir/[location.cc])])

m4_define([b4_parser_class_name],
          [b4_percent_define_get([[parser_class_name]])])

# Save the parse parameters.
m4_define([b4_parse_param_orig], m4_defn([b4_parse_param]))


# b4_yy_symbol_print_generate
# ---------------------------
# Bypass the default implementation to generate the "yy_symbol_print"
# and "yy_symbol_value_print" functions.
m4_define([b4_yy_symbol_print_generate],
[[
/*--------------------.
| Print this symbol.  |
`--------------------*/

]b4_c_ansi_function_def([yy_symbol_print],
    [static void],
    [[FILE *],               []],
    [[int yytype],           [yytype]],
    [[const b4_namespace_ref::b4_parser_class_name::semantic_type *yyvaluep],
                             [yyvaluep]],
    [[const b4_namespace_ref::b4_parser_class_name::location_type *yylocationp],
                             [yylocationp]],
    b4_parse_param)[
{
]b4_parse_param_use[]dnl
[  yyparser.yy_symbol_print_ (yytype, yyvaluep]b4_locations_if([, yylocationp])[);
}
]])


# Declare yyerror.
m4_append([b4_post_prologue],
[b4_syncline([@oline@], [@ofile@])

b4_c_ansi_function_decl([yyerror],
    [static void],
    [[const b4_namespace_ref::b4_parser_class_name::location_type *yylocationp],
                        [yylocationp]],
    b4_parse_param,
    [[const char* msg], [msg]])])


# Define yyerror.
m4_append([b4_epilogue],
[b4_syncline([@oline@], [@ofile@])[
/*------------------.
| Report an error.  |
`------------------*/

]b4_c_ansi_function_def([yyerror],
    [static void],
    [[const b4_namespace_ref::b4_parser_class_name::location_type *yylocationp],
                        [yylocationp]],
    b4_parse_param,
    [[const char* msg], [msg]])[
{
]b4_parse_param_use[]dnl
[  yyparser.error (*yylocationp, msg);
}


]b4_namespace_open[
]dnl In this section, the parse param are the original parse_params.
m4_pushdef([b4_parse_param], m4_defn([b4_parse_param_orig]))dnl
[  /// Build a parser object.
  ]b4_parser_class_name::b4_parser_class_name[ (]b4_parse_param_decl[)]m4_ifset([b4_parse_param], [
    :])[
#if YYDEBUG
    ]m4_ifset([b4_parse_param], [  ], [ :])[yycdebug_ (&std::cerr)]m4_ifset([b4_parse_param], [,])[
#endif]b4_parse_param_cons[
  {
  }

  ]b4_parser_class_name::~b4_parser_class_name[ ()
  {
  }

  int
  ]b4_parser_class_name[::parse ()
  {
    return ::yyparse (*this]b4_user_args[);
  }

#if YYDEBUG
  /*--------------------.
  | Print this symbol.  |
  `--------------------*/

  inline void
  ]b4_parser_class_name[::yy_symbol_value_print_ (int yytype,
<<<<<<< HEAD
                           const semantic_type* yyvaluep, const location_type* yylocationp)
=======
                           const semantic_type* yyvaluep,
                           const location_type* yylocationp)
>>>>>>> 7020e5f0
  {
    YYUSE (yylocationp);
    YYUSE (yyvaluep);
    std::ostream& yyoutput = debug_stream ();
    std::ostream& yyo = yyoutput;
    YYUSE (yyo);
    switch (yytype)
      {
]b4_symbol_foreach([b4_symbol_printer])dnl
[        default:
          break;
      }
  }


  void
  ]b4_parser_class_name[::yy_symbol_print_ (int yytype,
<<<<<<< HEAD
                           const semantic_type* yyvaluep, const location_type* yylocationp)
=======
                           const semantic_type* yyvaluep,
                           const location_type* yylocationp)
>>>>>>> 7020e5f0
  {
    *yycdebug_ << (yytype < YYNTOKENS ? "token" : "nterm")
               << ' ' << yytname[yytype] << " ("
               << *yylocationp << ": ";
    yy_symbol_value_print_ (yytype, yyvaluep, yylocationp);
    *yycdebug_ << ')';
  }

  std::ostream&
  ]b4_parser_class_name[::debug_stream () const
  {
    return *yycdebug_;
  }

  void
  ]b4_parser_class_name[::set_debug_stream (std::ostream& o)
  {
    yycdebug_ = &o;
  }


  ]b4_parser_class_name[::debug_level_type
  ]b4_parser_class_name[::debug_level () const
  {
    return yydebug;
  }

  void
  ]b4_parser_class_name[::set_debug_level (debug_level_type l)
  {
    yydebug = l;
  }

#endif
]m4_popdef([b4_parse_param])dnl
b4_namespace_close[
]])


# Let glr.c believe that the user arguments include the parser itself.
m4_ifset([b4_parse_param],
[m4_pushdef([b4_parse_param],
            m4_dquote([[[b4_namespace_ref::b4_parser_class_name& yyparser], [[yyparser]]],]
m4_defn([b4_parse_param])))],
[m4_pushdef([b4_parse_param],
            [[[[b4_namespace_ref::b4_parser_class_name& yyparser], [[yyparser]]]]])
])
m4_include(b4_pkgdatadir/[glr.c])
m4_popdef([b4_parse_param])

m4_divert_push(0)
@output(b4_spec_defines_file@)@
b4_copyright([Skeleton interface for Bison GLR parsers in C++],
             [2002-2012])[

/* C++ GLR parser skeleton written by Akim Demaille.  */

#ifndef PARSER_HEADER_H
# define PARSER_HEADER_H

]b4_percent_code_get([[requires]])[

#include <stdexcept>
#include <string>
#include <iostream>
]b4_percent_define_ifdef([[location_type]], [],
                         [[#include "location.hh"]])[

/* Using locations.  */
#define YYLSP_NEEDED ]b4_locations_if([1], [0])[

/* Enabling traces.  */
#ifndef YYDEBUG
# define YYDEBUG ]b4_parse_trace_if([1], [0])[
#endif

/* YYLLOC_DEFAULT -- Set CURRENT to span from RHS[1] to RHS[N].
   If N is 0, then set CURRENT to the empty location which ends
   the previous symbol: RHS[0] (always defined).  */

#ifndef YYLLOC_DEFAULT
# define YYLLOC_DEFAULT(Current, Rhs, N)                                \
    do                                                                  \
      if (N)                                                            \
        {                                                               \
          (Current).begin  = YYRHSLOC (Rhs, 1).begin;                   \
          (Current).end    = YYRHSLOC (Rhs, N).end;                     \
        }                                                               \
      else                                                              \
        {                                                               \
          (Current).begin = (Current).end = YYRHSLOC (Rhs, 0).end;      \
        }                                                               \
    while (/*CONSTCOND*/ 0)
#endif

]b4_namespace_open[
  /// A Bison parser.
  class ]b4_parser_class_name[
  {
  public:
]b4_public_types_declare[

    /// Build a parser object.
    ]b4_parser_class_name[ (]b4_parse_param_decl[);
    virtual ~]b4_parser_class_name[ ();

    /// Parse.
    /// \returns  0 iff parsing succeeded.
    virtual int parse ();

    /// The current debugging stream.
    std::ostream& debug_stream () const;
    /// Set the current debugging stream.
    void set_debug_stream (std::ostream &);

    /// Type for debugging levels.
    typedef int debug_level_type;
    /// The current debugging level.
    debug_level_type debug_level () const;
    /// Set the current debugging level.
    void set_debug_level (debug_level_type l);

  public:
    /// Report a syntax error.
    /// \param loc    where the syntax error is found.
    /// \param msg    a description of the syntax error.
    virtual void error (const location_type& loc, const std::string& msg);

#if YYDEBUG
  public:
    /// \brief Report a symbol value on the debug stream.
    /// \param yytype       The token type.
    /// \param yyvaluep     Its semantic value.
    /// \param yylocationp  Its location.
    virtual void yy_symbol_value_print_ (int yytype,
                                         const semantic_type* yyvaluep,
                                         const location_type* yylocationp);
    /// \brief Report a symbol on the debug stream.
    /// \param yytype       The token type.
    /// \param yyvaluep     Its semantic value.
    /// \param yylocationp  Its location.
    virtual void yy_symbol_print_ (int yytype,
                                   const semantic_type* yyvaluep,
                                   const location_type* yylocationp);
  private:
    /* Debugging.  */
    std::ostream* yycdebug_;
#endif

<<<<<<< HEAD
    /// \brief Reclaim the memory associated to a symbol.
    /// \param yymsg        Why this token is reclaimed.
    /// \param yytype       The symbol type.
    /// \param yyvaluep     Its semantic value.
    /// \param yylocationp  Its location.
    inline void yydestruct_ (const char* yymsg,
                             int yytype,
                             semantic_type* yyvaluep,
                             location_type* yylocationp);

=======
>>>>>>> 7020e5f0
]b4_parse_param_vars[
  };

]dnl Redirections for glr.c.
b4_percent_define_flag_if([[global_tokens_and_yystype]],
[b4_token_defines(b4_tokens)])
[
#ifndef YYSTYPE
# define YYSTYPE ]b4_namespace_ref[::]b4_parser_class_name[::semantic_type
#endif
#ifndef YYLTYPE
# define YYLTYPE ]b4_namespace_ref[::]b4_parser_class_name[::location_type
#endif

]b4_namespace_close[

]b4_percent_code_get([[provides]])[]dnl

[#endif /* ! defined PARSER_HEADER_H */]
m4_divert_pop(0)<|MERGE_RESOLUTION|>--- conflicted
+++ resolved
@@ -148,12 +148,8 @@
 
   inline void
   ]b4_parser_class_name[::yy_symbol_value_print_ (int yytype,
-<<<<<<< HEAD
-                           const semantic_type* yyvaluep, const location_type* yylocationp)
-=======
                            const semantic_type* yyvaluep,
                            const location_type* yylocationp)
->>>>>>> 7020e5f0
   {
     YYUSE (yylocationp);
     YYUSE (yyvaluep);
@@ -171,12 +167,8 @@
 
   void
   ]b4_parser_class_name[::yy_symbol_print_ (int yytype,
-<<<<<<< HEAD
-                           const semantic_type* yyvaluep, const location_type* yylocationp)
-=======
                            const semantic_type* yyvaluep,
                            const location_type* yylocationp)
->>>>>>> 7020e5f0
   {
     *yycdebug_ << (yytype < YYNTOKENS ? "token" : "nterm")
                << ' ' << yytname[yytype] << " ("
@@ -326,19 +318,6 @@
     std::ostream* yycdebug_;
 #endif
 
-<<<<<<< HEAD
-    /// \brief Reclaim the memory associated to a symbol.
-    /// \param yymsg        Why this token is reclaimed.
-    /// \param yytype       The symbol type.
-    /// \param yyvaluep     Its semantic value.
-    /// \param yylocationp  Its location.
-    inline void yydestruct_ (const char* yymsg,
-                             int yytype,
-                             semantic_type* yyvaluep,
-                             location_type* yylocationp);
-
-=======
->>>>>>> 7020e5f0
 ]b4_parse_param_vars[
   };
 
