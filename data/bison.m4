                                                            -*- Autoconf -*-

# Language-independent M4 Macros for Bison.

# Copyright (C) 2002, 2004-2012 Free Software Foundation, Inc.

# This program is free software: you can redistribute it and/or modify
# it under the terms of the GNU General Public License as published by
# the Free Software Foundation, either version 3 of the License, or
# (at your option) any later version.
#
# This program is distributed in the hope that it will be useful,
# but WITHOUT ANY WARRANTY; without even the implied warranty of
# MERCHANTABILITY or FITNESS FOR A PARTICULAR PURPOSE.  See the
# GNU General Public License for more details.
#
# You should have received a copy of the GNU General Public License
# along with this program.  If not, see <http://www.gnu.org/licenses/>.


## ---------------- ##
## Identification.  ##
## ---------------- ##

# b4_copyright(TITLE, [YEARS])
# ----------------------------
# If YEARS are not defined, use b4_copyright_years.
m4_define([b4_copyright],
[b4_comment([A Bison parser, made by GNU Bison b4_version.])

b4_comment([$1

]m4_dquote(m4_text_wrap([Copyright (C)
]m4_ifval([$2], [[$2]], [m4_defn([b4_copyright_years])])[
Free Software Foundation, Inc.]))[

This program is free software: you can redistribute it and/or modify
it under the terms of the GNU General Public License as published by
the Free Software Foundation, either version 3 of the License, or
(at your option) any later version.

This program is distributed in the hope that it will be useful,
but WITHOUT ANY WARRANTY; without even the implied warranty of
MERCHANTABILITY or FITNESS FOR A PARTICULAR PURPOSE.  See the
GNU General Public License for more details.

You should have received a copy of the GNU General Public License
along with this program.  If not, see <http://www.gnu.org/licenses/>.])

b4_comment([As a special exception, you may create a larger work that contains
part or all of the Bison parser skeleton and distribute that work
under terms of your choice, so long as that work isn't itself a
parser generator using the skeleton or a modified version thereof
as a parser skeleton.  Alternatively, if you modify or redistribute
the parser skeleton itself, you may (at your option) remove this
special exception, which will cause the skeleton and the resulting
Bison output files to be licensed under the GNU General Public
License without this special exception.

This special exception was added by the Free Software Foundation in
version 2.2 of Bison.])])


## ---------------- ##
## Error handling.  ##
## ---------------- ##

# The following error handling macros print error directives that should not
# become arguments of other macro invocations since they would likely then be
# mangled.  Thus, they print to stdout directly.

# b4_cat(TEXT)
# ------------
# Write TEXT to stdout.  Precede the final newline with an @ so that it's
# escaped.  For example:
#
#   b4_cat([[@complain(invalid input@)]])
m4_define([b4_cat],
[m4_syscmd([cat <<'_m4eof'
]m4_bpatsubst(m4_dquote($1), [_m4eof], [_m4@`eof])[@
_m4eof
])dnl
m4_if(m4_sysval, [0], [], [m4_fatal([$0: cannot write to stdout])])])

# b4_error(KIND, FORMAT, [ARG1], [ARG2], ...)
# -------------------------------------------
# Write @KIND(FORMAT@,ARG1@,ARG2@,...@) to stdout.
#
# For example:
#
#   b4_error([[warn]], [[invalid value for '%s': %s]], [[foo]], [[3]])
m4_define([b4_error],
[b4_cat([[@]$1[(]$2[]]dnl
[m4_if([$#], [2], [],
       [m4_foreach([b4_arg],
                   m4_dquote(m4_shift(m4_shift($@))),
                   [[@,]b4_arg])])[@)]])])

# b4_error_at(KIND, START, END, FORMAT, [ARG1], [ARG2], ...)
# ----------------------------------------------------------
# Write @KIND_at(START@,END@,FORMAT@,ARG1@,ARG2@,...@) to stdout.
#
# For example:
#
#   b4_error_at([[complain]], [[input.y:2.3]], [[input.y:5.4]],
#               [[invalid %s]], [[foo]])
m4_define([b4_error_at],
[b4_cat([[@]$1[_at(]$2[@,]$3[@,]$4[]]dnl
[m4_if([$#], [4], [],
       [m4_foreach([b4_arg],
                   m4_dquote(m4_shift(m4_shift(m4_shift(m4_shift($@))))),
                   [[@,]b4_arg])])[@)]])])

# b4_warn(FORMAT, [ARG1], [ARG2], ...)
# ------------------------------------
# Write @warn(FORMAT@,ARG1@,ARG2@,...@) to stdout.
#
# For example:
#
#   b4_warn([[invalid value for '%s': %s]], [[foo]], [[3]])
#
# As a simple test suite, this:
#
#   m4_divert(-1)
#   m4_define([asdf], [ASDF])
#   m4_define([fsa], [FSA])
#   m4_define([fdsa], [FDSA])
#   b4_warn([[[asdf), asdf]]], [[[fsa), fsa]]], [[[fdsa), fdsa]]])
#   b4_warn([[asdf), asdf]], [[fsa), fsa]], [[fdsa), fdsa]])
#   b4_warn()
#   b4_warn(1)
#   b4_warn(1, 2)
#
# Should produce this without newlines:
#
#   @warn([asdf), asdf]@,[fsa), fsa]@,[fdsa), fdsa]@)
#   @warn(asdf), asdf@,fsa), fsa@,fdsa), fdsa@)
#   @warn(@)
#   @warn(1@)
#   @warn(1@,2@)
m4_define([b4_warn],
[b4_error([[warn]], $@)])

# b4_warn_at(START, END, FORMAT, [ARG1], [ARG2], ...)
# ---------------------------------------------------
# Write @warn(START@,END@,FORMAT@,ARG1@,ARG2@,...@) to stdout.
#
# For example:
#
#   b4_warn_at([[input.y:2.3]], [[input.y:5.4]], [[invalid %s]], [[foo]])
m4_define([b4_warn_at],
[b4_error_at([[warn]], $@)])

# b4_complain(FORMAT, [ARG1], [ARG2], ...)
# ----------------------------------------
# Write @complain(FORMAT@,ARG1@,ARG2@,...@) to stdout.
#
# See b4_warn example.
m4_define([b4_complain],
[b4_error([[complain]], $@)])

# b4_complain_at(START, END, FORMAT, [ARG1], [ARG2], ...)
# -------------------------------------------------------
# Write @complain(START@,END@,FORMAT@,ARG1@,ARG2@,...@) to stdout.
#
# See b4_warn_at example.
m4_define([b4_complain_at],
[b4_error_at([[complain]], $@)])

# b4_fatal(FORMAT, [ARG1], [ARG2], ...)
# -------------------------------------
# Write @fatal(FORMAT@,ARG1@,ARG2@,...@) to stdout and exit.
#
# See b4_warn example.
m4_define([b4_fatal],
[b4_error([[fatal]], $@)dnl
m4_exit(1)])

# b4_fatal_at(START, END, FORMAT, [ARG1], [ARG2], ...)
# ----------------------------------------------------
# Write @fatal(START@,END@,FORMAT@,ARG1@,ARG2@,...@) to stdout and exit.
#
# See b4_warn_at example.
m4_define([b4_fatal_at],
[b4_error_at([[fatal]], $@)dnl
m4_exit(1)])


## ------------ ##
## Data Types.  ##
## ------------ ##

# b4_ints_in(INT1, INT2, LOW, HIGH)
# ---------------------------------
# Return 1 iff both INT1 and INT2 are in [LOW, HIGH], 0 otherwise.
m4_define([b4_ints_in],
[m4_eval([$3 <= $1 && $1 <= $4 && $3 <= $2 && $2 <= $4])])


# b4_subtract(LHS, RHS)
# ---------------------
# Evaluate LHS - RHS if they are integer literals, otherwise expand
# to (LHS) - (RHS).
m4_define([b4_subtract],
[m4_bmatch([$1$2], [^[0123456789]*$],
           [m4_eval([$1 - $2])],
           [($1) - ($2)])])

# b4_args(ARG1, ...)
# _b4_args(ARG1, ...)
# -------------------
# Join with comma, skipping empty arguments.
# b4_args calls itself recursively until it sees the first non-empty
# argument, then calls _b4_args which prepends each non-empty argument
# with a comma.
m4_define([b4_args],
[m4_if([$#$1],
       [1], [],
       [m4_ifval([$1],
                 [$1[]_$0(m4_shift($@))],
                 [$0(m4_shift($@))])])])

# _b4_args(ARGS1, ...)
# --------------------
m4_define([_b4_args],
[m4_if([$#$1],
       [1], [],
       [m4_ifval([$1], [, $1])[]$0(m4_shift($@))])])




# b4_integral_parser_tables_map(MACRO)
# -------------------------------------
# Map MACRO on all the integral tables.  MACRO is expected to have
# the signature MACRO(TABLE-NAME, CONTENT, COMMENT).
m4_define([b4_integral_parser_tables_map],
[$1([pact], [b4_pact],
    [[YYPACT[STATE-NUM] -- Index in YYTABLE of the portion describing
STATE-NUM.]])

$1([defact], [b4_defact],
   [[YYDEFACT[S] -- default reduction number in state S.  Performed when
YYTABLE does not specify something else to do.  Zero means the default
is an error.]])

$1([pgoto], [b4_pgoto], [[YYPGOTO[NTERM-NUM].]])

$1([defgoto], [b4_defgoto], [[YYDEFGOTO[NTERM-NUM].]])

$1([table], [b4_table],
   [[YYTABLE[YYPACT[STATE-NUM]].  What to do in state STATE-NUM.  If
positive, shift that token.  If negative, reduce the rule which
number is the opposite.  If YYTABLE_NINF, syntax error.]])

$1([check], [b4_check])

$1([stos], [b4_stos],
   [[STOS_[STATE-NUM] -- The (internal number of the) accessing
symbol of state STATE-NUM.]])

$1([r1], [b4_r1],
   [[YYR1[YYN] -- Symbol number of symbol that rule YYN derives.]])

$1([r2], [b4_r2],
   [[YYR2[YYN] -- Number of symbols composing right hand side of rule YYN.]])
])


# b4_parser_tables_declare
# b4_parser_tables_define
# ------------------------
# Define/declare the (deterministic) parser tables.
m4_define([b4_parser_tables_declare],
[b4_integral_parser_tables_map([b4_integral_parser_table_declare])])

m4_define([b4_parser_tables_define],
[b4_integral_parser_tables_map([b4_integral_parser_table_define])])



## ------------------ ##
## Decoding options.  ##
## ------------------ ##

# b4_flag_if(FLAG, IF-TRUE, IF-FALSE)
# -----------------------------------
# Run IF-TRUE if b4_FLAG_flag is 1, IF-FALSE if FLAG is 0, otherwise fail.
m4_define([b4_flag_if],
[m4_case(b4_$1_flag,
         [0], [$3],
         [1], [$2],
         [m4_fatal([invalid $1 value: ]$1)])])


# b4_define_flag_if(FLAG)
# -----------------------
# Define "b4_FLAG_if(IF-TRUE, IF-FALSE)" that depends on the
# value of the Boolean FLAG.
m4_define([b4_define_flag_if],
[_b4_define_flag_if($[1], $[2], [$1])])

# _b4_define_flag_if($1, $2, FLAG)
# --------------------------------
# Work around the impossibility to define macros inside macros,
# because issuing `[$1]' is not possible in M4.  GNU M4 should provide
# $$1 a la M5/TeX.
m4_define([_b4_define_flag_if],
[m4_if([$1$2], $[1]$[2], [],
       [m4_fatal([$0: Invalid arguments: $@])])dnl
m4_define([b4_$3_if],
          [b4_flag_if([$3], [$1], [$2])])])


# b4_FLAG_if(IF-TRUE, IF-FALSE)
# -----------------------------
# Expand IF-TRUE, if FLAG is true, IF-FALSE otherwise.
b4_define_flag_if([defines])            # Whether headers are requested.
b4_define_flag_if([glr])                # Whether a GLR parser is requested.
b4_define_flag_if([nondeterministic])   # Whether conflicts should be handled.
b4_define_flag_if([token_table])        # Whether yytoken_table is demanded.
b4_define_flag_if([yacc])               # Whether POSIX Yacc is emulated.


## --------- ##
## Symbols.  ##
## --------- ##

# b4_symbol_(NUM, FIELD)
# ----------------------
# Recover a FIELD about symbol #NUM.  Thanks to m4_indir, fails if
# undefined.
m4_define([b4_symbol_],
[m4_indir([b4_symbol($1, $2)])])


# b4_symbol(NUM, FIELD)
# ---------------------
# Recover a FIELD about symbol #NUM.  Thanks to m4_indir, fails if
# undefined.  If FIELD = id, prepend the prefix.
m4_define([b4_symbol],
[m4_case([$2],
         [id],    [m4_do([b4_percent_define_get([api.tokens.prefix])],
                         [b4_symbol_([$1], [id])])],
         [b4_symbol_($@)])])


# b4_symbol_if(NUM, FIELD, IF-TRUE, IF-FALSE)
# -------------------------------------------
# If FIELD about symbol #NUM is 1 expand IF-TRUE, if is 0, expand IF-FALSE.
# Otherwise an error.
m4_define([b4_symbol_if],
[m4_case(b4_symbol([$1], [$2]),
         [1], [$3],
         [0], [$4],
         [m4_fatal([$0: field $2 of $1 is not a Boolean:] b4_symbol([$1], [$2]))])])


# b4_symbol_action_location(SYMBOL-NUM, KIND)
# -------------------------------------------
# Report the location of the KIND action as FILE:LINE.
m4_define([b4_symbol_action_location],
[b4_symbol([$1], [$2_file]):b4_syncline([b4_symbol([$1], [$2_line])])])


# b4_symbol_action(SYMBOL-NUM, KIND)
# ----------------------------------
# Run the action KIND (destructor or printer) for SYMBOL-NUM.
# Same as in C, but using references instead of pointers.
m4_define([b4_symbol_action],
[b4_symbol_if([$1], [has_$2],
[m4_pushdef([b4_dollar_dollar],
    [b4_symbol_value([(*yyvaluep)],
                     b4_symbol_if([$1], [has_type],
                                  [b4_symbol([$1], [type])]))])dnl
m4_pushdef([b4_at_dollar], [(*yylocationp)])dnl
      b4_symbol_case_([$1])
b4_syncline([b4_symbol([$1], [$2_line])], ["b4_symbol([$1], [$2_file])"])
        b4_symbol([$1], [$2])
b4_syncline([@oline@], [@ofile@])
        break;

m4_popdef([b4_at_dollar])dnl
m4_popdef([b4_dollar_dollar])dnl
])])


# b4_symbol_destructor(SYMBOL-NUM)
# b4_symbol_printer(SYMBOL-NUM)
# --------------------------------
m4_define([b4_symbol_destructor], [b4_symbol_action([$1], [destructor])])
m4_define([b4_symbol_printer],    [b4_symbol_action([$1], [printer])])


<<<<<<< HEAD
# b4_symbol_case_(SYMBOL-NUM)
# ---------------------------
# Issue a "case NUM" for SYMBOL-NUM.
m4_define([b4_symbol_case_],
[      case b4_symbol([$1], [number]): // b4_symbol([$1], [tag])
])


# b4_symbol_foreach(MACRO)
# ------------------------
# Invoke MACRO(SYMBOL-NUM) for each SYMBOL-NUM.
m4_define([b4_symbol_foreach],
          [m4_map([$1], m4_defn([b4_symbol_numbers]))])


## ------- ##
## Types.  ##
## ------- ##

# b4_type_action_(NUMS)
# ---------------------
# Run actions for the symbol NUMS that all have the same type-name.
# Skip NUMS that have no type-name.
m4_define([b4_type_action_],
[b4_symbol_if([$1], [has_type],
[m4_map([b4_symbol_case_], [$@])[]dnl
        b4_dollar_dollar([b4_symbol([$1], [number])],
                         [b4_symbol([$1], [tag])],
                         [b4_symbol([$1], [type])]);
        break;

])])

# b4_type_foreach(MACRO)
# ----------------------
# Invoke MACRO(SYMBOL-NUMS) for each set of SYMBOL-NUMS for each type set.
m4_define([b4_type_foreach],
          [m4_map([$1], m4_defn([b4_type_names]))])


=======
>>>>>>> a59a6dde

## ----------- ##
## Synclines.  ##
## ----------- ##

# b4_basename(NAME)
# -----------------
# Similar to POSIX basename; the differences don't matter here.
# Beware that NAME is not evaluated.
m4_define([b4_basename],
[m4_bpatsubst([$1], [^.*/\([^/]+\)/*$], [\1])])


# b4_syncline(LINE, FILE)
# -----------------------
m4_define([b4_syncline],
[b4_flag_if([synclines],
[b4_sync_end([__line__], [b4_basename(m4_quote(__file__))])
b4_sync_start([$1], [$2])])])

m4_define([b4_sync_end], [b4_comment([Line $1 of $2])])
m4_define([b4_sync_start], [b4_comment([Line $1 of $2])])

# b4_user_code(USER-CODE)
# -----------------------
# Emit code from the user, ending it with synclines.
m4_define([b4_user_code],
[$1
b4_syncline([@oline@], [@ofile@])])


# b4_define_user_code(MACRO)
# --------------------------
# From b4_MACRO, build b4_user_MACRO that includes the synclines.
m4_define([b4_define_user_code],
[m4_define([b4_user_$1],
[b4_user_code([b4_$1])])])


# b4_user_actions
# b4_user_initial_action
# b4_user_post_prologue
# b4_user_pre_prologue
# b4_user_stype
# ----------------------
# Macros that issue user code, ending with synclines.
b4_define_user_code([actions])
b4_define_user_code([initial_action])
b4_define_user_code([post_prologue])
b4_define_user_code([pre_prologue])
b4_define_user_code([stype])


# b4_check_user_names(WHAT, USER-LIST, BISON-NAMESPACE)
# -----------------------------------------------------
# Complain if any name of type WHAT is used by the user (as recorded in
# USER-LIST) but is not used by Bison (as recorded by macros in the
# namespace BISON-NAMESPACE).
#
# USER-LIST must expand to a list specifying all user occurrences of all names
# of type WHAT.   Each item in the list must be a triplet specifying one
# occurrence: name, start boundary, and end boundary.  Empty string names are
# fine.  An empty list is fine.
#
# For example, to define b4_foo_user_names to be used for USER-LIST with three
# name occurrences and with correct quoting:
#
#   m4_define([b4_foo_user_names],
#             [[[[[[bar]], [[parser.y:1.7]], [[parser.y:1.16]]]],
#               [[[[bar]], [[parser.y:5.7]], [[parser.y:5.16]]]],
#               [[[[baz]], [[parser.y:8.7]], [[parser.y:8.16]]]]]])
#
# The macro BISON-NAMESPACE(bar) must be defined iff the name bar of type WHAT
# is used by Bison (in the front-end or in the skeleton).  Empty string names
# are fine, but it would be ugly for Bison to actually use one.
#
# For example, to use b4_foo_bison_names for BISON-NAMESPACE and define that
# the names bar and baz are used by Bison:
#
#   m4_define([b4_foo_bison_names(bar)])
#   m4_define([b4_foo_bison_names(baz)])
#
# To invoke b4_check_user_names with TYPE foo, with USER-LIST
# b4_foo_user_names, with BISON-NAMESPACE b4_foo_bison_names, and with correct
# quoting:
#
#   b4_check_user_names([[foo]], [b4_foo_user_names],
#                       [[b4_foo_bison_names]])
m4_define([b4_check_user_names],
[m4_foreach([b4_occurrence], $2,
[m4_pushdef([b4_occurrence], b4_occurrence)dnl
m4_pushdef([b4_user_name], m4_car(b4_occurrence))dnl
m4_pushdef([b4_start], m4_car(m4_shift(b4_occurrence)))dnl
m4_pushdef([b4_end], m4_shift(m4_shift(b4_occurrence)))dnl
m4_ifndef($3[(]m4_quote(b4_user_name)[)],
          [b4_complain_at([b4_start], [b4_end],
                          [[%s '%s' is not used]],
                          [$1], [b4_user_name])])[]dnl
m4_popdef([b4_occurrence])dnl
m4_popdef([b4_user_name])dnl
m4_popdef([b4_start])dnl
m4_popdef([b4_end])dnl
])])



## --------------------- ##
## b4_percent_define_*.  ##
## --------------------- ##


# b4_percent_define_use(VARIABLE)
# -------------------------------
# Declare that VARIABLE was used.
m4_define([b4_percent_define_use],
[m4_define([b4_percent_define_bison_variables(]$1[)])dnl
])

# b4_percent_define_get(VARIABLE, [DEFAULT])
# ------------------------------------------
# Mimic muscle_percent_define_get in ../src/muscle-tab.h.  That is, if
# the %define variable VARIABLE is defined, emit its value.  Contrary
# to its C counterpart, return DEFAULT otherwise.  Also, record
# Bison's usage of VARIABLE by defining
# b4_percent_define_bison_variables(VARIABLE).
#
# For example:
#
#   b4_percent_define_get([[foo]])
m4_define([b4_percent_define_get],
[b4_percent_define_use([$1])dnl
m4_ifdef([b4_percent_define(]$1[)],
         [m4_indir([b4_percent_define(]$1[)])],
         [$2])])

# b4_percent_define_get_loc(VARIABLE)
# -----------------------------------
# Mimic muscle_percent_define_get_loc in ../src/muscle-tab.h exactly.  That is,
# if the %define variable VARIABLE is undefined, complain fatally since that's
# a Bison or skeleton error.  Otherwise, return its definition location in a
# form approriate for the first two arguments of b4_warn_at, b4_complain_at, or
# b4_fatal_at.  Don't record this as a Bison usage of VARIABLE as there's no
# reason to suspect that the user-supplied value has yet influenced the output.
#
# For example:
#
#   b4_complain_at(b4_percent_define_get_loc([[foo]]), [[invalid foo]])
m4_define([b4_percent_define_get_loc],
[m4_ifdef([b4_percent_define_loc(]$1[)],
          [m4_pushdef([b4_loc], m4_indir([b4_percent_define_loc(]$1[)]))dnl
b4_loc[]dnl
m4_popdef([b4_loc])],
          [b4_fatal([[b4_percent_define_get_loc: undefined %%define variable '%s']], [$1])])])

# b4_percent_define_get_syncline(VARIABLE)
# ----------------------------------------
# Mimic muscle_percent_define_get_syncline in ../src/muscle-tab.h exactly.
# That is, if the %define variable VARIABLE is undefined, complain fatally
# since that's a Bison or skeleton error.  Otherwise, return its definition
# location as a b4_syncline invocation.  Don't record this as a Bison usage of
# VARIABLE as there's no reason to suspect that the user-supplied value has yet
# influenced the output.
#
# For example:
#
#   b4_percent_define_get_syncline([[foo]])
m4_define([b4_percent_define_get_syncline],
[m4_ifdef([b4_percent_define_syncline(]$1[)],
          [m4_indir([b4_percent_define_syncline(]$1[)])],
          [b4_fatal([[b4_percent_define_get_syncline: undefined %%define variable '%s']], [$1])])])

# b4_percent_define_ifdef(VARIABLE, IF-TRUE, [IF-FALSE])
# ------------------------------------------------------
# Mimic muscle_percent_define_ifdef in ../src/muscle-tab.h exactly.  That is,
# if the %define variable VARIABLE is defined, expand IF-TRUE, else expand
# IF-FALSE.  Also, record Bison's usage of VARIABLE by defining
# b4_percent_define_bison_variables(VARIABLE).
#
# For example:
#
#   b4_percent_define_ifdef([[foo]], [[it's defined]], [[it's undefined]])
m4_define([b4_percent_define_ifdef],
[m4_ifdef([b4_percent_define(]$1[)],
          [b4_percent_define_use([$1])$2],
          [$3])])


## --------- ##
## Options.  ##
## --------- ##


# b4_percent_define_flag_if(VARIABLE, IF-TRUE, [IF-FALSE])
# --------------------------------------------------------
# Mimic muscle_percent_define_flag_if in ../src/muscle-tab.h exactly.  That is,
# if the %define variable VARIABLE is defined to "" or "true", expand IF-TRUE.
# If it is defined to "false", expand IF-FALSE.  Complain if it is undefined
# (a Bison or skeleton error since the default value should have been set
# already) or defined to any other value (possibly a user error).  Also, record
# Bison's usage of VARIABLE by defining
# b4_percent_define_bison_variables(VARIABLE).
#
# For example:
#
#   b4_percent_define_flag_if([[foo]], [[it's true]], [[it's false]])
m4_define([b4_percent_define_flag_if],
[b4_percent_define_ifdef([$1],
  [m4_case(b4_percent_define_get([$1]),
           [], [$2], [true], [$2], [false], [$3],
           [m4_expand_once([b4_complain_at(b4_percent_define_get_loc([$1]),
                                           [[invalid value for %%define Boolean variable '%s']],
                                           [$1])],
                           [[b4_percent_define_flag_if($1)]])])],
  [b4_fatal([[b4_percent_define_flag_if: undefined %%define variable '%s']], [$1])])])


# b4_percent_define_default(VARIABLE, DEFAULT)
# --------------------------------------------
# Mimic muscle_percent_define_default in ../src/muscle-tab.h exactly.  That is,
# if the %define variable VARIABLE is undefined, set its value to DEFAULT.
# Don't record this as a Bison usage of VARIABLE as there's no reason to
# suspect that the value has yet influenced the output.
#
# For example:
#
#   b4_percent_define_default([[foo]], [[default value]])
m4_define([b4_percent_define_default],
[m4_ifndef([b4_percent_define(]$1[)],
           [m4_define([b4_percent_define(]$1[)], [$2])dnl
            m4_define([b4_percent_define_loc(]$1[)],
                      [[[[<skeleton default value>:-1.-1]],
                        [[<skeleton default value>:-1.-1]]]])dnl
            m4_define([b4_percent_define_syncline(]$1[)], [[]])])])


# b4_percent_define_if_define(VARIABLE)
# -------------------------------------
# Define b4_VARIABLE_if that executes its $1 or $2 depending whether
# VARIABLE was %defined.  The characters `.' and `-' in VARIABLE are mapped
# to `_'.
m4_define([b4_percent_define_if_define_],
[m4_define(m4_bpatsubst([b4_$1_if], [[-.]], [_]),
           [b4_percent_define_flag_if([$1], [$2], [$3])])])
m4_define([b4_percent_define_if_define],
[b4_percent_define_default([[$1]], [[false]])
b4_percent_define_if_define_([$1], $[1], $[2])])


# b4_percent_define_check_values(VALUES)
# --------------------------------------
# Mimic muscle_percent_define_check_values in ../src/muscle-tab.h exactly
# except that the VALUES structure is more appropriate for M4.  That is, VALUES
# is a list of sublists of strings.  For each sublist, the first string is the
# name of a %define variable, and all remaining strings in that sublist are the
# valid values for that variable.  Complain if such a variable is undefined (a
# Bison error since the default value should have been set already) or defined
# to any other value (possibly a user error).  Don't record this as a Bison
# usage of the variable as there's no reason to suspect that the value has yet
# influenced the output.
#
# For example:
#
#   b4_percent_define_check_values([[[[foo]], [[foo-value1]], [[foo-value2]]]],
#                                  [[[[bar]], [[bar-value1]]]])
m4_define([b4_percent_define_check_values],
[m4_foreach([b4_sublist], m4_quote($@),
            [_b4_percent_define_check_values(b4_sublist)])])

m4_define([_b4_percent_define_check_values],
[m4_ifdef([b4_percent_define(]$1[)],
  [m4_pushdef([b4_good_value], [0])dnl
   m4_if($#, 1, [],
         [m4_foreach([b4_value], m4_dquote(m4_shift($@)),
                     [m4_if(m4_indir([b4_percent_define(]$1[)]), b4_value,
                            [m4_define([b4_good_value], [1])])])])dnl
   m4_if(b4_good_value, [0],
         [b4_complain_at(b4_percent_define_get_loc([$1]),
                         [[invalid value for %%define variable '%s': '%s']],
                         [$1],
                         m4_dquote(m4_indir([b4_percent_define(]$1[)])))
          m4_foreach([b4_value], m4_dquote(m4_shift($@)),
                     [b4_complain_at(b4_percent_define_get_loc([$1]),
                                     [[accepted value: '%s']],
                                     m4_dquote(b4_value))])])dnl
   m4_popdef([b4_good_value])],
  [b4_fatal([[b4_percent_define_check_values: undefined %%define variable '%s']], [$1])])])

# b4_percent_code_get([QUALIFIER])
# --------------------------------
# If any %code blocks for QUALIFIER are defined, emit them beginning with a
# comment and ending with synclines and a newline.  If QUALIFIER is not
# specified or empty, do this for the unqualified %code blocks.  Also, record
# Bison's usage of QUALIFIER (if specified) by defining
# b4_percent_code_bison_qualifiers(QUALIFIER).
#
# For example, to emit any unqualified %code blocks followed by any %code
# blocks for the qualifier foo:
#
#   b4_percent_code_get
#   b4_percent_code_get([[foo]])
m4_define([b4_percent_code_get],
[m4_pushdef([b4_macro_name], [[b4_percent_code(]$1[)]])dnl
m4_ifval([$1], [m4_define([b4_percent_code_bison_qualifiers(]$1[)])])dnl
m4_ifdef(b4_macro_name,
[b4_comment([m4_if([$#], [0], [[Unqualified %code]],
                   [["%code ]$1["]])[ blocks.]])
b4_user_code([m4_indir(b4_macro_name)])
])dnl
m4_popdef([b4_macro_name])])

# b4_percent_code_ifdef(QUALIFIER, IF-TRUE, [IF-FALSE])
# -----------------------------------------------------
# If any %code blocks for QUALIFIER (or unqualified %code blocks if
# QUALIFIER is empty) are defined, expand IF-TRUE, else expand IF-FALSE.
# Also, record Bison's usage of QUALIFIER (if specified) by defining
# b4_percent_code_bison_qualifiers(QUALIFIER).
m4_define([b4_percent_code_ifdef],
[m4_ifdef([b4_percent_code(]$1[)],
          [m4_ifval([$1], [m4_define([b4_percent_code_bison_qualifiers(]$1[)])])$2],
          [$3])])


## ------------------ ##
## Common variables.  ##
## ------------------ ##

# Default values for %define.
# ---------------------------
# If the api.tokens.prefix, it is empty.
m4_percent_define_default([[api.tokens.prefix]], [[]])

# b4_parse_assert_if([IF-ASSERTIONS-ARE-USED], [IF-NOT])
# b4_parse_trace_if([IF-DEBUG-TRACES-ARE-ENABLED], [IF-NOT])
# b4_lex_symbol_if([IF-YYLEX-RETURNS-A-COMPLETE-SYMBOL], [IF-NOT])
# b4_variant_if([IF-VARIANT-ARE-USED], [IF-NOT])
# ----------------------------------------------
b4_percent_define_if_define([lex_symbol])
b4_percent_define_if_define([locations])     # Whether locations are tracked.
b4_percent_define_if_define([parse.assert])
b4_percent_define_if_define([parse.trace])
b4_percent_define_if_define([variant])


# b4_error_verbose_if([IF-ERRORS-ARE-VERBOSE], [IF-NOT])
# ------------------------------------------------------
# Map %define parse.error "(simple|verbose)" to b4_error_verbose_if and
# b4_error_verbose_flag.
b4_percent_define_default([[parse.error]], [[simple]])
b4_percent_define_check_values([[[[parse.error]],
                                 [[simple]], [[verbose]]]])
m4_define([b4_error_verbose_flag],
          [m4_case(b4_percent_define_get([[parse.error]]),
                   [simple],  [[0]],
                   [verbose], [[1]])])
b4_define_flag_if([error_verbose])

# yytoken_table is needed to support verbose errors.
b4_error_verbose_if([m4_define([b4_token_table_flag], [1])])


## ----------------------------------------------------------- ##
## After processing the skeletons, check that all the user's   ##
## %define variables and %code qualifiers were used by Bison.  ##
## ----------------------------------------------------------- ##

m4_define([b4_check_user_names_wrap],
[m4_ifdef([b4_percent_]$1[_user_]$2[s],
          [b4_check_user_names([[%]$1 $2],
                               [b4_percent_]$1[_user_]$2[s],
                               [[b4_percent_]$1[_bison_]$2[s]])])])

m4_wrap_lifo([
b4_check_user_names_wrap([[define]], [[variable]])
b4_check_user_names_wrap([[code]], [[qualifier]])
])


## ---------------- ##
## Default values.  ##
## ---------------- ##

# m4_define_default([b4_lex_param], [])   dnl breaks other skeletons
m4_define_default([b4_pre_prologue], [])
m4_define_default([b4_post_prologue], [])
m4_define_default([b4_epilogue], [])
m4_define_default([b4_parse_param], [])

# The initial column and line.
m4_define_default([b4_location_initial_column], [1])
m4_define_default([b4_location_initial_line],   [1])

# Sanity checks.
b4_percent_define_ifdef([api.prefix],
[m4_ifdef([b4_prefix],
[b4_complain_at(b4_percent_define_get_loc([api.prefix]),
                [['%s' and '%s' cannot be used together]],
                [%name-prefix],
                [%define api.prefix])])])<|MERGE_RESOLUTION|>--- conflicted
+++ resolved
@@ -392,7 +392,6 @@
 m4_define([b4_symbol_printer],    [b4_symbol_action([$1], [printer])])
 
 
-<<<<<<< HEAD
 # b4_symbol_case_(SYMBOL-NUM)
 # ---------------------------
 # Issue a "case NUM" for SYMBOL-NUM.
@@ -433,8 +432,6 @@
           [m4_map([$1], m4_defn([b4_type_names]))])
 
 
-=======
->>>>>>> a59a6dde
 
 ## ----------- ##
 ## Synclines.  ##
