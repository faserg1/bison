# C++ GLR skeleton for Bison

# Copyright (C) 2002-2015, 2018-2019 Free Software Foundation, Inc.

# This program is free software: you can redistribute it and/or modify
# it under the terms of the GNU General Public License as published by
# the Free Software Foundation, either version 3 of the License, or
# (at your option) any later version.
#
# This program is distributed in the hope that it will be useful,
# but WITHOUT ANY WARRANTY; without even the implied warranty of
# MERCHANTABILITY or FITNESS FOR A PARTICULAR PURPOSE.  See the
# GNU General Public License for more details.
#
# You should have received a copy of the GNU General Public License
# along with this program.  If not, see <http://www.gnu.org/licenses/>.


# This skeleton produces a C++ class that encapsulates a C glr parser.
# This is in order to reduce the maintenance burden.  The glr.c
# skeleton is clean and pure enough so that there are no real
# problems.  The C++ interface is the same as that of lalr1.cc.  In
# fact, glr.c can replace yacc.c without the user noticing any
# difference, and similarly for glr.cc replacing lalr1.cc.
#
# The passing of parse-params
#
#   The additional arguments are stored as members of the parser
#   object, yyparser.  The C routines need to carry yyparser
#   throughout the C parser; that's easy: make yyparser an
#   additional parse-param.  But because the C++ skeleton needs to
#   know the "real" original parse-param, we save them
#   (b4_parse_param_orig).  Note that b4_parse_param is overquoted
#   (and c.m4 strips one level of quotes).  This is a PITA, and
#   explains why there are so many levels of quotes.
#
# The locations
#
#   We use location.cc just like lalr1.cc, but because glr.c stores
#   the locations in a union, the position and location classes
#   must not have a constructor.  Therefore, contrary to lalr1.cc, we
#   must not define "b4_location_constructors".  As a consequence the
#   user must initialize the first positions (in particular the
#   filename member).

# We require a pure interface.
m4_define([b4_locations_flag], [1])
# FIXME: this is possible with variants, not without.
b4_variant_if([m4_define([b4_location_constructors])])
m4_define([b4_pure_flag], [1])

m4_include(b4_skeletonsdir/[c++.m4])
b4_bison_locations_if([m4_include(b4_skeletonsdir/[location.cc])])
b4_variant_if([m4_include(b4_skeletonsdir/[variant.hh])])

m4_define([b4_parser_class],
          [b4_percent_define_get([[api.parser.class]])])

# Save the parse parameters.
m4_define([b4_parse_param_orig], m4_defn([b4_parse_param]))

# b4_parse_param_wrap
# -------------------
# New ones.
m4_ifset([b4_parse_param],
[m4_define([b4_parse_param_wrap],
           [[b4_namespace_ref::b4_parser_class[& yyparser], [[yyparser]]],]
m4_defn([b4_parse_param]))],
[m4_define([b4_parse_param_wrap],
           [[b4_namespace_ref::b4_parser_class[& yyparser], [[yyparser]]]])
])

# b4_lex_wrapper_formals
# ----------------------
# The yylex_wrapper formal arguments.
# Yes, this is quite ugly...
m4_define([b4_lex_wrapper_formals],
[b4_pure_if([[[[YYSTYPE *yylvalp]], [[yylvalp]]][]dnl
b4_locations_if([, [[YYLTYPE *yyllocp], [yyllocp]]])])dnl
m4_ifdef([b4_lex_param], [, ]b4_lex_param)])


# b4_lex
# ------
# Call yylex.
m4_define([b4_lex],
[b4_function_call([b4_token_ctor_if(b4_namespace_ref[::yylex_wrapper],
                                    [yylex])],
                  [int], b4_lex_formals)])


# b4_yy_symbol_print_define
# -------------------------
# Bypass the default implementation to generate the "yy_symbol_print"
# and "yy_symbol_value_print" functions.
m4_define([b4_yy_symbol_print_define],
[[
/*--------------------.
| Print this symbol.  |
`--------------------*/

]b4_function_define([yy_symbol_print],
    [static void],
    [[FILE *],      []],
    [[int yytype],  [yytype]],
    [[const ]b4_namespace_ref::b4_parser_class[::semantic_type *yyvaluep],
                    [yyvaluep]][]dnl
b4_locations_if([,
    [[const ]b4_namespace_ref::b4_parser_class[::location_type *yylocationp],
                    [yylocationp]]]),
    b4_parse_param)[
{
]b4_parse_param_use[]dnl
[  yyparser.yy_symbol_print_ (yytype, yyvaluep]b4_locations_if([, yylocationp])[);
}
]])[

# Hijack the initial action to initialize the locations.
]b4_bison_locations_if([m4_define([b4_initial_action],
[yylloc.initialize ();]m4_ifdef([b4_initial_action], [
m4_defn([b4_initial_action])]))])[

# Hijack the post prologue to declare yyerror.
]m4_append([b4_post_prologue],
[b4_syncline([@oline@], [@ofile@])[
]b4_function_declare([yyerror],
    [static void],b4_locations_if([
    [[const ]b4_namespace_ref::b4_parser_class[::location_type *yylocationp],
                        [yylocationp]],])
    b4_parse_param,
<<<<<<< HEAD
    [[const char* msg], [msg]])[
=======
    [[const char* msg], [msg]])])[
>>>>>>> 2f208ee4

]b4_token_ctor_if([
]b4_namespace_open[
  // A wrapper around a symbol_type returning yylex, to an old style yylex.
  b4_function_declare([yylex_wrapper], [static int], b4_lex_formals)
]b4_namespace_close[
])
])

#undef yynerrs
#undef yychar
#undef yylval]b4_locations_if([
#undef yylloc])

m4_if(b4_prefix, [yy], [],
[[/* Substitute the variable and function names.  */
#define yyparse ]b4_prefix[parse
#define yylex   ]b4_prefix[lex
#define yyerror ]b4_prefix[error
#define yydebug ]b4_prefix[debug]]b4_pure_if([], [[
#define yylval  ]b4_prefix[lval
#define yychar  ]b4_prefix[char
#define yynerrs ]b4_prefix[nerrs]b4_locations_if([[
#define yylloc  ]b4_prefix[lloc]])]))

# Hijack the epilogue to define implementations (yyerror, parser member
# functions etc.).
m4_append([b4_epilogue],
[b4_syncline([@oline@], [@ofile@])[

/*------------------.
| Report an error.  |
`------------------*/

]b4_function_define([yyerror],
    [static void],b4_locations_if([
    [[const ]b4_namespace_ref::b4_parser_class[::location_type *yylocationp],
                        [yylocationp]],])
    b4_parse_param,
    [[const char* msg], [msg]])[
{
]b4_parse_param_use[]dnl
[  yyparser.error (]b4_locations_if([[*yylocationp, ]])[msg);
}

]b4_namespace_open[
]b4_token_ctor_if([[
  // A wrapper around a symbol_type returning yylex, to an old style yylex.
]b4_function_define([yylex_wrapper],
                    [static int],
                    b4_lex_formals)[
  {
    ]b4_namespace_ref::b4_parser_class_name[::symbol_type s = ]dnl
b4_function_call([yylex], [], m4_unquote(b4_lex_param))[;
  ]b4_symbol_variant([[s.type]], [[(*yylvalp)]],
                     [build])
   b4_symbol_variant([[s.type]], [[(*yylvalp)]],
                     [swap], [s.value])b4_locations_if([
    std::swap (*yyllocp, s.location);])[
    return s.token ();
  }]])[

]dnl In this section, the parse params are the original parse_params.
m4_pushdef([b4_parse_param], m4_defn([b4_parse_param_orig]))dnl
[  /// Build a parser object.
  ]b4_parser_class::b4_parser_class[ (]b4_parse_param_decl[)]m4_ifset([b4_parse_param], [
    :])[
#if ]b4_api_PREFIX[DEBUG
    ]m4_ifset([b4_parse_param], [  ], [ :])[yycdebug_ (&std::cerr)]m4_ifset([b4_parse_param], [,])[
#endif]b4_parse_param_cons[
  {}

  ]b4_parser_class::~b4_parser_class[ ()
  {}

  int
  ]b4_parser_class[::operator() ()
  {
    return parse ();
  }

  int
  ]b4_parser_class[::parse ()
  {
    return ::yyparse (*this]b4_user_args[);
  }

]b4_token_ctor_if([], [b4_yytranslate_define([cc])
b4_public_types_define([cc])])[

#if ]b4_api_PREFIX[DEBUG
  /*--------------------.
  | Print this symbol.  |
  `--------------------*/

  void
  ]b4_parser_class[::yy_symbol_value_print_ (int yytype,
                           const semantic_type* yyvaluep]b4_locations_if([[,
                           const location_type* yylocationp]])[)
  {]b4_locations_if([[
    YYUSE (yylocationp);]])[
    YYUSE (yyvaluep);
    std::ostream& yyo = debug_stream ();
    std::ostream& yyoutput = yyo;
    YYUSE (yyoutput);
    ]b4_symbol_actions([printer])[
  }


  void
  ]b4_parser_class[::yy_symbol_print_ (int yytype,
                           const semantic_type* yyvaluep]b4_locations_if([[,
                           const location_type* yylocationp]])[)
  {
    *yycdebug_ << (yytype < YYNTOKENS ? "token" : "nterm")
               << ' ' << yytname[yytype] << " ("]b4_locations_if([[
               << *yylocationp << ": "]])[;
    yy_symbol_value_print_ (yytype, yyvaluep]b4_locations_if([[, yylocationp]])[);
    *yycdebug_ << ')';
  }

  std::ostream&
  ]b4_parser_class[::debug_stream () const
  {
    return *yycdebug_;
  }

  void
  ]b4_parser_class[::set_debug_stream (std::ostream& o)
  {
    yycdebug_ = &o;
  }


  ]b4_parser_class[::debug_level_type
  ]b4_parser_class[::debug_level () const
  {
    return yydebug;
  }

  void
  ]b4_parser_class[::set_debug_level (debug_level_type l)
  {
    // Actually, it is yydebug which is really used.
    yydebug = l;
  }

#endif
]m4_popdef([b4_parse_param])dnl
b4_namespace_close
])


# b4_shared_declarations(hh|cc)
# -----------------------------
# Declaration that might either go into the header (if --defines, $1 = hh)
# or in the implementation file.
m4_define([b4_shared_declarations],
[m4_pushdef([b4_parse_param], m4_defn([b4_parse_param_orig]))dnl
b4_percent_code_get([[requires]])[
#include <iostream>
#include <stdexcept>
]b4_parse_assert_if([#include <cassert>])[
#include <string>

]m4_ifdef([b4_location_file],
          [[# include ]b4_location_include])[

]b4_null_define[

]b4_cxx_portability[
]b4_variant_if([b4_variant_includes])[

// Whether we are compiled with exception support.
#ifndef YY_EXCEPTIONS
# if defined __GNUC__ && !defined __EXCEPTIONS
#  define YY_EXCEPTIONS 0
# else
#  define YY_EXCEPTIONS 1
# endif
#endif

]b4_YYDEBUG_define[

]b4_namespace_open[
]b4_bison_locations_if([m4_ifndef([b4_location_file],
                                  [b4_location_define])])[

  /// A Bison parser.
  class ]b4_parser_class[
  {
  public:
]b4_public_types_declare[
]b4_symbol_type_define[

    /// Build a parser object.
    ]b4_parser_class[ (]b4_parse_param_decl[);
    virtual ~]b4_parser_class[ ();

    /// Parse.  An alias for parse ().
    /// \returns  0 iff parsing succeeded.
    int operator() ();

    /// Parse.
    /// \returns  0 iff parsing succeeded.
    virtual int parse ();

#if ]b4_api_PREFIX[DEBUG
    /// The current debugging stream.
    std::ostream& debug_stream () const;
    /// Set the current debugging stream.
    void set_debug_stream (std::ostream &);

    /// Type for debugging levels.
    typedef int debug_level_type;
    /// The current debugging level.
    debug_level_type debug_level () const;
    /// Set the current debugging level.
    void set_debug_level (debug_level_type l);
#endif

    /// Report a syntax error.]b4_locations_if([[
    /// \param loc    where the syntax error is found.]])[
    /// \param msg    a description of the syntax error.
    virtual void error (]b4_locations_if([[const location_type& loc, ]])[const std::string& msg);

]b4_token_constructor_define[

# if ]b4_api_PREFIX[DEBUG
  public:
    /// \brief Report a symbol value on the debug stream.
    /// \param yytype       The token type.
    /// \param yyvaluep     Its semantic value.]b4_locations_if([[
    /// \param yylocationp  Its location.]])[
    virtual void yy_symbol_value_print_ (int yytype,
                                         const semantic_type* yyvaluep]b4_locations_if([[,
                                         const location_type* yylocationp]])[);
    /// \brief Report a symbol on the debug stream.
    /// \param yytype       The token type.
    /// \param yyvaluep     Its semantic value.]b4_locations_if([[
    /// \param yylocationp  Its location.]])[
    virtual void yy_symbol_print_ (int yytype,
                                   const semantic_type* yyvaluep]b4_locations_if([[,
                                   const location_type* yylocationp]])[);
  private:
    // Debugging.
    std::ostream* yycdebug_;
#endif

    enum
    {
      yyeof_ = 0
    };

    /// Convert a scanner token number \a t to a symbol number.
    static token_number_type yytranslate_ (]b4_token_ctor_if([token_type], [int])[ t);

]b4_parse_param_vars[
  };

]b4_token_ctor_if([b4_yytranslate_define([$1])
b4_public_types_define([$1])])[

]dnl Redirections for glr.c.
b4_percent_define_flag_if([[global_tokens_and_yystype]],
[b4_token_defines])
[
#ifndef ]b4_api_PREFIX[STYPE
# define ]b4_api_PREFIX[STYPE ]b4_namespace_ref[::]b4_parser_class[::semantic_type
#endif
#ifndef ]b4_api_PREFIX[LTYPE
# define ]b4_api_PREFIX[LTYPE ]b4_namespace_ref[::]b4_parser_class[::location_type
#endif

]b4_namespace_close
b4_function_declare(b4_prefix[parse], [int], b4_parse_param_wrap)
b4_percent_code_get([[provides]])
m4_popdef([b4_parse_param])dnl
]) # b4_shared_declarations

b4_defines_if(
[b4_output_begin([b4_spec_defines_file])
b4_copyright([Skeleton interface for Bison GLR parsers in C++],
             [2002-2015, 2018-2019])[
// C++ GLR parser skeleton written by Akim Demaille.

]b4_disclaimer[
]b4_cpp_guard_open([b4_spec_defines_file])[
]b4_shared_declarations([hh])[
]b4_cpp_guard_close([b4_spec_defines_file])[
]b4_output_end])

# Let glr.c (and b4_shared_declarations) believe that the user
# arguments include the parser itself.
m4_pushdef([b4_parse_param], m4_defn([b4_parse_param_wrap]))
m4_include(b4_skeletonsdir/[glr.c])
m4_popdef([b4_parse_param])<|MERGE_RESOLUTION|>--- conflicted
+++ resolved
@@ -128,26 +128,22 @@
     [[const ]b4_namespace_ref::b4_parser_class[::location_type *yylocationp],
                         [yylocationp]],])
     b4_parse_param,
-<<<<<<< HEAD
     [[const char* msg], [msg]])[
-=======
-    [[const char* msg], [msg]])])[
->>>>>>> 2f208ee4
 
 ]b4_token_ctor_if([
 ]b4_namespace_open[
-  // A wrapper around a symbol_type returning yylex, to an old style yylex.
+  // An old style yylex wrapping a yylex returning symbol_type.
   b4_function_declare([yylex_wrapper], [static int], b4_lex_formals)
 ]b4_namespace_close[
 ])
-])
+])[
 
 #undef yynerrs
 #undef yychar
 #undef yylval]b4_locations_if([
-#undef yylloc])
-
-m4_if(b4_prefix, [yy], [],
+#undef yylloc])[
+
+]m4_if(b4_prefix, [yy], [],
 [[/* Substitute the variable and function names.  */
 #define yyparse ]b4_prefix[parse
 #define yylex   ]b4_prefix[lex
@@ -156,11 +152,11 @@
 #define yylval  ]b4_prefix[lval
 #define yychar  ]b4_prefix[char
 #define yynerrs ]b4_prefix[nerrs]b4_locations_if([[
-#define yylloc  ]b4_prefix[lloc]])]))
+#define yylloc  ]b4_prefix[lloc]])]))[
 
 # Hijack the epilogue to define implementations (yyerror, parser member
 # functions etc.).
-m4_append([b4_epilogue],
+]m4_append([b4_epilogue],
 [b4_syncline([@oline@], [@ofile@])[
 
 /*------------------.
@@ -180,15 +176,15 @@
 
 ]b4_namespace_open[
 ]b4_token_ctor_if([[
-  // A wrapper around a symbol_type returning yylex, to an old style yylex.
+  // An old style yylex wrapping a yylex returning symbol_type.
 ]b4_function_define([yylex_wrapper],
                     [static int],
                     b4_lex_formals)[
   {
-    ]b4_namespace_ref::b4_parser_class_name[::symbol_type s = ]dnl
+    ]b4_namespace_ref::b4_parser_class[::symbol_type s = ]dnl
 b4_function_call([yylex], [], m4_unquote(b4_lex_param))[;
   ]b4_symbol_variant([[s.type]], [[(*yylvalp)]],
-                     [build])
+                     [emplace])
    b4_symbol_variant([[s.type]], [[(*yylvalp)]],
                      [swap], [s.value])b4_locations_if([
     std::swap (*yyllocp, s.location);])[
@@ -220,8 +216,8 @@
     return ::yyparse (*this]b4_user_args[);
   }
 
-]b4_token_ctor_if([], [b4_yytranslate_define([cc])
-b4_public_types_define([cc])])[
+]b4_token_ctor_if([], [b4_yytranslate_define([cc])[
+]b4_public_types_define([cc])])[
 
 #if ]b4_api_PREFIX[DEBUG
   /*--------------------.
