GNU Bison NEWS

* Noteworthy changes in release ?.? (????-??-??) [?]

<<<<<<< HEAD
** Incompatible changes

*** Obsolete features

  Support for YYFAIL is removed, as announced since Bison 2.4.2.
  Support for yystype and yyltype (instead of YYSTYPE and YYLTYPE)
  is removed, as announced in Bison 1.875.

** Warnings

*** Warning categories are now displayed

  For instance:

  foo.y:4.6: warning: type clash on default action: <foo> != <bar> [-Wother]

*** Useless semantic types

  Bison now warns about useless (uninhabited) semantic types.  Since
  semantic types are not declared to Bison (they are defined in the opaque
  %union structure), it is %printer/%destructor directives about useless
  types that trigger the warning:

    %token <type1> term
    %type  <type2> nterm
    %printer    {} <type1> <type3>
    %destructor {} <type2> <type4>
    %%
    nterm: term { $$ = $1; };

    3.28-34: warning: type <type3> is used, but is not associated to any symbol
    4.28-34: warning: type <type4> is used, but is not associated to any symbol

*** Undeclared symbols

  Bison used to raise an error for %printer and %destructor directives for
  undefined symbols.

    %printer    {} symbol1
    %destructor {} symbol2
    %%
    exp: "a";

  This is now only a warning.

*** Useless destructors or printers

  Bison now warns about useless destructors or printers.  In the following
  example, the printer for <type1>, and the destructor for <type2> are
  useless: all symbols of <type1> (token1) already have a printer, and all
  symbols of type <type2> (token2) already have a destructor.

    %token <type1> token1
           <type2> token2
           <type3> token3
           <type4> token4
    %printer    {} token1 <type1> <type3>
    %destructor {} token2 <type2> <type4>

** Additional yylex/yyparse arguments

  The new directive %param declares additional arguments to both yylex and
  yyparse.  The %lex-param, %parse-param, and %param directives support one
  or more arguments.  Instead of

    %lex-param   {arg1_type *arg1}
    %lex-param   {arg2_type *arg2}
    %parse-param {arg1_type *arg1}
    %parse-param {arg2_type *arg2}

  one may now declare

    %param {arg1_type *arg1} {arg2_type *arg2}

** Java skeleton improvements

  The constants for token names were moved to the Lexer interface.
  Also, it is possible to add code to the parser's constructors using
  "%code init" and "%define init_throws".

** C++ skeletons improvements

*** parser header (%defines) is no longer mandatory (lalr1.cc)

  In which case, if needed, the support classes are defined in the generated
  parser, instead of additional files (location.hh, position.hh and
  stack.hh).

*** locations are no longer mandatory (lalr1.cc, glr.cc)

  Both lalr1.cc and glr.cc no longer require %location.

*** syntax_error exception (lalr1.cc)

  The C++ parser features a syntax_error exception, which can be
  thrown from the scanner or from user rules to raise syntax errors.
  This facilitates reporting errors caught in sub-functions (e.g.,
  rejecting too large integral literals from a conversion function
  used by the scanner, or rejecting invalid combinations from a
  factory invoked by the user actions).

** Variable api.tokens.prefix

  The variable api.tokens.prefix changes the way tokens are identified in
  the generated files.  This is especially useful to avoid collisions
  with identifiers in the target language.  For instance

    %token FILE for ERROR
    %define api.tokens.prefix "TOK_"
    %%
    start: FILE for ERROR;

  will generate the definition of the symbols TOK_FILE, TOK_for, and
  TOK_ERROR in the generated sources.  In particular, the scanner must
  use these prefixed token names, although the grammar itself still
  uses the short names (as in the sample rule given above).

** Variable api.namespace

  The "namespace" variable is renamed "api.namespace".  Backward
  compatibility is ensured, but upgrading is recommended.

** Variable parse.error

  The variable error controls the verbosity of error messages.  The
  use of the %error-verbose directive is deprecated in favor of
  %define parse.error "verbose".

** Semantic predicates

  The new, experimental, semantic-predicate feature allows actions of
  the form %?{ BOOLEAN-EXPRESSION }, which cause syntax errors (as for
  YYERROR) if the expression evaluates to 0, and are evaluated immediately
  in GLR parsers, rather than being deferred.  The result is that they
  allow the programmer to prune possible parses based on the values of
  run-time expressions.

* Noteworthy changes in release ?.? (????-??-??) [?]
=======

* Noteworthy changes in release 2.6.1 (2012-07-30) [stable]
>>>>>>> aaf63e45

 Bison no longer executes user-specified M4 code when processing a grammar.

** Future Changes

  In addition to the removal of the features announced in Bison 2.6, the
  next major release will remove the "Temporary hack for adding a semicolon
  to the user action", as announced in the release 2.5.  Instead of:

    exp: exp "+" exp { $$ = $1 + $3 };

  write:

    exp: exp "+" exp { $$ = $1 + $3; };

** Bug fixes

*** Type names are now properly escaped.

*** glr.cc: set_debug_level and debug_level work as expected.

*** Stray @ or $ in actions

  While Bison used to warn about stray $ or @ in action rules, it did not
  for other actions such as printers, destructors, or initial actions.  It
  now does.

** Type names in actions

  For consistency with rule actions, it is now possible to qualify $$ by a
  type-name in destructors, printers, and initial actions.  For instance:

    %printer { fprintf (yyo, "(%d, %f)", $<ival>$, $<fval>$); } <*> <>;

  will display two values for each typed and untyped symbol (provided
  that YYSTYPE has both "ival" and "fval" fields).

* Noteworthy changes in release 2.6 (2012-07-19) [stable]

** Future changes:

  The next major release of Bison will drop support for the following
  deprecated features.  Please report disagreements to bug-bison@gnu.org.

*** K&R C parsers

  Support for generating parsers in K&R C will be removed.  Parsers
  generated for C support ISO C90, and are tested with ISO C99 and ISO C11
  compilers.

*** Features deprecated since Bison 1.875

  The definitions of yystype and yyltype will be removed; use YYSTYPE and
  YYLTYPE.

  YYPARSE_PARAM and YYLEX_PARAM, deprecated in favor of %parse-param and
  %lex-param, will no longer be supported.

  Support for the preprocessor symbol YYERROR_VERBOSE will be removed, use
  %error-verbose.

*** The generated header will be included (yacc.c)

  Instead of duplicating the content of the generated header (definition of
  YYSTYPE, yyparse declaration etc.), the generated parser will include it,
  as is already the case for GLR or C++ parsers.  This change is deferred
  because existing versions of ylwrap (e.g., Automake 1.12.1) do not support
  it.

** Generated Parser Headers

*** Guards (yacc.c, glr.c, glr.cc)

  The generated headers are now guarded, as is already the case for C++
  parsers (lalr1.cc).  For instance, with --defines=foo.h:

    #ifndef YY_FOO_H
    # define YY_FOO_H
    ...
    #endif /* !YY_FOO_H  */

*** New declarations (yacc.c, glr.c)

  The generated header now declares yydebug and yyparse.  Both honor
  --name-prefix=bar_, and yield

    int bar_parse (void);

  rather than

    #define yyparse bar_parse
    int yyparse (void);

  in order to facilitate the inclusion of several parser headers inside a
  single compilation unit.

*** Exported symbols in C++

  The symbols YYTOKEN_TABLE and YYERROR_VERBOSE, which were defined in the
  header, are removed, as they prevent the possibility of including several
  generated headers from a single compilation unit.

*** YYLSP_NEEDED

  For the same reasons, the undocumented and unused macro YYLSP_NEEDED is no
  longer defined.

** New %define variable: api.prefix

  Now that the generated headers are more complete and properly protected
  against multiple inclusions, constant names, such as YYSTYPE are a
  problem.  While yyparse and others are properly renamed by %name-prefix,
  YYSTYPE, YYDEBUG and others have never been affected by it.  Because it
  would introduce backward compatibility issues in projects not expecting
  YYSTYPE to be renamed, instead of changing the behavior of %name-prefix,
  it is deprecated in favor of a new %define variable: api.prefix.

  The following examples compares both:

    %name-prefix "bar_"               | %define api.prefix "bar_"
    %token <ival> FOO                   %token <ival> FOO
    %union { int ival; }                %union { int ival; }
    %%                                  %%
    exp: 'a';                           exp: 'a';

  bison generates:

    #ifndef BAR_FOO_H                   #ifndef BAR_FOO_H
    # define BAR_FOO_H                  # define BAR_FOO_H

    /* Enabling traces.  */             /* Enabling traces.  */
    # ifndef YYDEBUG                  | # ifndef BAR_DEBUG
                                      > #  if defined YYDEBUG
                                      > #   if YYDEBUG
                                      > #    define BAR_DEBUG 1
                                      > #   else
                                      > #    define BAR_DEBUG 0
                                      > #   endif
                                      > #  else
    #  define YYDEBUG 0               | #   define BAR_DEBUG 0
                                      > #  endif
    # endif                           | # endif

    # if YYDEBUG                      | # if BAR_DEBUG
    extern int bar_debug;               extern int bar_debug;
    # endif                             # endif

    /* Tokens.  */                      /* Tokens.  */
    # ifndef YYTOKENTYPE              | # ifndef BAR_TOKENTYPE
    #  define YYTOKENTYPE             | #  define BAR_TOKENTYPE
       enum yytokentype {             |    enum bar_tokentype {
         FOO = 258                           FOO = 258
       };                                  };
    # endif                             # endif

    #if ! defined YYSTYPE \           | #if ! defined BAR_STYPE \
     && ! defined YYSTYPE_IS_DECLARED |  && ! defined BAR_STYPE_IS_DECLARED
    typedef union YYSTYPE             | typedef union BAR_STYPE
    {                                   {
     int ival;                           int ival;
    } YYSTYPE;                        | } BAR_STYPE;
    # define YYSTYPE_IS_DECLARED 1    | # define BAR_STYPE_IS_DECLARED 1
    #endif                              #endif

    extern YYSTYPE bar_lval;          | extern BAR_STYPE bar_lval;

    int bar_parse (void);               int bar_parse (void);

    #endif /* !BAR_FOO_H  */            #endif /* !BAR_FOO_H  */

* Noteworthy changes in release 2.5.1 (2012-06-05) [stable]

** Future changes:

  The next major release will drop support for generating parsers in K&R C.

** yacc.c: YYBACKUP works as expected.

** glr.c improvements:

*** Location support is eliminated when not requested:

  GLR parsers used to include location-related code even when locations were
  not requested, and therefore not even usable.

*** __attribute__ is preserved:

  __attribute__ is no longer disabled when __STRICT_ANSI__ is defined (i.e.,
  when -std is passed to GCC).

** lalr1.java: several fixes:

  The Java parser no longer throws ArrayIndexOutOfBoundsException if the
  first token leads to a syntax error.  Some minor clean ups.

** Changes for C++:

*** C++11 compatibility:

  C and C++ parsers use "nullptr" instead of "0" when __cplusplus is 201103L
  or higher.

*** Header guards

  The header files such as "parser.hh", "location.hh", etc. used a constant
  name for preprocessor guards, for instance:

    #ifndef BISON_LOCATION_HH
    # define BISON_LOCATION_HH
    ...
    #endif // !BISON_LOCATION_HH

  The inclusion guard is now computed from "PREFIX/FILE-NAME", where lower
  case characters are converted to upper case, and series of
  non-alphanumerical characters are converted to an underscore.

  With "bison -o lang++/parser.cc", "location.hh" would now include:

    #ifndef YY_LANG_LOCATION_HH
    # define YY_LANG_LOCATION_HH
    ...
    #endif // !YY_LANG_LOCATION_HH

*** C++ locations:

  The position and location constructors (and their initialize methods)
  accept new arguments for line and column.  Several issues in the
  documentation were fixed.

** liby is no longer asking for "rpl_fprintf" on some platforms.

** Changes in the manual:

*** %printer is documented

  The "%printer" directive, supported since at least Bison 1.50, is finally
  documented.  The "mfcalc" example is extended to demonstrate it.

  For consistency with the C skeletons, the C++ parsers now also support
  "yyoutput" (as an alias to "debug_stream ()").

*** Several improvements have been made:

  The layout for grammar excerpts was changed to a more compact scheme.
  Named references are motivated.  The description of the automaton
  description file (*.output) is updated to the current format.  Incorrect
  index entries were fixed.  Some other errors were fixed.

** Building bison:

*** Conflicting prototypes with recent/modified Flex.

  Fixed build problems with the current, unreleased, version of Flex, and
  some modified versions of 2.5.35, which have modified function prototypes.

*** Warnings during the build procedure have been eliminated.

*** Several portability problems in the test suite have been fixed:

  This includes warnings with some compilers, unexpected behavior of tools
  such as diff, warning messages from the test suite itself, etc.

*** The install-pdf target works properly:

  Running "make install-pdf" (or -dvi, -html, -info, and -ps) no longer
  halts in the middle of its course.

* Changes in version 2.5 (2011-05-14):

** Grammar symbol names can now contain non-initial dashes:

  Consistently with directives (such as %error-verbose) and with
  %define variables (e.g. push-pull), grammar symbol names may contain
  dashes in any position except the beginning.  This is a GNU
  extension over POSIX Yacc.  Thus, use of this extension is reported
  by -Wyacc and rejected in Yacc mode (--yacc).

** Named references:

  Historically, Yacc and Bison have supported positional references
  ($n, $$) to allow access to symbol values from inside of semantic
  actions code.

  Starting from this version, Bison can also accept named references.
  When no ambiguity is possible, original symbol names may be used
  as named references:

    if_stmt : "if" cond_expr "then" then_stmt ';'
    { $if_stmt = mk_if_stmt($cond_expr, $then_stmt); }

  In the more common case, explicit names may be declared:

    stmt[res] : "if" expr[cond] "then" stmt[then] "else" stmt[else] ';'
    { $res = mk_if_stmt($cond, $then, $else); }

  Location information is also accessible using @name syntax.  When
  accessing symbol names containing dots or dashes, explicit bracketing
  ($[sym.1]) must be used.

  These features are experimental in this version.  More user feedback
  will help to stabilize them.

** IELR(1) and canonical LR(1):

  IELR(1) is a minimal LR(1) parser table generation algorithm.  That
  is, given any context-free grammar, IELR(1) generates parser tables
  with the full language-recognition power of canonical LR(1) but with
  nearly the same number of parser states as LALR(1).  This reduction
  in parser states is often an order of magnitude.  More importantly,
  because canonical LR(1)'s extra parser states may contain duplicate
  conflicts in the case of non-LR(1) grammars, the number of conflicts
  for IELR(1) is often an order of magnitude less as well.  This can
  significantly reduce the complexity of developing of a grammar.

  Bison can now generate IELR(1) and canonical LR(1) parser tables in
  place of its traditional LALR(1) parser tables, which remain the
  default.  You can specify the type of parser tables in the grammar
  file with these directives:

    %define lr.type lalr
    %define lr.type ielr
    %define lr.type canonical-lr

  The default-reduction optimization in the parser tables can also be
  adjusted using "%define lr.default-reductions".  For details on both
  of these features, see the new section "Tuning LR" in the Bison
  manual.

  These features are experimental.  More user feedback will help to
  stabilize them.

** LAC (Lookahead Correction) for syntax error handling:

  Canonical LR, IELR, and LALR can suffer from a couple of problems
  upon encountering a syntax error.  First, the parser might perform
  additional parser stack reductions before discovering the syntax
  error.  Such reductions can perform user semantic actions that are
  unexpected because they are based on an invalid token, and they
  cause error recovery to begin in a different syntactic context than
  the one in which the invalid token was encountered.  Second, when
  verbose error messages are enabled (with %error-verbose or the
  obsolete "#define YYERROR_VERBOSE"), the expected token list in the
  syntax error message can both contain invalid tokens and omit valid
  tokens.

  The culprits for the above problems are %nonassoc, default
  reductions in inconsistent states, and parser state merging.  Thus,
  IELR and LALR suffer the most.  Canonical LR can suffer only if
  %nonassoc is used or if default reductions are enabled for
  inconsistent states.

  LAC is a new mechanism within the parsing algorithm that solves
  these problems for canonical LR, IELR, and LALR without sacrificing
  %nonassoc, default reductions, or state merging.  When LAC is in
  use, canonical LR and IELR behave almost exactly the same for both
  syntactically acceptable and syntactically unacceptable input.
  While LALR still does not support the full language-recognition
  power of canonical LR and IELR, LAC at least enables LALR's syntax
  error handling to correctly reflect LALR's language-recognition
  power.

  Currently, LAC is only supported for deterministic parsers in C.
  You can enable LAC with the following directive:

    %define parse.lac full

  See the new section "LAC" in the Bison manual for additional
  details including a few caveats.

  LAC is an experimental feature.  More user feedback will help to
  stabilize it.

** %define improvements:

*** Can now be invoked via the command line:

  Each of these command-line options

    -D NAME[=VALUE]
    --define=NAME[=VALUE]

    -F NAME[=VALUE]
    --force-define=NAME[=VALUE]

  is equivalent to this grammar file declaration

    %define NAME ["VALUE"]

  except that the manner in which Bison processes multiple definitions
  for the same NAME differs.  Most importantly, -F and --force-define
  quietly override %define, but -D and --define do not.  For further
  details, see the section "Bison Options" in the Bison manual.

*** Variables renamed:

  The following %define variables

    api.push_pull
    lr.keep_unreachable_states

  have been renamed to

    api.push-pull
    lr.keep-unreachable-states

  The old names are now deprecated but will be maintained indefinitely
  for backward compatibility.

*** Values no longer need to be quoted in the grammar file:

  If a %define value is an identifier, it no longer needs to be placed
  within quotations marks.  For example,

    %define api.push-pull "push"

  can be rewritten as

    %define api.push-pull push

*** Unrecognized variables are now errors not warnings.

*** Multiple invocations for any variable is now an error not a warning.

** Unrecognized %code qualifiers are now errors not warnings.

** Character literals not of length one:

  Previously, Bison quietly converted all character literals to length
  one.  For example, without warning, Bison interpreted the operators in
  the following grammar to be the same token:

    exp: exp '++'
       | exp '+' exp
       ;

  Bison now warns when a character literal is not of length one.  In
  some future release, Bison will start reporting an error instead.

** Destructor calls fixed for lookaheads altered in semantic actions:

  Previously for deterministic parsers in C, if a user semantic action
  altered yychar, the parser in some cases used the old yychar value to
  determine which destructor to call for the lookahead upon a syntax
  error or upon parser return.  This bug has been fixed.

** C++ parsers use YYRHSLOC:

  Similarly to the C parsers, the C++ parsers now define the YYRHSLOC
  macro and use it in the default YYLLOC_DEFAULT.  You are encouraged
  to use it.  If, for instance, your location structure has "first"
  and "last" members, instead of

    # define YYLLOC_DEFAULT(Current, Rhs, N)                             \
      do                                                                 \
        if (N)                                                           \
          {                                                              \
            (Current).first = (Rhs)[1].location.first;                   \
            (Current).last  = (Rhs)[N].location.last;                    \
          }                                                              \
        else                                                             \
          {                                                              \
            (Current).first = (Current).last = (Rhs)[0].location.last;   \
          }                                                              \
      while (false)

  use:

    # define YYLLOC_DEFAULT(Current, Rhs, N)                             \
      do                                                                 \
        if (N)                                                           \
          {                                                              \
            (Current).first = YYRHSLOC (Rhs, 1).first;                   \
            (Current).last  = YYRHSLOC (Rhs, N).last;                    \
          }                                                              \
        else                                                             \
          {                                                              \
            (Current).first = (Current).last = YYRHSLOC (Rhs, 0).last;   \
          }                                                              \
      while (false)

** YYLLOC_DEFAULT in C++:

  The default implementation of YYLLOC_DEFAULT used to be issued in
  the header file.  It is now output in the implementation file, after
  the user %code sections so that its #ifndef guard does not try to
  override the user's YYLLOC_DEFAULT if provided.

** YYFAIL now produces warnings and Java parsers no longer implement it:

  YYFAIL has existed for many years as an undocumented feature of
  deterministic parsers in C generated by Bison.  More recently, it was
  a documented feature of Bison's experimental Java parsers.  As
  promised in Bison 2.4.2's NEWS entry, any appearance of YYFAIL in a
  semantic action now produces a deprecation warning, and Java parsers
  no longer implement YYFAIL at all.  For further details, including a
  discussion of how to suppress C preprocessor warnings about YYFAIL
  being unused, see the Bison 2.4.2 NEWS entry.

** Temporary hack for adding a semicolon to the user action:

  Previously, Bison appended a semicolon to every user action for
  reductions when the output language defaulted to C (specifically, when
  neither %yacc, %language, %skeleton, or equivalent command-line
  options were specified).  This allowed actions such as

    exp: exp "+" exp { $$ = $1 + $3 };

  instead of

    exp: exp "+" exp { $$ = $1 + $3; };

  As a first step in removing this misfeature, Bison now issues a
  warning when it appends a semicolon.  Moreover, in cases where Bison
  cannot easily determine whether a semicolon is needed (for example, an
  action ending with a cpp directive or a braced compound initializer),
  it no longer appends one.  Thus, the C compiler might now complain
  about a missing semicolon where it did not before.  Future releases of
  Bison will cease to append semicolons entirely.

** Verbose syntax error message fixes:

  When %error-verbose or the obsolete "#define YYERROR_VERBOSE" is
  specified, syntax error messages produced by the generated parser
  include the unexpected token as well as a list of expected tokens.
  The effect of %nonassoc on these verbose messages has been corrected
  in two ways, but a more complete fix requires LAC, described above:

*** When %nonassoc is used, there can exist parser states that accept no
    tokens, and so the parser does not always require a lookahead token
    in order to detect a syntax error.  Because no unexpected token or
    expected tokens can then be reported, the verbose syntax error
    message described above is suppressed, and the parser instead
    reports the simpler message, "syntax error".  Previously, this
    suppression was sometimes erroneously triggered by %nonassoc when a
    lookahead was actually required.  Now verbose messages are
    suppressed only when all previous lookaheads have already been
    shifted or discarded.

*** Previously, the list of expected tokens erroneously included tokens
    that would actually induce a syntax error because conflicts for them
    were resolved with %nonassoc in the current parser state.  Such
    tokens are now properly omitted from the list.

*** Expected token lists are still often wrong due to state merging
    (from LALR or IELR) and default reductions, which can both add
    invalid tokens and subtract valid tokens.  Canonical LR almost
    completely fixes this problem by eliminating state merging and
    default reductions.  However, there is one minor problem left even
    when using canonical LR and even after the fixes above.  That is,
    if the resolution of a conflict with %nonassoc appears in a later
    parser state than the one at which some syntax error is
    discovered, the conflicted token is still erroneously included in
    the expected token list.  Bison's new LAC implementation,
    described above, eliminates this problem and the need for
    canonical LR.  However, LAC is still experimental and is disabled
    by default.

** Java skeleton fixes:

*** A location handling bug has been fixed.

*** The top element of each of the value stack and location stack is now
    cleared when popped so that it can be garbage collected.

*** Parser traces now print the top element of the stack.

** -W/--warnings fixes:

*** Bison now properly recognizes the "no-" versions of categories:

  For example, given the following command line, Bison now enables all
  warnings except warnings for incompatibilities with POSIX Yacc:

    bison -Wall,no-yacc gram.y

*** Bison now treats S/R and R/R conflicts like other warnings:

  Previously, conflict reports were independent of Bison's normal
  warning system.  Now, Bison recognizes the warning categories
  "conflicts-sr" and "conflicts-rr".  This change has important
  consequences for the -W and --warnings command-line options.  For
  example:

    bison -Wno-conflicts-sr gram.y  # S/R conflicts not reported
    bison -Wno-conflicts-rr gram.y  # R/R conflicts not reported
    bison -Wnone            gram.y  # no conflicts are reported
    bison -Werror           gram.y  # any conflict is an error

  However, as before, if the %expect or %expect-rr directive is
  specified, an unexpected number of conflicts is an error, and an
  expected number of conflicts is not reported, so -W and --warning
  then have no effect on the conflict report.

*** The "none" category no longer disables a preceding "error":

  For example, for the following command line, Bison now reports
  errors instead of warnings for incompatibilities with POSIX Yacc:

    bison -Werror,none,yacc gram.y

*** The "none" category now disables all Bison warnings:

  Previously, the "none" category disabled only Bison warnings for
  which there existed a specific -W/--warning category.  However,
  given the following command line, Bison is now guaranteed to
  suppress all warnings:

    bison -Wnone gram.y

** Precedence directives can now assign token number 0:

  Since Bison 2.3b, which restored the ability of precedence
  directives to assign token numbers, doing so for token number 0 has
  produced an assertion failure.  For example:

    %left END 0

  This bug has been fixed.

* Changes in version 2.4.3 (2010-08-05):

** Bison now obeys -Werror and --warnings=error for warnings about
   grammar rules that are useless in the parser due to conflicts.

** Problems with spawning M4 on at least FreeBSD 8 and FreeBSD 9 have
   been fixed.

** Failures in the test suite for GCC 4.5 have been fixed.

** Failures in the test suite for some versions of Sun Studio C++ have
   been fixed.

** Contrary to Bison 2.4.2's NEWS entry, it has been decided that
   warnings about undefined %prec identifiers will not be converted to
   errors in Bison 2.5.  They will remain warnings, which should be
   sufficient for POSIX while avoiding backward compatibility issues.

** Minor documentation fixes.

* Changes in version 2.4.2 (2010-03-20):

** Some portability problems that resulted in failures and livelocks
   in the test suite on some versions of at least Solaris, AIX, HP-UX,
   RHEL4, and Tru64 have been addressed.  As a result, fatal Bison
   errors should no longer cause M4 to report a broken pipe on the
   affected platforms.

** "%prec IDENTIFIER" requires IDENTIFIER to be defined separately.

  POSIX specifies that an error be reported for any identifier that does
  not appear on the LHS of a grammar rule and that is not defined by
  %token, %left, %right, or %nonassoc.  Bison 2.3b and later lost this
  error report for the case when an identifier appears only after a
  %prec directive.  It is now restored.  However, for backward
  compatibility with recent Bison releases, it is only a warning for
  now.  In Bison 2.5 and later, it will return to being an error.
  [Between the 2.4.2 and 2.4.3 releases, it was decided that this
  warning will not be converted to an error in Bison 2.5.]

** Detection of GNU M4 1.4.6 or newer during configure is improved.

** Warnings from gcc's -Wundef option about undefined YYENABLE_NLS,
   YYLTYPE_IS_TRIVIAL, and __STRICT_ANSI__ in C/C++ parsers are now
   avoided.

** %code is now a permanent feature.

  A traditional Yacc prologue directive is written in the form:

    %{CODE%}

  To provide a more flexible alternative, Bison 2.3b introduced the
  %code directive with the following forms for C/C++:

    %code          {CODE}
    %code requires {CODE}
    %code provides {CODE}
    %code top      {CODE}

  These forms are now considered permanent features of Bison.  See the
  %code entries in the section "Bison Declaration Summary" in the Bison
  manual for a summary of their functionality.  See the section
  "Prologue Alternatives" for a detailed discussion including the
  advantages of %code over the traditional Yacc prologue directive.

  Bison's Java feature as a whole including its current usage of %code
  is still considered experimental.

** YYFAIL is deprecated and will eventually be removed.

  YYFAIL has existed for many years as an undocumented feature of
  deterministic parsers in C generated by Bison.  Previously, it was
  documented for Bison's experimental Java parsers.  YYFAIL is no longer
  documented for Java parsers and is formally deprecated in both cases.
  Users are strongly encouraged to migrate to YYERROR, which is
  specified by POSIX.

  Like YYERROR, you can invoke YYFAIL from a semantic action in order to
  induce a syntax error.  The most obvious difference from YYERROR is
  that YYFAIL will automatically invoke yyerror to report the syntax
  error so that you don't have to.  However, there are several other
  subtle differences between YYERROR and YYFAIL, and YYFAIL suffers from
  inherent flaws when %error-verbose or "#define YYERROR_VERBOSE" is
  used.  For a more detailed discussion, see:

    http://lists.gnu.org/archive/html/bison-patches/2009-12/msg00024.html

  The upcoming Bison 2.5 will remove YYFAIL from Java parsers, but
  deterministic parsers in C will continue to implement it.  However,
  because YYFAIL is already flawed, it seems futile to try to make new
  Bison features compatible with it.  Thus, during parser generation,
  Bison 2.5 will produce a warning whenever it discovers YYFAIL in a
  rule action.  In a later release, YYFAIL will be disabled for
  %error-verbose and "#define YYERROR_VERBOSE".  Eventually, YYFAIL will
  be removed altogether.

  There exists at least one case where Bison 2.5's YYFAIL warning will
  be a false positive.  Some projects add phony uses of YYFAIL and other
  Bison-defined macros for the sole purpose of suppressing C
  preprocessor warnings (from GCC cpp's -Wunused-macros, for example).
  To avoid Bison's future warning, such YYFAIL uses can be moved to the
  epilogue (that is, after the second "%%") in the Bison input file.  In
  this release (2.4.2), Bison already generates its own code to suppress
  C preprocessor warnings for YYFAIL, so projects can remove their own
  phony uses of YYFAIL if compatibility with Bison releases prior to
  2.4.2 is not necessary.

** Internationalization.

  Fix a regression introduced in Bison 2.4: Under some circumstances,
  message translations were not installed although supported by the
  host system.

* Changes in version 2.4.1 (2008-12-11):

** In the GLR defines file, unexpanded M4 macros in the yylval and yylloc
   declarations have been fixed.

** Temporary hack for adding a semicolon to the user action.

  Bison used to prepend a trailing semicolon at the end of the user
  action for reductions.  This allowed actions such as

    exp: exp "+" exp { $$ = $1 + $3 };

  instead of

    exp: exp "+" exp { $$ = $1 + $3; };

  Some grammars still depend on this "feature".  Bison 2.4.1 restores
  the previous behavior in the case of C output (specifically, when
  neither %language or %skeleton or equivalent command-line options
  are used) to leave more time for grammars depending on the old
  behavior to be adjusted.  Future releases of Bison will disable this
  feature.

** A few minor improvements to the Bison manual.

* Changes in version 2.4 (2008-11-02):

** %language is an experimental feature.

  We first introduced this feature in test release 2.3b as a cleaner
  alternative to %skeleton.  Since then, we have discussed the possibility of
  modifying its effect on Bison's output file names.  Thus, in this release,
  we consider %language to be an experimental feature that will likely evolve
  in future releases.

** Forward compatibility with GNU M4 has been improved.

** Several bugs in the C++ skeleton and the experimental Java skeleton have been
  fixed.

* Changes in version 2.3b (2008-05-27):

** The quotes around NAME that used to be required in the following directive
  are now deprecated:

    %define NAME "VALUE"

** The directive "%pure-parser" is now deprecated in favor of:

    %define api.pure

  which has the same effect except that Bison is more careful to warn about
  unreasonable usage in the latter case.

** Push Parsing

  Bison can now generate an LALR(1) parser in C with a push interface.  That
  is, instead of invoking "yyparse", which pulls tokens from "yylex", you can
  push one token at a time to the parser using "yypush_parse", which will
  return to the caller after processing each token.  By default, the push
  interface is disabled.  Either of the following directives will enable it:

    %define api.push_pull "push" // Just push; does not require yylex.
    %define api.push_pull "both" // Push and pull; requires yylex.

  See the new section "A Push Parser" in the Bison manual for details.

  The current push parsing interface is experimental and may evolve.  More user
  feedback will help to stabilize it.

** The -g and --graph options now output graphs in Graphviz DOT format,
  not VCG format.  Like --graph, -g now also takes an optional FILE argument
  and thus cannot be bundled with other short options.

** Java

  Bison can now generate an LALR(1) parser in Java.  The skeleton is
  "data/lalr1.java".  Consider using the new %language directive instead of
  %skeleton to select it.

  See the new section "Java Parsers" in the Bison manual for details.

  The current Java interface is experimental and may evolve.  More user
  feedback will help to stabilize it.

** %language

  This new directive specifies the programming language of the generated
  parser, which can be C (the default), C++, or Java.  Besides the skeleton
  that Bison uses, the directive affects the names of the generated files if
  the grammar file's name ends in ".y".

** XML Automaton Report

  Bison can now generate an XML report of the LALR(1) automaton using the new
  "--xml" option.  The current XML schema is experimental and may evolve.  More
  user feedback will help to stabilize it.

** The grammar file may now specify the name of the parser header file using
  %defines.  For example:

    %defines "parser.h"

** When reporting useless rules, useless nonterminals, and unused terminals,
  Bison now employs the terms "useless in grammar" instead of "useless",
  "useless in parser" instead of "never reduced", and "unused in grammar"
  instead of "unused".

** Unreachable State Removal

  Previously, Bison sometimes generated parser tables containing unreachable
  states.  A state can become unreachable during conflict resolution if Bison
  disables a shift action leading to it from a predecessor state.  Bison now:

    1. Removes unreachable states.

    2. Does not report any conflicts that appeared in unreachable states.
       WARNING: As a result, you may need to update %expect and %expect-rr
       directives in existing grammar files.

    3. For any rule used only in such states, Bison now reports the rule as
       "useless in parser due to conflicts".

  This feature can be disabled with the following directive:

    %define lr.keep_unreachable_states

  See the %define entry in the "Bison Declaration Summary" in the Bison manual
  for further discussion.

** Lookahead Set Correction in the ".output" Report

  When instructed to generate a ".output" file including lookahead sets
  (using "--report=lookahead", for example), Bison now prints each reduction's
  lookahead set only next to the associated state's one item that (1) is
  associated with the same rule as the reduction and (2) has its dot at the end
  of its RHS.  Previously, Bison also erroneously printed the lookahead set
  next to all of the state's other items associated with the same rule.  This
  bug affected only the ".output" file and not the generated parser source
  code.

** --report-file=FILE is a new option to override the default ".output" file
  name.

** The "=" that used to be required in the following directives is now
  deprecated:

    %file-prefix "parser"
    %name-prefix "c_"
    %output "parser.c"

** An Alternative to "%{...%}" -- "%code QUALIFIER {CODE}"

  Bison 2.3a provided a new set of directives as a more flexible alternative to
  the traditional Yacc prologue blocks.  Those have now been consolidated into
  a single %code directive with an optional qualifier field, which identifies
  the purpose of the code and thus the location(s) where Bison should generate
  it:

    1. "%code          {CODE}" replaces "%after-header  {CODE}"
    2. "%code requires {CODE}" replaces "%start-header  {CODE}"
    3. "%code provides {CODE}" replaces "%end-header    {CODE}"
    4. "%code top      {CODE}" replaces "%before-header {CODE}"

  See the %code entries in section "Bison Declaration Summary" in the Bison
  manual for a summary of the new functionality.  See the new section "Prologue
  Alternatives" for a detailed discussion including the advantages of %code
  over the traditional Yacc prologues.

  The prologue alternatives are experimental.  More user feedback will help to
  determine whether they should become permanent features.

** Revised warning: unset or unused mid-rule values

  Since Bison 2.2, Bison has warned about mid-rule values that are set but not
  used within any of the actions of the parent rule.  For example, Bison warns
  about unused $2 in:

    exp: '1' { $$ = 1; } '+' exp { $$ = $1 + $4; };

  Now, Bison also warns about mid-rule values that are used but not set.  For
  example, Bison warns about unset $$ in the mid-rule action in:

    exp: '1' { $1 = 1; } '+' exp { $$ = $2 + $4; };

  However, Bison now disables both of these warnings by default since they
  sometimes prove to be false alarms in existing grammars employing the Yacc
  constructs $0 or $-N (where N is some positive integer).

  To enable these warnings, specify the option "--warnings=midrule-values" or
  "-W", which is a synonym for "--warnings=all".

** Default %destructor or %printer with "<*>" or "<>"

  Bison now recognizes two separate kinds of default %destructor's and
  %printer's:

    1. Place "<*>" in a %destructor/%printer symbol list to define a default
       %destructor/%printer for all grammar symbols for which you have formally
       declared semantic type tags.

    2. Place "<>" in a %destructor/%printer symbol list to define a default
       %destructor/%printer for all grammar symbols without declared semantic
       type tags.

  Bison no longer supports the "%symbol-default" notation from Bison 2.3a.
  "<*>" and "<>" combined achieve the same effect with one exception: Bison no
  longer applies any %destructor to a mid-rule value if that mid-rule value is
  not actually ever referenced using either $$ or $n in a semantic action.

  The default %destructor's and %printer's are experimental.  More user
  feedback will help to determine whether they should become permanent
  features.

  See the section "Freeing Discarded Symbols" in the Bison manual for further
  details.

** %left, %right, and %nonassoc can now declare token numbers.  This is required
  by POSIX.  However, see the end of section "Operator Precedence" in the Bison
  manual for a caveat concerning the treatment of literal strings.

** The nonfunctional --no-parser, -n, and %no-parser options have been
  completely removed from Bison.

* Changes in version 2.3a, 2006-09-13:

** Instead of %union, you can define and use your own union type
  YYSTYPE if your grammar contains at least one <type> tag.
  Your YYSTYPE need not be a macro; it can be a typedef.
  This change is for compatibility with other Yacc implementations,
  and is required by POSIX.

** Locations columns and lines start at 1.
  In accordance with the GNU Coding Standards and Emacs.

** You may now declare per-type and default %destructor's and %printer's:

  For example:

    %union { char *string; }
    %token <string> STRING1
    %token <string> STRING2
    %type  <string> string1
    %type  <string> string2
    %union { char character; }
    %token <character> CHR
    %type  <character> chr
    %destructor { free ($$); } %symbol-default
    %destructor { free ($$); printf ("%d", @$.first_line); } STRING1 string1
    %destructor { } <character>

  guarantees that, when the parser discards any user-defined symbol that has a
  semantic type tag other than "<character>", it passes its semantic value to
  "free".  However, when the parser discards a "STRING1" or a "string1", it
  also prints its line number to "stdout".  It performs only the second
  "%destructor" in this case, so it invokes "free" only once.

  [Although we failed to mention this here in the 2.3a release, the default
  %destructor's and %printer's were experimental, and they were rewritten in
  future versions.]

** Except for LALR(1) parsers in C with POSIX Yacc emulation enabled (with "-y",
  "--yacc", or "%yacc"), Bison no longer generates #define statements for
  associating token numbers with token names.  Removing the #define statements
  helps to sanitize the global namespace during preprocessing, but POSIX Yacc
  requires them.  Bison still generates an enum for token names in all cases.

** Handling of traditional Yacc prologue blocks is now more consistent but
  potentially incompatible with previous releases of Bison.

  As before, you declare prologue blocks in your grammar file with the
  "%{ ... %}" syntax.  To generate the pre-prologue, Bison concatenates all
  prologue blocks that you've declared before the first %union.  To generate
  the post-prologue, Bison concatenates all prologue blocks that you've
  declared after the first %union.

  Previous releases of Bison inserted the pre-prologue into both the header
  file and the code file in all cases except for LALR(1) parsers in C.  In the
  latter case, Bison inserted it only into the code file.  For parsers in C++,
  the point of insertion was before any token definitions (which associate
  token numbers with names).  For parsers in C, the point of insertion was
  after the token definitions.

  Now, Bison never inserts the pre-prologue into the header file.  In the code
  file, it always inserts it before the token definitions.

** Bison now provides a more flexible alternative to the traditional Yacc
  prologue blocks: %before-header, %start-header, %end-header, and
  %after-header.

  For example, the following declaration order in the grammar file reflects the
  order in which Bison will output these code blocks.  However, you are free to
  declare these code blocks in your grammar file in whatever order is most
  convenient for you:

    %before-header {
      /* Bison treats this block like a pre-prologue block: it inserts it into
       * the code file before the contents of the header file.  It does *not*
       * insert it into the header file.  This is a good place to put
       * #include's that you want at the top of your code file.  A common
       * example is '#include "system.h"'.  */
    }
    %start-header {
      /* Bison inserts this block into both the header file and the code file.
       * In both files, the point of insertion is before any Bison-generated
       * token, semantic type, location type, and class definitions.  This is a
       * good place to define %union dependencies, for example.  */
    }
    %union {
      /* Unlike the traditional Yacc prologue blocks, the output order for the
       * new %*-header blocks is not affected by their declaration position
       * relative to any %union in the grammar file.  */
    }
    %end-header {
      /* Bison inserts this block into both the header file and the code file.
       * In both files, the point of insertion is after the Bison-generated
       * definitions.  This is a good place to declare or define public
       * functions or data structures that depend on the Bison-generated
       * definitions.  */
    }
    %after-header {
      /* Bison treats this block like a post-prologue block: it inserts it into
       * the code file after the contents of the header file.  It does *not*
       * insert it into the header file.  This is a good place to declare or
       * define internal functions or data structures that depend on the
       * Bison-generated definitions.  */
    }

  If you have multiple occurrences of any one of the above declarations, Bison
  will concatenate the contents in declaration order.

  [Although we failed to mention this here in the 2.3a release, the prologue
  alternatives were experimental, and they were rewritten in future versions.]

** The option "--report=look-ahead" has been changed to "--report=lookahead".
  The old spelling still works, but is not documented and may be removed
  in a future release.

* Changes in version 2.3, 2006-06-05:

** GLR grammars should now use "YYRECOVERING ()" instead of "YYRECOVERING",
  for compatibility with LALR(1) grammars.

** It is now documented that any definition of YYSTYPE or YYLTYPE should
  be to a type name that does not contain parentheses or brackets.

* Changes in version 2.2, 2006-05-19:

** The distribution terms for all Bison-generated parsers now permit
  using the parsers in nonfree programs.  Previously, this permission
  was granted only for Bison-generated LALR(1) parsers in C.

** %name-prefix changes the namespace name in C++ outputs.

** The C++ parsers export their token_type.

** Bison now allows multiple %union declarations, and concatenates
  their contents together.

** New warning: unused values
  Right-hand side symbols whose values are not used are reported,
  if the symbols have destructors.  For instance:

     exp: exp "?" exp ":" exp { $1 ? $1 : $3; }
        | exp "+" exp
        ;

  will trigger a warning about $$ and $5 in the first rule, and $3 in
  the second ($1 is copied to $$ by the default rule).  This example
  most likely contains three errors, and could be rewritten as:

     exp: exp "?" exp ":" exp
            { $$ = $1 ? $3 : $5; free ($1 ? $5 : $3); free ($1); }
        | exp "+" exp
            { $$ = $1 ? $1 : $3; if ($1) free ($3); }
        ;

  However, if the original actions were really intended, memory leaks
  and all, the warnings can be suppressed by letting Bison believe the
  values are used, e.g.:

     exp: exp "?" exp ":" exp { $1 ? $1 : $3; (void) ($$, $5); }
        | exp "+" exp         { $$ = $1; (void) $3; }
        ;

  If there are mid-rule actions, the warning is issued if no action
  uses it.  The following triggers no warning: $1 and $3 are used.

     exp: exp { push ($1); } '+' exp { push ($3); sum (); };

  The warning is intended to help catching lost values and memory leaks.
  If a value is ignored, its associated memory typically is not reclaimed.

** %destructor vs. YYABORT, YYACCEPT, and YYERROR.
  Destructors are now called when user code invokes YYABORT, YYACCEPT,
  and YYERROR, for all objects on the stack, other than objects
  corresponding to the right-hand side of the current rule.

** %expect, %expect-rr
  Incorrect numbers of expected conflicts are now actual errors,
  instead of warnings.

** GLR, YACC parsers.
  The %parse-params are available in the destructors (and the
  experimental printers) as per the documentation.

** Bison now warns if it finds a stray "$" or "@" in an action.

** %require "VERSION"
  This specifies that the grammar file depends on features implemented
  in Bison version VERSION or higher.

** lalr1.cc: The token and value types are now class members.
  The tokens were defined as free form enums and cpp macros.  YYSTYPE
  was defined as a free form union.  They are now class members:
  tokens are enumerations of the "yy::parser::token" struct, and the
  semantic values have the "yy::parser::semantic_type" type.

  If you do not want or can update to this scheme, the directive
  '%define "global_tokens_and_yystype" "1"' triggers the global
  definition of tokens and YYSTYPE.  This change is suitable both
  for previous releases of Bison, and this one.

  If you wish to update, then make sure older version of Bison will
  fail using '%require "2.2"'.

** DJGPP support added.

* Changes in version 2.1, 2005-09-16:

** The C++ lalr1.cc skeleton supports %lex-param.

** Bison-generated parsers now support the translation of diagnostics like
  "syntax error" into languages other than English.  The default
  language is still English.  For details, please see the new
  Internationalization section of the Bison manual.  Software
  distributors should also see the new PACKAGING file.  Thanks to
  Bruno Haible for this new feature.

** Wording in the Bison-generated parsers has been changed slightly to
  simplify translation.  In particular, the message "memory exhausted"
  has replaced "parser stack overflow", as the old message was not
  always accurate for modern Bison-generated parsers.

** Destructors are now called when the parser aborts, for all symbols left
  behind on the stack.  Also, the start symbol is now destroyed after a
  successful parse.  In both cases, the behavior was formerly inconsistent.

** When generating verbose diagnostics, Bison-generated parsers no longer
  quote the literal strings associated with tokens.  For example, for
  a syntax error associated with '%token NUM "number"' they might
  print 'syntax error, unexpected number' instead of 'syntax error,
  unexpected "number"'.

* Changes in version 2.0, 2004-12-25:

** Possibly-incompatible changes

  - Bison-generated parsers no longer default to using the alloca function
    (when available) to extend the parser stack, due to widespread
    problems in unchecked stack-overflow detection.  You can "#define
    YYSTACK_USE_ALLOCA 1" to require the use of alloca, but please read
    the manual to determine safe values for YYMAXDEPTH in that case.

  - Error token location.
    During error recovery, the location of the syntax error is updated
    to cover the whole sequence covered by the error token: it includes
    the shifted symbols thrown away during the first part of the error
    recovery, and the lookahead rejected during the second part.

  - Semicolon changes:
    . Stray semicolons are no longer allowed at the start of a grammar.
    . Semicolons are now required after in-grammar declarations.

  - Unescaped newlines are no longer allowed in character constants or
    string literals.  They were never portable, and GCC 3.4.0 has
    dropped support for them.  Better diagnostics are now generated if
    forget a closing quote.

  - NUL bytes are no longer allowed in Bison string literals, unfortunately.

** New features

  - GLR grammars now support locations.

  - New directive: %initial-action.
    This directive allows the user to run arbitrary code (including
    initializing @$) from yyparse before parsing starts.

  - A new directive "%expect-rr N" specifies the expected number of
    reduce/reduce conflicts in GLR parsers.

  - %token numbers can now be hexadecimal integers, e.g., "%token FOO 0x12d".
    This is a GNU extension.

  - The option "--report=lookahead" was changed to "--report=look-ahead".
    [However, this was changed back after 2.3.]

  - Experimental %destructor support has been added to lalr1.cc.

  - New configure option --disable-yacc, to disable installation of the
    yacc command and -ly library introduced in 1.875 for POSIX conformance.

** Bug fixes

  - For now, %expect-count violations are now just warnings, not errors.
    This is for compatibility with Bison 1.75 and earlier (when there are
    reduce/reduce conflicts) and with Bison 1.30 and earlier (when there
    are too many or too few shift/reduce conflicts).  However, in future
    versions of Bison we plan to improve the %expect machinery so that
    these violations will become errors again.

  - Within Bison itself, numbers (e.g., goto numbers) are no longer
    arbitrarily limited to 16-bit counts.

  - Semicolons are now allowed before "|" in grammar rules, as POSIX requires.

* Changes in version 1.875, 2003-01-01:

** The documentation license has been upgraded to version 1.2
  of the GNU Free Documentation License.

** syntax error processing

  - In Yacc-style parsers YYLLOC_DEFAULT is now used to compute error
    locations too.  This fixes bugs in error-location computation.

  - %destructor
    It is now possible to reclaim the memory associated to symbols
    discarded during error recovery.  This feature is still experimental.

  - %error-verbose
    This new directive is preferred over YYERROR_VERBOSE.

  - #defining yyerror to steal internal variables is discouraged.
    It is not guaranteed to work forever.

** POSIX conformance

  - Semicolons are once again optional at the end of grammar rules.
    This reverts to the behavior of Bison 1.33 and earlier, and improves
    compatibility with Yacc.

  - "parse error" -> "syntax error"
    Bison now uniformly uses the term "syntax error"; formerly, the code
    and manual sometimes used the term "parse error" instead.  POSIX
    requires "syntax error" in diagnostics, and it was thought better to
    be consistent.

  - The documentation now emphasizes that yylex and yyerror must be
    declared before use.  C99 requires this.

  - Bison now parses C99 lexical constructs like UCNs and
    backslash-newline within C escape sequences, as POSIX 1003.1-2001 requires.

  - File names are properly escaped in C output.  E.g., foo\bar.y is
    output as "foo\\bar.y".

  - Yacc command and library now available
    The Bison distribution now installs a "yacc" command, as POSIX requires.
    Also, Bison now installs a small library liby.a containing
    implementations of Yacc-compatible yyerror and main functions.
    This library is normally not useful, but POSIX requires it.

  - Type clashes now generate warnings, not errors.

  - If the user does not define YYSTYPE as a macro, Bison now declares it
    using typedef instead of defining it as a macro.
    For consistency, YYLTYPE is also declared instead of defined.

** Other compatibility issues

  - %union directives can now have a tag before the "{", e.g., the
    directive "%union foo {...}" now generates the C code
    "typedef union foo { ... } YYSTYPE;"; this is for Yacc compatibility.
    The default union tag is "YYSTYPE", for compatibility with Solaris 9 Yacc.
    For consistency, YYLTYPE's struct tag is now "YYLTYPE" not "yyltype".
    This is for compatibility with both Yacc and Bison 1.35.

  - ";" is output before the terminating "}" of an action, for
    compatibility with Bison 1.35.

  - Bison now uses a Yacc-style format for conflict reports, e.g.,
    "conflicts: 2 shift/reduce, 1 reduce/reduce".

  - "yystype" and "yyltype" are now obsolescent macros instead of being
    typedefs or tags; they are no longer documented and are planned to be
    withdrawn in a future release.

** GLR parser notes

  - GLR and inline
    Users of Bison have to decide how they handle the portability of the
    C keyword "inline".

  - "parsing stack overflow..." -> "parser stack overflow"
    GLR parsers now report "parser stack overflow" as per the Bison manual.

** %parse-param and %lex-param
  The macros YYPARSE_PARAM and YYLEX_PARAM provide a means to pass
  additional context to yyparse and yylex.  They suffer from several
  shortcomings:

  - a single argument only can be added,
  - their types are weak (void *),
  - this context is not passed to ancillary functions such as yyerror,
  - only yacc.c parsers support them.

  The new %parse-param/%lex-param directives provide a more precise control.
  For instance:

    %parse-param {int *nastiness}
    %lex-param   {int *nastiness}
    %parse-param {int *randomness}

  results in the following signatures:

    int yylex   (int *nastiness);
    int yyparse (int *nastiness, int *randomness);

  or, if both %pure-parser and %locations are used:

    int yylex   (YYSTYPE *lvalp, YYLTYPE *llocp, int *nastiness);
    int yyparse (int *nastiness, int *randomness);

** Bison now warns if it detects conflicting outputs to the same file,
  e.g., it generates a warning for "bison -d -o foo.h foo.y" since
  that command outputs both code and header to foo.h.

** #line in output files
  - --no-line works properly.

** Bison can no longer be built by a K&R C compiler; it requires C89 or
  later to be built.  This change originally took place a few versions
  ago, but nobody noticed until we recently asked someone to try
  building Bison with a K&R C compiler.

* Changes in version 1.75, 2002-10-14:

** Bison should now work on 64-bit hosts.

** Indonesian translation thanks to Tedi Heriyanto.

** GLR parsers
  Fix spurious parse errors.

** Pure parsers
  Some people redefine yyerror to steal yyparse' private variables.
  Reenable this trick until an official feature replaces it.

** Type Clashes
  In agreement with POSIX and with other Yaccs, leaving a default
  action is valid when $$ is untyped, and $1 typed:

        untyped: ... typed;

  but the converse remains an error:

        typed: ... untyped;

** Values of mid-rule actions
  The following code:

        foo: { ... } { $$ = $1; } ...

  was incorrectly rejected: $1 is defined in the second mid-rule
  action, and is equal to the $$ of the first mid-rule action.

* Changes in version 1.50, 2002-10-04:

** GLR parsing
  The declaration
     %glr-parser
  causes Bison to produce a Generalized LR (GLR) parser, capable of handling
  almost any context-free grammar, ambiguous or not.  The new declarations
  %dprec and %merge on grammar rules allow parse-time resolution of
  ambiguities.  Contributed by Paul Hilfinger.

  Unfortunately Bison 1.50 does not work properly on 64-bit hosts
  like the Alpha, so please stick to 32-bit hosts for now.

** Output Directory
  When not in Yacc compatibility mode, when the output file was not
  specified, running "bison foo/bar.y" created "foo/bar.c".  It
  now creates "bar.c".

** Undefined token
  The undefined token was systematically mapped to 2 which prevented
  the use of 2 by the user.  This is no longer the case.

** Unknown token numbers
  If yylex returned an out of range value, yyparse could die.  This is
  no longer the case.

** Error token
  According to POSIX, the error token must be 256.
  Bison extends this requirement by making it a preference: *if* the
  user specified that one of her tokens is numbered 256, then error
  will be mapped onto another number.

** Verbose error messages
  They no longer report "..., expecting error or..." for states where
  error recovery is possible.

** End token
  Defaults to "$end" instead of "$".

** Error recovery now conforms to documentation and to POSIX
  When a Bison-generated parser encounters a syntax error, it now pops
  the stack until it finds a state that allows shifting the error
  token.  Formerly, it popped the stack until it found a state that
  allowed some non-error action other than a default reduction on the
  error token.  The new behavior has long been the documented behavior,
  and has long been required by POSIX.  For more details, please see
  Paul Eggert, "Reductions during Bison error handling" (2002-05-20)
  <http://lists.gnu.org/archive/html/bug-bison/2002-05/msg00038.html>.

** Traces
  Popped tokens and nonterminals are now reported.

** Larger grammars
  Larger grammars are now supported (larger token numbers, larger grammar
  size (= sum of the LHS and RHS lengths), larger LALR tables).
  Formerly, many of these numbers ran afoul of 16-bit limits;
  now these limits are 32 bits on most hosts.

** Explicit initial rule
  Bison used to play hacks with the initial rule, which the user does
  not write.  It is now explicit, and visible in the reports and
  graphs as rule 0.

** Useless rules
  Before, Bison reported the useless rules, but, although not used,
  included them in the parsers.  They are now actually removed.

** Useless rules, useless nonterminals
  They are now reported, as a warning, with their locations.

** Rules never reduced
  Rules that can never be reduced because of conflicts are now
  reported.

** Incorrect "Token not used"
  On a grammar such as

    %token useless useful
    %%
    exp: '0' %prec useful;

  where a token was used to set the precedence of the last rule,
  bison reported both "useful" and "useless" as useless tokens.

** Revert the C++ namespace changes introduced in 1.31
  as they caused too many portability hassles.

** Default locations
  By an accident of design, the default computation of @$ was
  performed after another default computation was performed: @$ = @1.
  The latter is now removed: YYLLOC_DEFAULT is fully responsible of
  the computation of @$.

** Token end-of-file
  The token end of file may be specified by the user, in which case,
  the user symbol is used in the reports, the graphs, and the verbose
  error messages instead of "$end", which remains being the default.
  For instance
    %token MYEOF 0
  or
    %token MYEOF 0 "end of file"

** Semantic parser
  This old option, which has been broken for ages, is removed.

** New translations
  Brazilian Portuguese, thanks to Alexandre Folle de Menezes.
  Croatian, thanks to Denis Lackovic.

** Incorrect token definitions
  When given
    %token 'a' "A"
  bison used to output
    #define 'a' 65

** Token definitions as enums
  Tokens are output both as the traditional #define's, and, provided
  the compiler supports ANSI C or is a C++ compiler, as enums.
  This lets debuggers display names instead of integers.

** Reports
  In addition to --verbose, bison supports --report=THINGS, which
  produces additional information:
  - itemset
    complete the core item sets with their closure
  - lookahead [changed to "look-ahead" in 1.875e through 2.3, but changed back]
    explicitly associate lookahead tokens to items
  - solved
    describe shift/reduce conflicts solving.
    Bison used to systematically output this information on top of
    the report.  Solved conflicts are now attached to their states.

** Type clashes
  Previous versions don't complain when there is a type clash on
  the default action if the rule has a mid-rule action, such as in:

    %type <foo> bar
    %%
    bar: '0' {} '0';

  This is fixed.

** GNU M4 is now required when using Bison.

* Changes in version 1.35, 2002-03-25:

** C Skeleton
  Some projects use Bison's C parser with C++ compilers, and define
  YYSTYPE as a class.  The recent adjustment of C parsers for data
  alignment and 64 bit architectures made this impossible.

  Because for the time being no real solution for C++ parser
  generation exists, kludges were implemented in the parser to
  maintain this use.  In the future, when Bison has C++ parsers, this
  kludge will be disabled.

  This kludge also addresses some C++ problems when the stack was
  extended.

* Changes in version 1.34, 2002-03-12:

** File name clashes are detected
  $ bison foo.y -d -o foo.x
  fatal error: header and parser would both be named "foo.x"

** A missing ";" at the end of a rule triggers a warning
  In accordance with POSIX, and in agreement with other
  Yacc implementations, Bison will mandate this semicolon in the near
  future.  This eases the implementation of a Bison parser of Bison
  grammars by making this grammar LALR(1) instead of LR(2).  To
  facilitate the transition, this release introduces a warning.

** Revert the C++ namespace changes introduced in 1.31, as they caused too
  many portability hassles.

** DJGPP support added.

** Fix test suite portability problems.

* Changes in version 1.33, 2002-02-07:

** Fix C++ issues
  Groff could not be compiled for the definition of size_t was lacking
  under some conditions.

** Catch invalid @n
  As is done with $n.

* Changes in version 1.32, 2002-01-23:

** Fix Yacc output file names

** Portability fixes

** Italian, Dutch translations

* Changes in version 1.31, 2002-01-14:

** Many Bug Fixes

** GNU Gettext and %expect
  GNU Gettext asserts 10 s/r conflicts, but there are 7.  Now that
  Bison dies on incorrect %expectations, we fear there will be
  too many bug reports for Gettext, so _for the time being_, %expect
  does not trigger an error when the input file is named "plural.y".

** Use of alloca in parsers
  If YYSTACK_USE_ALLOCA is defined to 0, then the parsers will use
  malloc exclusively.  Since 1.29, but was not NEWS'ed.

  alloca is used only when compiled with GCC, to avoid portability
  problems as on AIX.

** yyparse now returns 2 if memory is exhausted; formerly it dumped core.

** When the generated parser lacks debugging code, YYDEBUG is now 0
  (as POSIX requires) instead of being undefined.

** User Actions
  Bison has always permitted actions such as { $$ = $1 }: it adds the
  ending semicolon.  Now if in Yacc compatibility mode, the semicolon
  is no longer output: one has to write { $$ = $1; }.

** Better C++ compliance
  The output parsers try to respect C++ namespaces.
  [This turned out to be a failed experiment, and it was reverted later.]

** Reduced Grammars
  Fixed bugs when reporting useless nonterminals.

** 64 bit hosts
  The parsers work properly on 64 bit hosts.

** Error messages
  Some calls to strerror resulted in scrambled or missing error messages.

** %expect
  When the number of shift/reduce conflicts is correct, don't issue
  any warning.

** The verbose report includes the rule line numbers.

** Rule line numbers are fixed in traces.

** Swedish translation

** Parse errors
  Verbose parse error messages from the parsers are better looking.
  Before: parse error: unexpected `'/'', expecting `"number"' or `'-'' or `'(''
     Now: parse error: unexpected '/', expecting "number" or '-' or '('

** Fixed parser memory leaks.
  When the generated parser was using malloc to extend its stacks, the
  previous allocations were not freed.

** Fixed verbose output file.
  Some newlines were missing.
  Some conflicts in state descriptions were missing.

** Fixed conflict report.
  Option -v was needed to get the result.

** %expect
  Was not used.
  Mismatches are errors, not warnings.

** Fixed incorrect processing of some invalid input.

** Fixed CPP guards: 9foo.h uses BISON_9FOO_H instead of 9FOO_H.

** Fixed some typos in the documentation.

** %token MY_EOF 0 is supported.
  Before, MY_EOF was silently renumbered as 257.

** doc/refcard.tex is updated.

** %output, %file-prefix, %name-prefix.
  New.

** --output
  New, aliasing "--output-file".

* Changes in version 1.30, 2001-10-26:

** "--defines" and "--graph" have now an optional argument which is the
  output file name. "-d" and "-g" do not change; they do not take any
  argument.

** "%source_extension" and "%header_extension" are removed, failed
  experiment.

** Portability fixes.

* Changes in version 1.29, 2001-09-07:

** The output file does not define const, as this caused problems when used
  with common autoconfiguration schemes.  If you still use ancient compilers
  that lack const, compile with the equivalent of the C compiler option
  "-Dconst=".  Autoconf's AC_C_CONST macro provides one way to do this.

** Added "-g" and "--graph".

** The Bison manual is now distributed under the terms of the GNU FDL.

** The input and the output files has automatically a similar extension.

** Russian translation added.

** NLS support updated; should hopefully be less troublesome.

** Added the old Bison reference card.

** Added "--locations" and "%locations".

** Added "-S" and "--skeleton".

** "%raw", "-r", "--raw" is disabled.

** Special characters are escaped when output.  This solves the problems
  of the #line lines with path names including backslashes.

** New directives.
  "%yacc", "%fixed_output_files", "%defines", "%no_parser", "%verbose",
  "%debug", "%source_extension" and "%header_extension".

** @$
  Automatic location tracking.

* Changes in version 1.28, 1999-07-06:

** Should compile better now with K&R compilers.

** Added NLS.

** Fixed a problem with escaping the double quote character.

** There is now a FAQ.

* Changes in version 1.27:

** The make rule which prevented bison.simple from being created on
  some systems has been fixed.

* Changes in version 1.26:

** Bison now uses Automake.

** New mailing lists: <bug-bison@gnu.org> and <help-bison@gnu.org>.

** Token numbers now start at 257 as previously documented, not 258.

** Bison honors the TMPDIR environment variable.

** A couple of buffer overruns have been fixed.

** Problems when closing files should now be reported.

** Generated parsers should now work even on operating systems which do
  not provide alloca().

* Changes in version 1.25, 1995-10-16:

** Errors in the input grammar are not fatal; Bison keeps reading
the grammar file, and reports all the errors found in it.

** Tokens can now be specified as multiple-character strings: for
example, you could use "<=" for a token which looks like <=, instead
of choosing a name like LESSEQ.

** The %token_table declaration says to write a table of tokens (names
and numbers) into the parser file.  The yylex function can use this
table to recognize multiple-character string tokens, or for other
purposes.

** The %no_lines declaration says not to generate any #line preprocessor
directives in the parser file.

** The %raw declaration says to use internal Bison token numbers, not
Yacc-compatible token numbers, when token names are defined as macros.

** The --no-parser option produces the parser tables without including
the parser engine; a project can now use its own parser engine.
The actions go into a separate file called NAME.act, in the form of
a switch statement body.

* Changes in version 1.23:

The user can define YYPARSE_PARAM as the name of an argument to be
passed into yyparse.  The argument should have type void *.  It should
actually point to an object.  Grammar actions can access the variable
by casting it to the proper pointer type.

Line numbers in output file corrected.

* Changes in version 1.22:

--help option added.

* Changes in version 1.20:

Output file does not redefine const for C++.

-----

Copyright (C) 1995-2012 Free Software Foundation, Inc.

This file is part of Bison, the GNU Parser Generator.

This program is free software: you can redistribute it and/or modify
it under the terms of the GNU General Public License as published by
the Free Software Foundation, either version 3 of the License, or
(at your option) any later version.

This program is distributed in the hope that it will be useful,
but WITHOUT ANY WARRANTY; without even the implied warranty of
MERCHANTABILITY or FITNESS FOR A PARTICULAR PURPOSE.  See the
GNU General Public License for more details.

You should have received a copy of the GNU General Public License
along with this program.  If not, see <http://www.gnu.org/licenses/>.

 LocalWords:  yacc YYBACKUP glr GCC lalr ArrayIndexOutOfBoundsException nullptr
 LocalWords:  cplusplus liby rpl fprintf mfcalc Wyacc stmt cond expr mk sym lr
 LocalWords:  IELR ielr Lookahead YYERROR nonassoc LALR's api lookaheads yychar
 LocalWords:  destructor lookahead YYRHSLOC YYLLOC Rhs ifndef YYFAIL cpp sr rr
 LocalWords:  preprocessor initializer Wno Wnone Werror FreeBSD prec livelocks
 LocalWords:  Solaris AIX UX RHEL Tru LHS gcc's Wundef YYENABLE NLS YYLTYPE VCG
 LocalWords:  yyerror cpp's Wunused yylval yylloc prepend yyparse yylex yypush
 LocalWords:  Graphviz xml nonterminals midrule destructor's YYSTYPE typedef ly
 LocalWords:  CHR chr printf stdout namespace preprocessing enum pre include's
 LocalWords:  YYRECOVERING nonfree destructors YYABORT YYACCEPT params enums de
 LocalWords:  struct yystype DJGPP lex param Haible NUM alloca YYSTACK NUL goto
 LocalWords:  YYMAXDEPTH Unescaped UCNs YYLTYPE's yyltype typedefs inline Yaccs
 LocalWords:  Heriyanto Reenable dprec Hilfinger Eggert MYEOF Folle Menezes EOF
 LocalWords:  Lackovic define's itemset Groff Gettext malloc NEWS'ed YYDEBUG YY
 LocalWords:  namespaces strerror const autoconfiguration Dconst Autoconf's FDL
 LocalWords:  Automake TMPDIR LESSEQ ylwrap endif yydebug YYTOKEN YYLSP ival hh
 LocalWords:  extern YYTOKENTYPE TOKENTYPE yytokentype tokentype STYPE lval pdf
 LocalWords:  lang yyoutput dvi html ps POSIX lvalp llocp Wother nterm arg init
 LocalWords:  TOK

Local Variables:
mode: outline
fill-column: 76
End:<|MERGE_RESOLUTION|>--- conflicted
+++ resolved
@@ -2,7 +2,6 @@
 
 * Noteworthy changes in release ?.? (????-??-??) [?]
 
-<<<<<<< HEAD
 ** Incompatible changes
 
 *** Obsolete features
@@ -141,10 +140,9 @@
   run-time expressions.
 
 * Noteworthy changes in release ?.? (????-??-??) [?]
-=======
+
 
 * Noteworthy changes in release 2.6.1 (2012-07-30) [stable]
->>>>>>> aaf63e45
 
  Bison no longer executes user-specified M4 code when processing a grammar.
 
