--- conflicted
+++ resolved
@@ -2,7 +2,6 @@
 
 * Noteworthy changes in release ?.? (????-??-??) [?]
 
-<<<<<<< HEAD
 ** Changes in the format of error messages
 
   This used to be the format of many error reports:
@@ -52,11 +51,7 @@
   The reductions are now explicitly represented as transitions to other
   diamond shaped nodes.
 
-* Noteworthy changes in release ?.? (????-??-??) [?]
-=======
-
 * Noteworthy changes in release 2.6.5 (2012-11-07) [stable]
->>>>>>> 9d2423f5
 
   We consider compiler warnings about Bison generated parsers to be bugs.
   Rather than working around them in your own project, please consider
