GNU Bison NEWS

* Noteworthy changes in release ?.? (????-??-??) [?]

<<<<<<< HEAD
** Warnings

*** Warning categories are now displayed in warnings

  For instance:

  foo.y:4.6: warning: type clash on default action: <foo> != <bar> [-Wother]

*** Useless semantic types

  Bison now warns about useless (uninhabited) semantic types.  Since
  semantic types are not declared to Bison (they are defined in the opaque
  %union structure), it is %printer/%destructor directives about useless
  types that trigger the warning:

    %token <type1> term
    %type  <type2> nterm
    %printer    {} <type1> <type3>
    %destructor {} <type2> <type4>
    %%
    nterm: term { $$ = $1; };

    3.28-34: warning: type <type3> is used, but is not associated to any symbol
    4.28-34: warning: type <type4> is used, but is not associated to any symbol

*** Undeclared symbols

  Bison used to raise an error for %printer and %destructor directives for
  undefined symbols.

    %printer    {} symbol1
    %destructor {} symbol2
    %%
    exp: "a";

  This is now only a warning.

*** Useless destructors or printers

  Bison now warns about useless destructors or printers.  In the following
  example, the printer for <type1>, and the destructor for <type2> are
  useless: all symbols of <type1> (token1) already have a printer, and all
  symbols of type <type2> (token2) already have a destructor.

    %token <type1> token1
           <type2> token2
           <type3> token3
           <type4> token4
    %printer    {} token1 <type1> <type3>
    %destructor {} token2 <type2> <type4>

** Additional yylex/yyparse arguments

  The new directive %param declares additional arguments to both yylex and
  yyparse.  The %lex-param, %parse-param, and %param directives support one
  or more arguments.  Instead of

    %lex-param   {arg1_type *arg1}
    %lex-param   {arg2_type *arg2}
    %parse-param {arg1_type *arg1}
    %parse-param {arg2_type *arg2}

  one may now declare

    %param {arg1_type *arg1} {arg2_type *arg2}

** Java skeleton improvements

  The constants for token names were moved to the Lexer interface.
  Also, it is possible to add code to the parser's constructors using
  "%code init" and "%define init_throws".

** C++ skeleton improvements

  The C++ parser features a syntax_error exception, which can be
  thrown from the scanner or from user rules to raise syntax errors.
  This facilitates reporting errors caught in sub-functions (e.g.,
  rejecting too large integral literals from a conversion function
  used by the scanner, or rejecting invalid combinations from a
  factory invoked by the user actions).

** Variable api.tokens.prefix

  The variable api.tokens.prefix changes the way tokens are identified in
  the generated files.  This is especially useful to avoid collisions
  with identifiers in the target language.  For instance

    %token FILE for ERROR
    %define api.tokens.prefix "TOK_"
    %%
    start: FILE for ERROR;

  will generate the definition of the symbols TOK_FILE, TOK_for, and
  TOK_ERROR in the generated sources.  In particular, the scanner must
  use these prefixed token names, although the grammar itself still
  uses the short names (as in the sample rule given above).

** Variable api.namespace

  The "namespace" variable is renamed "api.namespace".  Backward
  compatibility is ensured, but upgrading is recommended.

** Variable parse.error

  The variable error controls the verbosity of error messages.  The
  use of the %error-verbose directive is deprecated in favor of
  %define parse.error "verbose".

** Semantic predicates

  The new, experimental, semantic-predicate feature allows actions of
  the form %?{ BOOLEAN-EXPRESSION }, which cause syntax errors (as for
  YYERROR) if the expression evaluates to 0, and are evaluated immediately
  in GLR parsers, rather than being deferred.  The result is that they
  allow the programmer to prune possible parses based on the values of
  run-time expressions.

* Noteworthy changes in release ?.? (????-??-??) [?]

** Future changes
=======

* Noteworthy changes in release 2.5.90 (2012-07-05) [beta]

** Future Changes
>>>>>>> a59a6dde

  The next major release of Bison will drop support for the following
  deprecated features.  Please report disagreements to bug-bison@gnu.org.

*** K&C parsers

  Support for generating parsers in K&R C will be removed.  Parsers
  generated for C support ISO C90, and are tested with ISO C99 and ISO C11
  compilers.

*** Features deprecated since Bison 1.875

  The definitions of yystype and yyltype will be removed; use YYSTYPE and
  YYLTYPE.

  YYPARSE_PARAM and YYLEX_PARAM, deprecated in favor of %parse-param and
  %lex-param, will no longer be supported.

  Support for the preprocessor symbol YYERROR_VERBOSE will be removed, use
  %error-verbose.

*** The generated header will be included (yacc.c)

  Instead of duplicating the content of the generated header (definition of
  YYSTYPE, yyparse declaration etc.), the generated parser will include it,
  as is already the case for GLR or C++ parsers.  This change is deferred
  because existing versions of ylwrap (e.g., Automake 1.12.1) do not support
  it.

** Generated Parser Headers

*** Guards (yacc.c, glr.c, glr.cc)

  The generated headers are now guarded, as is already the case for C++
  parsers (lalr1.cc).  For instance, with --defines=foo.h:

    #ifndef YY_FOO_H
    # define YY_FOO_H
    ...
    #endif /* !YY_FOO_H  */

*** New declarations (yacc.c, glr.c)

  The generated header now declares yydebug and yyparse.  Both honor
  --name-prefix=bar_, and yield

    int bar_parse (void);

  rather than

    #define yyparse bar_parse
    int yyparse (void);

  in order to facilitate the inclusion of several parser headers inside a
  single compilation unit.

*** Exported symbols in C++

  The symbols YYTOKEN_TABLE and YYERROR_VERBOSE, which were defined in the
  header, are removed, as they prevent the possibility of including several
  generated headers from a single compilation unit.

*** YYLSP_NEEDED

  For the same reasons, the undocumented and unused macro YYLSP_NEEDED is no
  longer defined.

** New %define variable: api.prefix

  Now that the generated headers are more complete and properly protected
  against multiple inclusions, constant names, such as YYSTYPE are a
  problem.  While yyparse and others are properly renamed by %name-prefix,
  YYSTYPE, YYDEBUG and others have never been affected by it.  Because it
  would introduce backward compatibility issues in projects not expecting
  YYSTYPE to be renamed, instead of changing the behavior of %name-prefix,
  it is deprecated in favor of a new %define variable: api.prefix.

  The following examples compares both:

    %name-prefix "bar_"               | %define api.prefix "bar_"
    %token <ival> FOO                   %token <ival> FOO
    %union { int ival; }                %union { int ival; }
    %%                                  %%
    exp: 'a';                           exp: 'a';

  bison generates:

    #ifndef BAR_FOO_H                   #ifndef BAR_FOO_H
    # define BAR_FOO_H                  # define BAR_FOO_H

    /* Enabling traces.  */             /* Enabling traces.  */
    # ifndef YYDEBUG                  | # ifndef BAR_DEBUG
                                      > #  if defined YYDEBUG
                                      > #   if YYDEBUG
                                      > #    define BAR_DEBUG 1
                                      > #   else
                                      > #    define BAR_DEBUG 0
                                      > #   endif
                                      > #  else
    #  define YYDEBUG 0               | #   define BAR_DEBUG 0
                                      > #  endif
    # endif                           | # endif

    # if YYDEBUG                      | # if BAR_DEBUG
    extern int bar_debug;               extern int bar_debug;
    # endif                             # endif

    /* Tokens.  */                      /* Tokens.  */
    # ifndef YYTOKENTYPE              | # ifndef BAR_TOKENTYPE
    #  define YYTOKENTYPE             | #  define BAR_TOKENTYPE
       enum yytokentype {             |    enum bar_tokentype {
         FOO = 258                           FOO = 258
       };                                  };
    # endif                             # endif

    #if ! defined YYSTYPE \           | #if ! defined BAR_STYPE \
     && ! defined YYSTYPE_IS_DECLARED |  && ! defined BAR_STYPE_IS_DECLARED
    typedef union YYSTYPE             | typedef union BAR_STYPE
    {                                   {
     int ival;                           int ival;
    } YYSTYPE;                        | } BAR_STYPE;
    # define YYSTYPE_IS_DECLARED 1    | # define BAR_STYPE_IS_DECLARED 1
    #endif                              #endif

    extern YYSTYPE bar_lval;          | extern BAR_STYPE bar_lval;

    int bar_parse (void);               int bar_parse (void);

    #endif /* !BAR_FOO_H  */            #endif /* !BAR_FOO_H  */

* Noteworthy changes in release 2.5.1 (2012-06-05) [stable]

** Future changes:

  The next major release will drop support for generating parsers in K&R C.

** yacc.c: YYBACKUP works as expected.

** glr.c improvements:

*** Location support is eliminated when not requested:

  GLR parsers used to include location-related code even when locations were
  not requested, and therefore not even usable.

*** __attribute__ is preserved:

  __attribute__ is no longer disabled when __STRICT_ANSI__ is defined (i.e.,
  when -std is passed to GCC).

** lalr1.java: several fixes:

  The Java parser no longer throws ArrayIndexOutOfBoundsException if the
  first token leads to a syntax error.  Some minor clean ups.

** Changes for C++:

*** C++11 compatibility:

  C and C++ parsers use "nullptr" instead of "0" when __cplusplus is 201103L
  or higher.

*** Header guards

  The header files such as "parser.hh", "location.hh", etc. used a constant
  name for preprocessor guards, for instance:

    #ifndef BISON_LOCATION_HH
    # define BISON_LOCATION_HH
    ...
    #endif // !BISON_LOCATION_HH

  The inclusion guard is now computed from "PREFIX/FILE-NAME", where lower
  case characters are converted to upper case, and series of
  non-alphanumerical characters are converted to an underscore.

  With "bison -o lang++/parser.cc", "location.hh" would now include:

    #ifndef YY_LANG_LOCATION_HH
    # define YY_LANG_LOCATION_HH
    ...
    #endif // !YY_LANG_LOCATION_HH

*** C++ locations:

  The position and location constructors (and their initialize methods)
  accept new arguments for line and column.  Several issues in the
  documentation were fixed.

** liby is no longer asking for "rpl_fprintf" on some platforms.

** Changes in the manual:

*** %printer is documented

  The "%printer" directive, supported since at least Bison 1.50, is finally
  documented.  The "mfcalc" example is extended to demonstrate it.

  For consistency with the C skeletons, the C++ parsers now also support
  "yyoutput" (as an alias to "debug_stream ()").

*** Several improvements have been made:

  The layout for grammar excerpts was changed to a more compact scheme.
  Named references are motivated.  The description of the automaton
  description file (*.output) is updated to the current format.  Incorrect
  index entries were fixed.  Some other errors were fixed.

** Building bison:

*** Conflicting prototypes with recent/modified Flex.

  Fixed build problems with the current, unreleased, version of Flex, and
  some modified versions of 2.5.35, which have modified function prototypes.

*** Warnings during the build procedure have been eliminated.

*** Several portability problems in the test suite have been fixed:

  This includes warnings with some compilers, unexpected behavior of tools
  such as diff, warning messages from the test suite itself, etc.

*** The install-pdf target works properly:

  Running "make install-pdf" (or -dvi, -html, -info, and -ps) no longer
  halts in the middle of its course.

* Changes in version 2.5 (2011-05-14):

** Grammar symbol names can now contain non-initial dashes:

  Consistently with directives (such as %error-verbose) and with
  %define variables (e.g. push-pull), grammar symbol names may contain
  dashes in any position except the beginning.  This is a GNU
  extension over POSIX Yacc.  Thus, use of this extension is reported
  by -Wyacc and rejected in Yacc mode (--yacc).

** Named references:

  Historically, Yacc and Bison have supported positional references
  ($n, $$) to allow access to symbol values from inside of semantic
  actions code.

  Starting from this version, Bison can also accept named references.
  When no ambiguity is possible, original symbol names may be used
  as named references:

    if_stmt : "if" cond_expr "then" then_stmt ';'
    { $if_stmt = mk_if_stmt($cond_expr, $then_stmt); }

  In the more common case, explicit names may be declared:

    stmt[res] : "if" expr[cond] "then" stmt[then] "else" stmt[else] ';'
    { $res = mk_if_stmt($cond, $then, $else); }

  Location information is also accessible using @name syntax.  When
  accessing symbol names containing dots or dashes, explicit bracketing
  ($[sym.1]) must be used.

  These features are experimental in this version.  More user feedback
  will help to stabilize them.

** IELR(1) and canonical LR(1):

  IELR(1) is a minimal LR(1) parser table generation algorithm.  That
  is, given any context-free grammar, IELR(1) generates parser tables
  with the full language-recognition power of canonical LR(1) but with
  nearly the same number of parser states as LALR(1).  This reduction
  in parser states is often an order of magnitude.  More importantly,
  because canonical LR(1)'s extra parser states may contain duplicate
  conflicts in the case of non-LR(1) grammars, the number of conflicts
  for IELR(1) is often an order of magnitude less as well.  This can
  significantly reduce the complexity of developing of a grammar.

  Bison can now generate IELR(1) and canonical LR(1) parser tables in
  place of its traditional LALR(1) parser tables, which remain the
  default.  You can specify the type of parser tables in the grammar
  file with these directives:

    %define lr.type lalr
    %define lr.type ielr
    %define lr.type canonical-lr

  The default-reduction optimization in the parser tables can also be
  adjusted using "%define lr.default-reductions".  For details on both
  of these features, see the new section "Tuning LR" in the Bison
  manual.

  These features are experimental.  More user feedback will help to
  stabilize them.

** LAC (Lookahead Correction) for syntax error handling:

  Canonical LR, IELR, and LALR can suffer from a couple of problems
  upon encountering a syntax error.  First, the parser might perform
  additional parser stack reductions before discovering the syntax
  error.  Such reductions can perform user semantic actions that are
  unexpected because they are based on an invalid token, and they
  cause error recovery to begin in a different syntactic context than
  the one in which the invalid token was encountered.  Second, when
  verbose error messages are enabled (with %error-verbose or the
  obsolete "#define YYERROR_VERBOSE"), the expected token list in the
  syntax error message can both contain invalid tokens and omit valid
  tokens.

  The culprits for the above problems are %nonassoc, default
  reductions in inconsistent states, and parser state merging.  Thus,
  IELR and LALR suffer the most.  Canonical LR can suffer only if
  %nonassoc is used or if default reductions are enabled for
  inconsistent states.

  LAC is a new mechanism within the parsing algorithm that solves
  these problems for canonical LR, IELR, and LALR without sacrificing
  %nonassoc, default reductions, or state merging.  When LAC is in
  use, canonical LR and IELR behave almost exactly the same for both
  syntactically acceptable and syntactically unacceptable input.
  While LALR still does not support the full language-recognition
  power of canonical LR and IELR, LAC at least enables LALR's syntax
  error handling to correctly reflect LALR's language-recognition
  power.

  Currently, LAC is only supported for deterministic parsers in C.
  You can enable LAC with the following directive:

    %define parse.lac full

  See the new section "LAC" in the Bison manual for additional
  details including a few caveats.

  LAC is an experimental feature.  More user feedback will help to
  stabilize it.

** %define improvements:

*** Can now be invoked via the command line:

  Each of these command-line options

    -D NAME[=VALUE]
    --define=NAME[=VALUE]

    -F NAME[=VALUE]
    --force-define=NAME[=VALUE]

  is equivalent to this grammar file declaration

    %define NAME ["VALUE"]

  except that the manner in which Bison processes multiple definitions
  for the same NAME differs.  Most importantly, -F and --force-define
  quietly override %define, but -D and --define do not.  For further
  details, see the section "Bison Options" in the Bison manual.

*** Variables renamed:

  The following %define variables

    api.push_pull
    lr.keep_unreachable_states

  have been renamed to

    api.push-pull
    lr.keep-unreachable-states

  The old names are now deprecated but will be maintained indefinitely
  for backward compatibility.

*** Values no longer need to be quoted in the grammar file:

  If a %define value is an identifier, it no longer needs to be placed
  within quotations marks.  For example,

    %define api.push-pull "push"

  can be rewritten as

    %define api.push-pull push

*** Unrecognized variables are now errors not warnings.

*** Multiple invocations for any variable is now an error not a warning.

** Unrecognized %code qualifiers are now errors not warnings.

** Character literals not of length one:

  Previously, Bison quietly converted all character literals to length
  one.  For example, without warning, Bison interpreted the operators in
  the following grammar to be the same token:

    exp: exp '++'
       | exp '+' exp
       ;

  Bison now warns when a character literal is not of length one.  In
  some future release, Bison will start reporting an error instead.

** Destructor calls fixed for lookaheads altered in semantic actions:

  Previously for deterministic parsers in C, if a user semantic action
  altered yychar, the parser in some cases used the old yychar value to
  determine which destructor to call for the lookahead upon a syntax
  error or upon parser return.  This bug has been fixed.

** C++ parsers use YYRHSLOC:

  Similarly to the C parsers, the C++ parsers now define the YYRHSLOC
  macro and use it in the default YYLLOC_DEFAULT.  You are encouraged
  to use it.  If, for instance, your location structure has "first"
  and "last" members, instead of

    # define YYLLOC_DEFAULT(Current, Rhs, N)                             \
      do                                                                 \
        if (N)                                                           \
          {                                                              \
            (Current).first = (Rhs)[1].location.first;                   \
            (Current).last  = (Rhs)[N].location.last;                    \
          }                                                              \
        else                                                             \
          {                                                              \
            (Current).first = (Current).last = (Rhs)[0].location.last;   \
          }                                                              \
      while (false)

  use:

    # define YYLLOC_DEFAULT(Current, Rhs, N)                             \
      do                                                                 \
        if (N)                                                           \
          {                                                              \
            (Current).first = YYRHSLOC (Rhs, 1).first;                   \
            (Current).last  = YYRHSLOC (Rhs, N).last;                    \
          }                                                              \
        else                                                             \
          {                                                              \
            (Current).first = (Current).last = YYRHSLOC (Rhs, 0).last;   \
          }                                                              \
      while (false)

** YYLLOC_DEFAULT in C++:

  The default implementation of YYLLOC_DEFAULT used to be issued in
  the header file.  It is now output in the implementation file, after
  the user %code sections so that its #ifndef guard does not try to
  override the user's YYLLOC_DEFAULT if provided.

** YYFAIL now produces warnings and Java parsers no longer implement it:

  YYFAIL has existed for many years as an undocumented feature of
  deterministic parsers in C generated by Bison.  More recently, it was
  a documented feature of Bison's experimental Java parsers.  As
  promised in Bison 2.4.2's NEWS entry, any appearance of YYFAIL in a
  semantic action now produces a deprecation warning, and Java parsers
  no longer implement YYFAIL at all.  For further details, including a
  discussion of how to suppress C preprocessor warnings about YYFAIL
  being unused, see the Bison 2.4.2 NEWS entry.

** Temporary hack for adding a semicolon to the user action:

  Previously, Bison appended a semicolon to every user action for
  reductions when the output language defaulted to C (specifically, when
  neither %yacc, %language, %skeleton, or equivalent command-line
  options were specified).  This allowed actions such as

    exp: exp "+" exp { $$ = $1 + $3 };

  instead of

    exp: exp "+" exp { $$ = $1 + $3; };

  As a first step in removing this misfeature, Bison now issues a
  warning when it appends a semicolon.  Moreover, in cases where Bison
  cannot easily determine whether a semicolon is needed (for example, an
  action ending with a cpp directive or a braced compound initializer),
  it no longer appends one.  Thus, the C compiler might now complain
  about a missing semicolon where it did not before.  Future releases of
  Bison will cease to append semicolons entirely.

** Verbose syntax error message fixes:

  When %error-verbose or the obsolete "#define YYERROR_VERBOSE" is
  specified, syntax error messages produced by the generated parser
  include the unexpected token as well as a list of expected tokens.
  The effect of %nonassoc on these verbose messages has been corrected
  in two ways, but a more complete fix requires LAC, described above:

*** When %nonassoc is used, there can exist parser states that accept no
    tokens, and so the parser does not always require a lookahead token
    in order to detect a syntax error.  Because no unexpected token or
    expected tokens can then be reported, the verbose syntax error
    message described above is suppressed, and the parser instead
    reports the simpler message, "syntax error".  Previously, this
    suppression was sometimes erroneously triggered by %nonassoc when a
    lookahead was actually required.  Now verbose messages are
    suppressed only when all previous lookaheads have already been
    shifted or discarded.

*** Previously, the list of expected tokens erroneously included tokens
    that would actually induce a syntax error because conflicts for them
    were resolved with %nonassoc in the current parser state.  Such
    tokens are now properly omitted from the list.

*** Expected token lists are still often wrong due to state merging
    (from LALR or IELR) and default reductions, which can both add
    invalid tokens and subtract valid tokens.  Canonical LR almost
    completely fixes this problem by eliminating state merging and
    default reductions.  However, there is one minor problem left even
    when using canonical LR and even after the fixes above.  That is,
    if the resolution of a conflict with %nonassoc appears in a later
    parser state than the one at which some syntax error is
    discovered, the conflicted token is still erroneously included in
    the expected token list.  Bison's new LAC implementation,
    described above, eliminates this problem and the need for
    canonical LR.  However, LAC is still experimental and is disabled
    by default.

** Java skeleton fixes:

*** A location handling bug has been fixed.

*** The top element of each of the value stack and location stack is now
    cleared when popped so that it can be garbage collected.

*** Parser traces now print the top element of the stack.

** -W/--warnings fixes:

*** Bison now properly recognizes the "no-" versions of categories:

  For example, given the following command line, Bison now enables all
  warnings except warnings for incompatibilities with POSIX Yacc:

    bison -Wall,no-yacc gram.y

*** Bison now treats S/R and R/R conflicts like other warnings:

  Previously, conflict reports were independent of Bison's normal
  warning system.  Now, Bison recognizes the warning categories
  "conflicts-sr" and "conflicts-rr".  This change has important
  consequences for the -W and --warnings command-line options.  For
  example:

    bison -Wno-conflicts-sr gram.y  # S/R conflicts not reported
    bison -Wno-conflicts-rr gram.y  # R/R conflicts not reported
    bison -Wnone            gram.y  # no conflicts are reported
    bison -Werror           gram.y  # any conflict is an error

  However, as before, if the %expect or %expect-rr directive is
  specified, an unexpected number of conflicts is an error, and an
  expected number of conflicts is not reported, so -W and --warning
  then have no effect on the conflict report.

*** The "none" category no longer disables a preceding "error":

  For example, for the following command line, Bison now reports
  errors instead of warnings for incompatibilities with POSIX Yacc:

    bison -Werror,none,yacc gram.y

*** The "none" category now disables all Bison warnings:

  Previously, the "none" category disabled only Bison warnings for
  which there existed a specific -W/--warning category.  However,
  given the following command line, Bison is now guaranteed to
  suppress all warnings:

    bison -Wnone gram.y

** Precedence directives can now assign token number 0:

  Since Bison 2.3b, which restored the ability of precedence
  directives to assign token numbers, doing so for token number 0 has
  produced an assertion failure.  For example:

    %left END 0

  This bug has been fixed.

* Changes in version 2.4.3 (2010-08-05):

** Bison now obeys -Werror and --warnings=error for warnings about
   grammar rules that are useless in the parser due to conflicts.

** Problems with spawning M4 on at least FreeBSD 8 and FreeBSD 9 have
   been fixed.

** Failures in the test suite for GCC 4.5 have been fixed.

** Failures in the test suite for some versions of Sun Studio C++ have
   been fixed.

** Contrary to Bison 2.4.2's NEWS entry, it has been decided that
   warnings about undefined %prec identifiers will not be converted to
   errors in Bison 2.5.  They will remain warnings, which should be
   sufficient for POSIX while avoiding backward compatibility issues.

** Minor documentation fixes.

* Changes in version 2.4.2 (2010-03-20):

** Some portability problems that resulted in failures and livelocks
   in the test suite on some versions of at least Solaris, AIX, HP-UX,
   RHEL4, and Tru64 have been addressed.  As a result, fatal Bison
   errors should no longer cause M4 to report a broken pipe on the
   affected platforms.

** "%prec IDENTIFIER" requires IDENTIFIER to be defined separately.

  POSIX specifies that an error be reported for any identifier that does
  not appear on the LHS of a grammar rule and that is not defined by
  %token, %left, %right, or %nonassoc.  Bison 2.3b and later lost this
  error report for the case when an identifier appears only after a
  %prec directive.  It is now restored.  However, for backward
  compatibility with recent Bison releases, it is only a warning for
  now.  In Bison 2.5 and later, it will return to being an error.
  [Between the 2.4.2 and 2.4.3 releases, it was decided that this
  warning will not be converted to an error in Bison 2.5.]

** Detection of GNU M4 1.4.6 or newer during configure is improved.

** Warnings from gcc's -Wundef option about undefined YYENABLE_NLS,
   YYLTYPE_IS_TRIVIAL, and __STRICT_ANSI__ in C/C++ parsers are now
   avoided.

** %code is now a permanent feature.

  A traditional Yacc prologue directive is written in the form:

    %{CODE%}

  To provide a more flexible alternative, Bison 2.3b introduced the
  %code directive with the following forms for C/C++:

    %code          {CODE}
    %code requires {CODE}
    %code provides {CODE}
    %code top      {CODE}

  These forms are now considered permanent features of Bison.  See the
  %code entries in the section "Bison Declaration Summary" in the Bison
  manual for a summary of their functionality.  See the section
  "Prologue Alternatives" for a detailed discussion including the
  advantages of %code over the traditional Yacc prologue directive.

  Bison's Java feature as a whole including its current usage of %code
  is still considered experimental.

** YYFAIL is deprecated and will eventually be removed.

  YYFAIL has existed for many years as an undocumented feature of
  deterministic parsers in C generated by Bison.  Previously, it was
  documented for Bison's experimental Java parsers.  YYFAIL is no longer
  documented for Java parsers and is formally deprecated in both cases.
  Users are strongly encouraged to migrate to YYERROR, which is
  specified by POSIX.

  Like YYERROR, you can invoke YYFAIL from a semantic action in order to
  induce a syntax error.  The most obvious difference from YYERROR is
  that YYFAIL will automatically invoke yyerror to report the syntax
  error so that you don't have to.  However, there are several other
  subtle differences between YYERROR and YYFAIL, and YYFAIL suffers from
  inherent flaws when %error-verbose or "#define YYERROR_VERBOSE" is
  used.  For a more detailed discussion, see:

    http://lists.gnu.org/archive/html/bison-patches/2009-12/msg00024.html

  The upcoming Bison 2.5 will remove YYFAIL from Java parsers, but
  deterministic parsers in C will continue to implement it.  However,
  because YYFAIL is already flawed, it seems futile to try to make new
  Bison features compatible with it.  Thus, during parser generation,
  Bison 2.5 will produce a warning whenever it discovers YYFAIL in a
  rule action.  In a later release, YYFAIL will be disabled for
  %error-verbose and "#define YYERROR_VERBOSE".  Eventually, YYFAIL will
  be removed altogether.

  There exists at least one case where Bison 2.5's YYFAIL warning will
  be a false positive.  Some projects add phony uses of YYFAIL and other
  Bison-defined macros for the sole purpose of suppressing C
  preprocessor warnings (from GCC cpp's -Wunused-macros, for example).
  To avoid Bison's future warning, such YYFAIL uses can be moved to the
  epilogue (that is, after the second "%%") in the Bison input file.  In
  this release (2.4.2), Bison already generates its own code to suppress
  C preprocessor warnings for YYFAIL, so projects can remove their own
  phony uses of YYFAIL if compatibility with Bison releases prior to
  2.4.2 is not necessary.

** Internationalization.

  Fix a regression introduced in Bison 2.4: Under some circumstances,
  message translations were not installed although supported by the
  host system.

* Changes in version 2.4.1 (2008-12-11):

** In the GLR defines file, unexpanded M4 macros in the yylval and yylloc
   declarations have been fixed.

** Temporary hack for adding a semicolon to the user action.

  Bison used to prepend a trailing semicolon at the end of the user
  action for reductions.  This allowed actions such as

    exp: exp "+" exp { $$ = $1 + $3 };

  instead of

    exp: exp "+" exp { $$ = $1 + $3; };

  Some grammars still depend on this "feature".  Bison 2.4.1 restores
  the previous behavior in the case of C output (specifically, when
  neither %language or %skeleton or equivalent command-line options
  are used) to leave more time for grammars depending on the old
  behavior to be adjusted.  Future releases of Bison will disable this
  feature.

** A few minor improvements to the Bison manual.

* Changes in version 2.4 (2008-11-02):

** %language is an experimental feature.

  We first introduced this feature in test release 2.3b as a cleaner
  alternative to %skeleton.  Since then, we have discussed the possibility of
  modifying its effect on Bison's output file names.  Thus, in this release,
  we consider %language to be an experimental feature that will likely evolve
  in future releases.

** Forward compatibility with GNU M4 has been improved.

** Several bugs in the C++ skeleton and the experimental Java skeleton have been
  fixed.

* Changes in version 2.3b (2008-05-27):

** The quotes around NAME that used to be required in the following directive
  are now deprecated:

    %define NAME "VALUE"

** The directive "%pure-parser" is now deprecated in favor of:

    %define api.pure

  which has the same effect except that Bison is more careful to warn about
  unreasonable usage in the latter case.

** Push Parsing

  Bison can now generate an LALR(1) parser in C with a push interface.  That
  is, instead of invoking "yyparse", which pulls tokens from "yylex", you can
  push one token at a time to the parser using "yypush_parse", which will
  return to the caller after processing each token.  By default, the push
  interface is disabled.  Either of the following directives will enable it:

    %define api.push_pull "push" // Just push; does not require yylex.
    %define api.push_pull "both" // Push and pull; requires yylex.

  See the new section "A Push Parser" in the Bison manual for details.

  The current push parsing interface is experimental and may evolve.  More user
  feedback will help to stabilize it.

** The -g and --graph options now output graphs in Graphviz DOT format,
  not VCG format.  Like --graph, -g now also takes an optional FILE argument
  and thus cannot be bundled with other short options.

** Java

  Bison can now generate an LALR(1) parser in Java.  The skeleton is
  "data/lalr1.java".  Consider using the new %language directive instead of
  %skeleton to select it.

  See the new section "Java Parsers" in the Bison manual for details.

  The current Java interface is experimental and may evolve.  More user
  feedback will help to stabilize it.

** %language

  This new directive specifies the programming language of the generated
  parser, which can be C (the default), C++, or Java.  Besides the skeleton
  that Bison uses, the directive affects the names of the generated files if
  the grammar file's name ends in ".y".

** XML Automaton Report

  Bison can now generate an XML report of the LALR(1) automaton using the new
  "--xml" option.  The current XML schema is experimental and may evolve.  More
  user feedback will help to stabilize it.

** The grammar file may now specify the name of the parser header file using
  %defines.  For example:

    %defines "parser.h"

** When reporting useless rules, useless nonterminals, and unused terminals,
  Bison now employs the terms "useless in grammar" instead of "useless",
  "useless in parser" instead of "never reduced", and "unused in grammar"
  instead of "unused".

** Unreachable State Removal

  Previously, Bison sometimes generated parser tables containing unreachable
  states.  A state can become unreachable during conflict resolution if Bison
  disables a shift action leading to it from a predecessor state.  Bison now:

    1. Removes unreachable states.

    2. Does not report any conflicts that appeared in unreachable states.
       WARNING: As a result, you may need to update %expect and %expect-rr
       directives in existing grammar files.

    3. For any rule used only in such states, Bison now reports the rule as
       "useless in parser due to conflicts".

  This feature can be disabled with the following directive:

    %define lr.keep_unreachable_states

  See the %define entry in the "Bison Declaration Summary" in the Bison manual
  for further discussion.

** Lookahead Set Correction in the ".output" Report

  When instructed to generate a ".output" file including lookahead sets
  (using "--report=lookahead", for example), Bison now prints each reduction's
  lookahead set only next to the associated state's one item that (1) is
  associated with the same rule as the reduction and (2) has its dot at the end
  of its RHS.  Previously, Bison also erroneously printed the lookahead set
  next to all of the state's other items associated with the same rule.  This
  bug affected only the ".output" file and not the generated parser source
  code.

** --report-file=FILE is a new option to override the default ".output" file
  name.

** The "=" that used to be required in the following directives is now
  deprecated:

    %file-prefix "parser"
    %name-prefix "c_"
    %output "parser.c"

** An Alternative to "%{...%}" -- "%code QUALIFIER {CODE}"

  Bison 2.3a provided a new set of directives as a more flexible alternative to
  the traditional Yacc prologue blocks.  Those have now been consolidated into
  a single %code directive with an optional qualifier field, which identifies
  the purpose of the code and thus the location(s) where Bison should generate
  it:

    1. "%code          {CODE}" replaces "%after-header  {CODE}"
    2. "%code requires {CODE}" replaces "%start-header  {CODE}"
    3. "%code provides {CODE}" replaces "%end-header    {CODE}"
    4. "%code top      {CODE}" replaces "%before-header {CODE}"

  See the %code entries in section "Bison Declaration Summary" in the Bison
  manual for a summary of the new functionality.  See the new section "Prologue
  Alternatives" for a detailed discussion including the advantages of %code
  over the traditional Yacc prologues.

  The prologue alternatives are experimental.  More user feedback will help to
  determine whether they should become permanent features.

** Revised warning: unset or unused mid-rule values

  Since Bison 2.2, Bison has warned about mid-rule values that are set but not
  used within any of the actions of the parent rule.  For example, Bison warns
  about unused $2 in:

    exp: '1' { $$ = 1; } '+' exp { $$ = $1 + $4; };

  Now, Bison also warns about mid-rule values that are used but not set.  For
  example, Bison warns about unset $$ in the mid-rule action in:

    exp: '1' { $1 = 1; } '+' exp { $$ = $2 + $4; };

  However, Bison now disables both of these warnings by default since they
  sometimes prove to be false alarms in existing grammars employing the Yacc
  constructs $0 or $-N (where N is some positive integer).

  To enable these warnings, specify the option "--warnings=midrule-values" or
  "-W", which is a synonym for "--warnings=all".

** Default %destructor or %printer with "<*>" or "<>"

  Bison now recognizes two separate kinds of default %destructor's and
  %printer's:

    1. Place "<*>" in a %destructor/%printer symbol list to define a default
       %destructor/%printer for all grammar symbols for which you have formally
       declared semantic type tags.

    2. Place "<>" in a %destructor/%printer symbol list to define a default
       %destructor/%printer for all grammar symbols without declared semantic
       type tags.

  Bison no longer supports the "%symbol-default" notation from Bison 2.3a.
  "<*>" and "<>" combined achieve the same effect with one exception: Bison no
  longer applies any %destructor to a mid-rule value if that mid-rule value is
  not actually ever referenced using either $$ or $n in a semantic action.

  The default %destructor's and %printer's are experimental.  More user
  feedback will help to determine whether they should become permanent
  features.

  See the section "Freeing Discarded Symbols" in the Bison manual for further
  details.

** %left, %right, and %nonassoc can now declare token numbers.  This is required
  by POSIX.  However, see the end of section "Operator Precedence" in the Bison
  manual for a caveat concerning the treatment of literal strings.

** The nonfunctional --no-parser, -n, and %no-parser options have been
  completely removed from Bison.

* Changes in version 2.3a, 2006-09-13:

** Instead of %union, you can define and use your own union type
  YYSTYPE if your grammar contains at least one <type> tag.
  Your YYSTYPE need not be a macro; it can be a typedef.
  This change is for compatibility with other Yacc implementations,
  and is required by POSIX.

** Locations columns and lines start at 1.
  In accordance with the GNU Coding Standards and Emacs.

** You may now declare per-type and default %destructor's and %printer's:

  For example:

    %union { char *string; }
    %token <string> STRING1
    %token <string> STRING2
    %type  <string> string1
    %type  <string> string2
    %union { char character; }
    %token <character> CHR
    %type  <character> chr
    %destructor { free ($$); } %symbol-default
    %destructor { free ($$); printf ("%d", @$.first_line); } STRING1 string1
    %destructor { } <character>

  guarantees that, when the parser discards any user-defined symbol that has a
  semantic type tag other than "<character>", it passes its semantic value to
  "free".  However, when the parser discards a "STRING1" or a "string1", it
  also prints its line number to "stdout".  It performs only the second
  "%destructor" in this case, so it invokes "free" only once.

  [Although we failed to mention this here in the 2.3a release, the default
  %destructor's and %printer's were experimental, and they were rewritten in
  future versions.]

** Except for LALR(1) parsers in C with POSIX Yacc emulation enabled (with "-y",
  "--yacc", or "%yacc"), Bison no longer generates #define statements for
  associating token numbers with token names.  Removing the #define statements
  helps to sanitize the global namespace during preprocessing, but POSIX Yacc
  requires them.  Bison still generates an enum for token names in all cases.

** Handling of traditional Yacc prologue blocks is now more consistent but
  potentially incompatible with previous releases of Bison.

  As before, you declare prologue blocks in your grammar file with the
  "%{ ... %}" syntax.  To generate the pre-prologue, Bison concatenates all
  prologue blocks that you've declared before the first %union.  To generate
  the post-prologue, Bison concatenates all prologue blocks that you've
  declared after the first %union.

  Previous releases of Bison inserted the pre-prologue into both the header
  file and the code file in all cases except for LALR(1) parsers in C.  In the
  latter case, Bison inserted it only into the code file.  For parsers in C++,
  the point of insertion was before any token definitions (which associate
  token numbers with names).  For parsers in C, the point of insertion was
  after the token definitions.

  Now, Bison never inserts the pre-prologue into the header file.  In the code
  file, it always inserts it before the token definitions.

** Bison now provides a more flexible alternative to the traditional Yacc
  prologue blocks: %before-header, %start-header, %end-header, and
  %after-header.

  For example, the following declaration order in the grammar file reflects the
  order in which Bison will output these code blocks.  However, you are free to
  declare these code blocks in your grammar file in whatever order is most
  convenient for you:

    %before-header {
      /* Bison treats this block like a pre-prologue block: it inserts it into
       * the code file before the contents of the header file.  It does *not*
       * insert it into the header file.  This is a good place to put
       * #include's that you want at the top of your code file.  A common
       * example is '#include "system.h"'.  */
    }
    %start-header {
      /* Bison inserts this block into both the header file and the code file.
       * In both files, the point of insertion is before any Bison-generated
       * token, semantic type, location type, and class definitions.  This is a
       * good place to define %union dependencies, for example.  */
    }
    %union {
      /* Unlike the traditional Yacc prologue blocks, the output order for the
       * new %*-header blocks is not affected by their declaration position
       * relative to any %union in the grammar file.  */
    }
    %end-header {
      /* Bison inserts this block into both the header file and the code file.
       * In both files, the point of insertion is after the Bison-generated
       * definitions.  This is a good place to declare or define public
       * functions or data structures that depend on the Bison-generated
       * definitions.  */
    }
    %after-header {
      /* Bison treats this block like a post-prologue block: it inserts it into
       * the code file after the contents of the header file.  It does *not*
       * insert it into the header file.  This is a good place to declare or
       * define internal functions or data structures that depend on the
       * Bison-generated definitions.  */
    }

  If you have multiple occurrences of any one of the above declarations, Bison
  will concatenate the contents in declaration order.

  [Although we failed to mention this here in the 2.3a release, the prologue
  alternatives were experimental, and they were rewritten in future versions.]

** The option "--report=look-ahead" has been changed to "--report=lookahead".
  The old spelling still works, but is not documented and may be removed
  in a future release.

* Changes in version 2.3, 2006-06-05:

** GLR grammars should now use "YYRECOVERING ()" instead of "YYRECOVERING",
  for compatibility with LALR(1) grammars.

** It is now documented that any definition of YYSTYPE or YYLTYPE should
  be to a type name that does not contain parentheses or brackets.

* Changes in version 2.2, 2006-05-19:

** The distribution terms for all Bison-generated parsers now permit
  using the parsers in nonfree programs.  Previously, this permission
  was granted only for Bison-generated LALR(1) parsers in C.

** %name-prefix changes the namespace name in C++ outputs.

** The C++ parsers export their token_type.

** Bison now allows multiple %union declarations, and concatenates
  their contents together.

** New warning: unused values
  Right-hand side symbols whose values are not used are reported,
  if the symbols have destructors.  For instance:

     exp: exp "?" exp ":" exp { $1 ? $1 : $3; }
        | exp "+" exp
        ;

  will trigger a warning about $$ and $5 in the first rule, and $3 in
  the second ($1 is copied to $$ by the default rule).  This example
  most likely contains three errors, and could be rewritten as:

     exp: exp "?" exp ":" exp
            { $$ = $1 ? $3 : $5; free ($1 ? $5 : $3); free ($1); }
        | exp "+" exp
            { $$ = $1 ? $1 : $3; if ($1) free ($3); }
        ;

  However, if the original actions were really intended, memory leaks
  and all, the warnings can be suppressed by letting Bison believe the
  values are used, e.g.:

     exp: exp "?" exp ":" exp { $1 ? $1 : $3; (void) ($$, $5); }
        | exp "+" exp         { $$ = $1; (void) $3; }
        ;

  If there are mid-rule actions, the warning is issued if no action
  uses it.  The following triggers no warning: $1 and $3 are used.

     exp: exp { push ($1); } '+' exp { push ($3); sum (); };

  The warning is intended to help catching lost values and memory leaks.
  If a value is ignored, its associated memory typically is not reclaimed.

** %destructor vs. YYABORT, YYACCEPT, and YYERROR.
  Destructors are now called when user code invokes YYABORT, YYACCEPT,
  and YYERROR, for all objects on the stack, other than objects
  corresponding to the right-hand side of the current rule.

** %expect, %expect-rr
  Incorrect numbers of expected conflicts are now actual errors,
  instead of warnings.

** GLR, YACC parsers.
  The %parse-params are available in the destructors (and the
  experimental printers) as per the documentation.

** Bison now warns if it finds a stray "$" or "@" in an action.

** %require "VERSION"
  This specifies that the grammar file depends on features implemented
  in Bison version VERSION or higher.

** lalr1.cc: The token and value types are now class members.
  The tokens were defined as free form enums and cpp macros.  YYSTYPE
  was defined as a free form union.  They are now class members:
  tokens are enumerations of the "yy::parser::token" struct, and the
  semantic values have the "yy::parser::semantic_type" type.

  If you do not want or can update to this scheme, the directive
  '%define "global_tokens_and_yystype" "1"' triggers the global
  definition of tokens and YYSTYPE.  This change is suitable both
  for previous releases of Bison, and this one.

  If you wish to update, then make sure older version of Bison will
  fail using '%require "2.2"'.

** DJGPP support added.

* Changes in version 2.1, 2005-09-16:

** The C++ lalr1.cc skeleton supports %lex-param.

** Bison-generated parsers now support the translation of diagnostics like
  "syntax error" into languages other than English.  The default
  language is still English.  For details, please see the new
  Internationalization section of the Bison manual.  Software
  distributors should also see the new PACKAGING file.  Thanks to
  Bruno Haible for this new feature.

** Wording in the Bison-generated parsers has been changed slightly to
  simplify translation.  In particular, the message "memory exhausted"
  has replaced "parser stack overflow", as the old message was not
  always accurate for modern Bison-generated parsers.

** Destructors are now called when the parser aborts, for all symbols left
  behind on the stack.  Also, the start symbol is now destroyed after a
  successful parse.  In both cases, the behavior was formerly inconsistent.

** When generating verbose diagnostics, Bison-generated parsers no longer
  quote the literal strings associated with tokens.  For example, for
  a syntax error associated with '%token NUM "number"' they might
  print 'syntax error, unexpected number' instead of 'syntax error,
  unexpected "number"'.

* Changes in version 2.0, 2004-12-25:

** Possibly-incompatible changes

  - Bison-generated parsers no longer default to using the alloca function
    (when available) to extend the parser stack, due to widespread
    problems in unchecked stack-overflow detection.  You can "#define
    YYSTACK_USE_ALLOCA 1" to require the use of alloca, but please read
    the manual to determine safe values for YYMAXDEPTH in that case.

  - Error token location.
    During error recovery, the location of the syntax error is updated
    to cover the whole sequence covered by the error token: it includes
    the shifted symbols thrown away during the first part of the error
    recovery, and the lookahead rejected during the second part.

  - Semicolon changes:
    . Stray semicolons are no longer allowed at the start of a grammar.
    . Semicolons are now required after in-grammar declarations.

  - Unescaped newlines are no longer allowed in character constants or
    string literals.  They were never portable, and GCC 3.4.0 has
    dropped support for them.  Better diagnostics are now generated if
    forget a closing quote.

  - NUL bytes are no longer allowed in Bison string literals, unfortunately.

** New features

  - GLR grammars now support locations.

  - New directive: %initial-action.
    This directive allows the user to run arbitrary code (including
    initializing @$) from yyparse before parsing starts.

  - A new directive "%expect-rr N" specifies the expected number of
    reduce/reduce conflicts in GLR parsers.

  - %token numbers can now be hexadecimal integers, e.g., "%token FOO 0x12d".
    This is a GNU extension.

  - The option "--report=lookahead" was changed to "--report=look-ahead".
    [However, this was changed back after 2.3.]

  - Experimental %destructor support has been added to lalr1.cc.

  - New configure option --disable-yacc, to disable installation of the
    yacc command and -ly library introduced in 1.875 for POSIX conformance.

** Bug fixes

  - For now, %expect-count violations are now just warnings, not errors.
    This is for compatibility with Bison 1.75 and earlier (when there are
    reduce/reduce conflicts) and with Bison 1.30 and earlier (when there
    are too many or too few shift/reduce conflicts).  However, in future
    versions of Bison we plan to improve the %expect machinery so that
    these violations will become errors again.

  - Within Bison itself, numbers (e.g., goto numbers) are no longer
    arbitrarily limited to 16-bit counts.

  - Semicolons are now allowed before "|" in grammar rules, as POSIX requires.

* Changes in version 1.875, 2003-01-01:

** The documentation license has been upgraded to version 1.2
  of the GNU Free Documentation License.

** syntax error processing

  - In Yacc-style parsers YYLLOC_DEFAULT is now used to compute error
    locations too.  This fixes bugs in error-location computation.

  - %destructor
    It is now possible to reclaim the memory associated to symbols
    discarded during error recovery.  This feature is still experimental.

  - %error-verbose
    This new directive is preferred over YYERROR_VERBOSE.

  - #defining yyerror to steal internal variables is discouraged.
    It is not guaranteed to work forever.

** POSIX conformance

  - Semicolons are once again optional at the end of grammar rules.
    This reverts to the behavior of Bison 1.33 and earlier, and improves
    compatibility with Yacc.

  - "parse error" -> "syntax error"
    Bison now uniformly uses the term "syntax error"; formerly, the code
    and manual sometimes used the term "parse error" instead.  POSIX
    requires "syntax error" in diagnostics, and it was thought better to
    be consistent.

  - The documentation now emphasizes that yylex and yyerror must be
    declared before use.  C99 requires this.

  - Bison now parses C99 lexical constructs like UCNs and
    backslash-newline within C escape sequences, as POSIX 1003.1-2001 requires.

  - File names are properly escaped in C output.  E.g., foo\bar.y is
    output as "foo\\bar.y".

  - Yacc command and library now available
    The Bison distribution now installs a "yacc" command, as POSIX requires.
    Also, Bison now installs a small library liby.a containing
    implementations of Yacc-compatible yyerror and main functions.
    This library is normally not useful, but POSIX requires it.

  - Type clashes now generate warnings, not errors.

  - If the user does not define YYSTYPE as a macro, Bison now declares it
    using typedef instead of defining it as a macro.
    For consistency, YYLTYPE is also declared instead of defined.

** Other compatibility issues

  - %union directives can now have a tag before the "{", e.g., the
    directive "%union foo {...}" now generates the C code
    "typedef union foo { ... } YYSTYPE;"; this is for Yacc compatibility.
    The default union tag is "YYSTYPE", for compatibility with Solaris 9 Yacc.
    For consistency, YYLTYPE's struct tag is now "YYLTYPE" not "yyltype".
    This is for compatibility with both Yacc and Bison 1.35.

  - ";" is output before the terminating "}" of an action, for
    compatibility with Bison 1.35.

  - Bison now uses a Yacc-style format for conflict reports, e.g.,
    "conflicts: 2 shift/reduce, 1 reduce/reduce".

  - "yystype" and "yyltype" are now obsolescent macros instead of being
    typedefs or tags; they are no longer documented and are planned to be
    withdrawn in a future release.

** GLR parser notes

  - GLR and inline
    Users of Bison have to decide how they handle the portability of the
    C keyword "inline".

  - "parsing stack overflow..." -> "parser stack overflow"
    GLR parsers now report "parser stack overflow" as per the Bison manual.

** %parse-param and %lex-param
  The macros YYPARSE_PARAM and YYLEX_PARAM provide a means to pass
  additional context to yyparse and yylex.  They suffer from several
  shortcomings:

  - a single argument only can be added,
  - their types are weak (void *),
  - this context is not passed to ancillary functions such as yyerror,
  - only yacc.c parsers support them.

  The new %parse-param/%lex-param directives provide a more precise control.
  For instance:

    %parse-param {int *nastiness}
    %lex-param   {int *nastiness}
    %parse-param {int *randomness}

  results in the following signatures:

    int yylex   (int *nastiness);
    int yyparse (int *nastiness, int *randomness);

  or, if both %pure-parser and %locations are used:

    int yylex   (YYSTYPE *lvalp, YYLTYPE *llocp, int *nastiness);
    int yyparse (int *nastiness, int *randomness);

** Bison now warns if it detects conflicting outputs to the same file,
  e.g., it generates a warning for "bison -d -o foo.h foo.y" since
  that command outputs both code and header to foo.h.

** #line in output files
  - --no-line works properly.

** Bison can no longer be built by a K&R C compiler; it requires C89 or
  later to be built.  This change originally took place a few versions
  ago, but nobody noticed until we recently asked someone to try
  building Bison with a K&R C compiler.

* Changes in version 1.75, 2002-10-14:

** Bison should now work on 64-bit hosts.

** Indonesian translation thanks to Tedi Heriyanto.

** GLR parsers
  Fix spurious parse errors.

** Pure parsers
  Some people redefine yyerror to steal yyparse' private variables.
  Reenable this trick until an official feature replaces it.

** Type Clashes
  In agreement with POSIX and with other Yaccs, leaving a default
  action is valid when $$ is untyped, and $1 typed:

        untyped: ... typed;

  but the converse remains an error:

        typed: ... untyped;

** Values of mid-rule actions
  The following code:

        foo: { ... } { $$ = $1; } ...

  was incorrectly rejected: $1 is defined in the second mid-rule
  action, and is equal to the $$ of the first mid-rule action.

* Changes in version 1.50, 2002-10-04:

** GLR parsing
  The declaration
     %glr-parser
  causes Bison to produce a Generalized LR (GLR) parser, capable of handling
  almost any context-free grammar, ambiguous or not.  The new declarations
  %dprec and %merge on grammar rules allow parse-time resolution of
  ambiguities.  Contributed by Paul Hilfinger.

  Unfortunately Bison 1.50 does not work properly on 64-bit hosts
  like the Alpha, so please stick to 32-bit hosts for now.

** Output Directory
  When not in Yacc compatibility mode, when the output file was not
  specified, running "bison foo/bar.y" created "foo/bar.c".  It
  now creates "bar.c".

** Undefined token
  The undefined token was systematically mapped to 2 which prevented
  the use of 2 by the user.  This is no longer the case.

** Unknown token numbers
  If yylex returned an out of range value, yyparse could die.  This is
  no longer the case.

** Error token
  According to POSIX, the error token must be 256.
  Bison extends this requirement by making it a preference: *if* the
  user specified that one of her tokens is numbered 256, then error
  will be mapped onto another number.

** Verbose error messages
  They no longer report "..., expecting error or..." for states where
  error recovery is possible.

** End token
  Defaults to "$end" instead of "$".

** Error recovery now conforms to documentation and to POSIX
  When a Bison-generated parser encounters a syntax error, it now pops
  the stack until it finds a state that allows shifting the error
  token.  Formerly, it popped the stack until it found a state that
  allowed some non-error action other than a default reduction on the
  error token.  The new behavior has long been the documented behavior,
  and has long been required by POSIX.  For more details, please see
  Paul Eggert, "Reductions during Bison error handling" (2002-05-20)
  <http://lists.gnu.org/archive/html/bug-bison/2002-05/msg00038.html>.

** Traces
  Popped tokens and nonterminals are now reported.

** Larger grammars
  Larger grammars are now supported (larger token numbers, larger grammar
  size (= sum of the LHS and RHS lengths), larger LALR tables).
  Formerly, many of these numbers ran afoul of 16-bit limits;
  now these limits are 32 bits on most hosts.

** Explicit initial rule
  Bison used to play hacks with the initial rule, which the user does
  not write.  It is now explicit, and visible in the reports and
  graphs as rule 0.

** Useless rules
  Before, Bison reported the useless rules, but, although not used,
  included them in the parsers.  They are now actually removed.

** Useless rules, useless nonterminals
  They are now reported, as a warning, with their locations.

** Rules never reduced
  Rules that can never be reduced because of conflicts are now
  reported.

** Incorrect "Token not used"
  On a grammar such as

    %token useless useful
    %%
    exp: '0' %prec useful;

  where a token was used to set the precedence of the last rule,
  bison reported both "useful" and "useless" as useless tokens.

** Revert the C++ namespace changes introduced in 1.31
  as they caused too many portability hassles.

** Default locations
  By an accident of design, the default computation of @$ was
  performed after another default computation was performed: @$ = @1.
  The latter is now removed: YYLLOC_DEFAULT is fully responsible of
  the computation of @$.

** Token end-of-file
  The token end of file may be specified by the user, in which case,
  the user symbol is used in the reports, the graphs, and the verbose
  error messages instead of "$end", which remains being the default.
  For instance
    %token MYEOF 0
  or
    %token MYEOF 0 "end of file"

** Semantic parser
  This old option, which has been broken for ages, is removed.

** New translations
  Brazilian Portuguese, thanks to Alexandre Folle de Menezes.
  Croatian, thanks to Denis Lackovic.

** Incorrect token definitions
  When given
    %token 'a' "A"
  bison used to output
    #define 'a' 65

** Token definitions as enums
  Tokens are output both as the traditional #define's, and, provided
  the compiler supports ANSI C or is a C++ compiler, as enums.
  This lets debuggers display names instead of integers.

** Reports
  In addition to --verbose, bison supports --report=THINGS, which
  produces additional information:
  - itemset
    complete the core item sets with their closure
  - lookahead [changed to "look-ahead" in 1.875e through 2.3, but changed back]
    explicitly associate lookahead tokens to items
  - solved
    describe shift/reduce conflicts solving.
    Bison used to systematically output this information on top of
    the report.  Solved conflicts are now attached to their states.

** Type clashes
  Previous versions don't complain when there is a type clash on
  the default action if the rule has a mid-rule action, such as in:

    %type <foo> bar
    %%
    bar: '0' {} '0';

  This is fixed.

** GNU M4 is now required when using Bison.

* Changes in version 1.35, 2002-03-25:

** C Skeleton
  Some projects use Bison's C parser with C++ compilers, and define
  YYSTYPE as a class.  The recent adjustment of C parsers for data
  alignment and 64 bit architectures made this impossible.

  Because for the time being no real solution for C++ parser
  generation exists, kludges were implemented in the parser to
  maintain this use.  In the future, when Bison has C++ parsers, this
  kludge will be disabled.

  This kludge also addresses some C++ problems when the stack was
  extended.

* Changes in version 1.34, 2002-03-12:

** File name clashes are detected
  $ bison foo.y -d -o foo.x
  fatal error: header and parser would both be named "foo.x"

** A missing ";" at the end of a rule triggers a warning
  In accordance with POSIX, and in agreement with other
  Yacc implementations, Bison will mandate this semicolon in the near
  future.  This eases the implementation of a Bison parser of Bison
  grammars by making this grammar LALR(1) instead of LR(2).  To
  facilitate the transition, this release introduces a warning.

** Revert the C++ namespace changes introduced in 1.31, as they caused too
  many portability hassles.

** DJGPP support added.

** Fix test suite portability problems.

* Changes in version 1.33, 2002-02-07:

** Fix C++ issues
  Groff could not be compiled for the definition of size_t was lacking
  under some conditions.

** Catch invalid @n
  As is done with $n.

* Changes in version 1.32, 2002-01-23:

** Fix Yacc output file names

** Portability fixes

** Italian, Dutch translations

* Changes in version 1.31, 2002-01-14:

** Many Bug Fixes

** GNU Gettext and %expect
  GNU Gettext asserts 10 s/r conflicts, but there are 7.  Now that
  Bison dies on incorrect %expectations, we fear there will be
  too many bug reports for Gettext, so _for the time being_, %expect
  does not trigger an error when the input file is named "plural.y".

** Use of alloca in parsers
  If YYSTACK_USE_ALLOCA is defined to 0, then the parsers will use
  malloc exclusively.  Since 1.29, but was not NEWS'ed.

  alloca is used only when compiled with GCC, to avoid portability
  problems as on AIX.

** yyparse now returns 2 if memory is exhausted; formerly it dumped core.

** When the generated parser lacks debugging code, YYDEBUG is now 0
  (as POSIX requires) instead of being undefined.

** User Actions
  Bison has always permitted actions such as { $$ = $1 }: it adds the
  ending semicolon.  Now if in Yacc compatibility mode, the semicolon
  is no longer output: one has to write { $$ = $1; }.

** Better C++ compliance
  The output parsers try to respect C++ namespaces.
  [This turned out to be a failed experiment, and it was reverted later.]

** Reduced Grammars
  Fixed bugs when reporting useless nonterminals.

** 64 bit hosts
  The parsers work properly on 64 bit hosts.

** Error messages
  Some calls to strerror resulted in scrambled or missing error messages.

** %expect
  When the number of shift/reduce conflicts is correct, don't issue
  any warning.

** The verbose report includes the rule line numbers.

** Rule line numbers are fixed in traces.

** Swedish translation

** Parse errors
  Verbose parse error messages from the parsers are better looking.
  Before: parse error: unexpected `'/'', expecting `"number"' or `'-'' or `'(''
     Now: parse error: unexpected '/', expecting "number" or '-' or '('

** Fixed parser memory leaks.
  When the generated parser was using malloc to extend its stacks, the
  previous allocations were not freed.

** Fixed verbose output file.
  Some newlines were missing.
  Some conflicts in state descriptions were missing.

** Fixed conflict report.
  Option -v was needed to get the result.

** %expect
  Was not used.
  Mismatches are errors, not warnings.

** Fixed incorrect processing of some invalid input.

** Fixed CPP guards: 9foo.h uses BISON_9FOO_H instead of 9FOO_H.

** Fixed some typos in the documentation.

** %token MY_EOF 0 is supported.
  Before, MY_EOF was silently renumbered as 257.

** doc/refcard.tex is updated.

** %output, %file-prefix, %name-prefix.
  New.

** --output
  New, aliasing "--output-file".

* Changes in version 1.30, 2001-10-26:

** "--defines" and "--graph" have now an optional argument which is the
  output file name. "-d" and "-g" do not change; they do not take any
  argument.

** "%source_extension" and "%header_extension" are removed, failed
  experiment.

** Portability fixes.

* Changes in version 1.29, 2001-09-07:

** The output file does not define const, as this caused problems when used
  with common autoconfiguration schemes.  If you still use ancient compilers
  that lack const, compile with the equivalent of the C compiler option
  "-Dconst=".  Autoconf's AC_C_CONST macro provides one way to do this.

** Added "-g" and "--graph".

** The Bison manual is now distributed under the terms of the GNU FDL.

** The input and the output files has automatically a similar extension.

** Russian translation added.

** NLS support updated; should hopefully be less troublesome.

** Added the old Bison reference card.

** Added "--locations" and "%locations".

** Added "-S" and "--skeleton".

** "%raw", "-r", "--raw" is disabled.

** Special characters are escaped when output.  This solves the problems
  of the #line lines with path names including backslashes.

** New directives.
  "%yacc", "%fixed_output_files", "%defines", "%no_parser", "%verbose",
  "%debug", "%source_extension" and "%header_extension".

** @$
  Automatic location tracking.

* Changes in version 1.28, 1999-07-06:

** Should compile better now with K&R compilers.

** Added NLS.

** Fixed a problem with escaping the double quote character.

** There is now a FAQ.

* Changes in version 1.27:

** The make rule which prevented bison.simple from being created on
  some systems has been fixed.

* Changes in version 1.26:

** Bison now uses Automake.

** New mailing lists: <bug-bison@gnu.org> and <help-bison@gnu.org>.

** Token numbers now start at 257 as previously documented, not 258.

** Bison honors the TMPDIR environment variable.

** A couple of buffer overruns have been fixed.

** Problems when closing files should now be reported.

** Generated parsers should now work even on operating systems which do
  not provide alloca().

* Changes in version 1.25, 1995-10-16:

** Errors in the input grammar are not fatal; Bison keeps reading
the grammar file, and reports all the errors found in it.

** Tokens can now be specified as multiple-character strings: for
example, you could use "<=" for a token which looks like <=, instead
of choosing a name like LESSEQ.

** The %token_table declaration says to write a table of tokens (names
and numbers) into the parser file.  The yylex function can use this
table to recognize multiple-character string tokens, or for other
purposes.

** The %no_lines declaration says not to generate any #line preprocessor
directives in the parser file.

** The %raw declaration says to use internal Bison token numbers, not
Yacc-compatible token numbers, when token names are defined as macros.

** The --no-parser option produces the parser tables without including
the parser engine; a project can now use its own parser engine.
The actions go into a separate file called NAME.act, in the form of
a switch statement body.

* Changes in version 1.23:

The user can define YYPARSE_PARAM as the name of an argument to be
passed into yyparse.  The argument should have type void *.  It should
actually point to an object.  Grammar actions can access the variable
by casting it to the proper pointer type.

Line numbers in output file corrected.

* Changes in version 1.22:

--help option added.

* Changes in version 1.20:

Output file does not redefine const for C++.

-----

Copyright (C) 1995-2012 Free Software Foundation, Inc.

This file is part of Bison, the GNU Parser Generator.

This program is free software: you can redistribute it and/or modify
it under the terms of the GNU General Public License as published by
the Free Software Foundation, either version 3 of the License, or
(at your option) any later version.

This program is distributed in the hope that it will be useful,
but WITHOUT ANY WARRANTY; without even the implied warranty of
MERCHANTABILITY or FITNESS FOR A PARTICULAR PURPOSE.  See the
GNU General Public License for more details.

You should have received a copy of the GNU General Public License
along with this program.  If not, see <http://www.gnu.org/licenses/>.

 LocalWords:  yacc YYBACKUP glr GCC lalr ArrayIndexOutOfBoundsException nullptr
 LocalWords:  cplusplus liby rpl fprintf mfcalc Wyacc stmt cond expr mk sym lr
 LocalWords:  IELR ielr Lookahead YYERROR nonassoc LALR's api lookaheads yychar
 LocalWords:  destructor lookahead YYRHSLOC YYLLOC Rhs ifndef YYFAIL cpp sr rr
 LocalWords:  preprocessor initializer Wno Wnone Werror FreeBSD prec livelocks
 LocalWords:  Solaris AIX UX RHEL Tru LHS gcc's Wundef YYENABLE NLS YYLTYPE VCG
 LocalWords:  yyerror cpp's Wunused yylval yylloc prepend yyparse yylex yypush
 LocalWords:  Graphviz xml nonterminals midrule destructor's YYSTYPE typedef ly
 LocalWords:  CHR chr printf stdout namespace preprocessing enum pre include's
 LocalWords:  YYRECOVERING nonfree destructors YYABORT YYACCEPT params enums de
 LocalWords:  struct yystype DJGPP lex param Haible NUM alloca YYSTACK NUL goto
 LocalWords:  YYMAXDEPTH Unescaped UCNs YYLTYPE's yyltype typedefs inline Yaccs
 LocalWords:  Heriyanto Reenable dprec Hilfinger Eggert MYEOF Folle Menezes EOF
 LocalWords:  Lackovic define's itemset Groff Gettext malloc NEWS'ed YYDEBUG YY
 LocalWords:  namespaces strerror const autoconfiguration Dconst Autoconf's FDL
 LocalWords:  Automake TMPDIR LESSEQ ylwrap endif yydebug YYTOKEN YYLSP ival hh
 LocalWords:  extern YYTOKENTYPE TOKENTYPE yytokentype tokentype STYPE lval pdf
 LocalWords:  lang yyoutput dvi html ps POSIX lvalp llocp Wother nterm arg init
 LocalWords:  TOK

Local Variables:
mode: outline
fill-column: 76
End:<|MERGE_RESOLUTION|>--- conflicted
+++ resolved
@@ -2,7 +2,6 @@
 
 * Noteworthy changes in release ?.? (????-??-??) [?]
 
-<<<<<<< HEAD
 ** Warnings
 
 *** Warning categories are now displayed in warnings
@@ -122,13 +121,8 @@
 
 * Noteworthy changes in release ?.? (????-??-??) [?]
 
-** Future changes
-=======
 
 * Noteworthy changes in release 2.5.90 (2012-07-05) [beta]
-
-** Future Changes
->>>>>>> a59a6dde
 
   The next major release of Bison will drop support for the following
   deprecated features.  Please report disagreements to bug-bison@gnu.org.
