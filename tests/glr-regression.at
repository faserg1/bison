# Checking GLR Parsing: Regression Tests           -*- Autotest -*-

# Copyright (C) 2002-2003, 2005-2007, 2009-2013 Free Software
# Foundation, Inc.

# This program is free software: you can redistribute it and/or modify
# it under the terms of the GNU General Public License as published by
# the Free Software Foundation, either version 3 of the License, or
# (at your option) any later version.
#
# This program is distributed in the hope that it will be useful,
# but WITHOUT ANY WARRANTY; without even the implied warranty of
# MERCHANTABILITY or FITNESS FOR A PARTICULAR PURPOSE.  See the
# GNU General Public License for more details.
#
# You should have received a copy of the GNU General Public License
# along with this program.  If not, see <http://www.gnu.org/licenses/>.

AT_BANNER([[GLR Regression Tests]])

## ---------------------------- ##
## Badly Collapsed GLR States.  ##
## ---------------------------- ##

AT_SETUP([Badly Collapsed GLR States])

AT_BISON_OPTION_PUSHDEFS
AT_DATA_GRAMMAR([glr-regr1.y],
[[/* Regression Test: Improper state compression */
/* Reported by Scott McPeak */

%{
#include <stdio.h>
#include <stdlib.h>
#include <assert.h>

#define YYSTYPE int
static YYSTYPE exprMerge (YYSTYPE x0, YYSTYPE x1);
]AT_YYERROR_DECLARE[
]AT_YYLEX_DECLARE[
%}


%glr-parser


/* -------- productions ------ */
%%

StartSymbol: E  { $$=0; }                   %merge <exprMerge>
           ;

E: E 'P' E { $$=1; printf("E -> E 'P' E\n"); }  %merge <exprMerge>
 | 'B'     { $$=2; printf("E -> 'B'\n"); }      %merge <exprMerge>
 ;



/* ---------- C code ----------- */
%%

static YYSTYPE exprMerge (YYSTYPE x0, YYSTYPE x1)
{
  (void) x0;
  (void) x1;
  printf ("<OR>\n");
  return 0;
}

const char *input = YY_NULL;

int
main (int argc, const char* argv[])
{
  assert (argc == 2);
  input = argv[1];
  return yyparse ();
}

]AT_YYERROR_DEFINE[

int
yylex (void)
{
  return *input++;
}
]])
AT_BISON_OPTION_POPDEFS

AT_BISON_CHECK([[-o glr-regr1.c glr-regr1.y]], 0, [],
[[glr-regr1.y: warning: 1 shift/reduce conflict [-Wconflicts-sr]
]])
AT_COMPILE([glr-regr1])
AT_PARSER_CHECK([[./glr-regr1 BPBPB]], 0,
[[E -> 'B'
E -> 'B'
E -> E 'P' E
E -> 'B'
E -> E 'P' E
E -> 'B'
E -> E 'P' E
E -> E 'P' E
<OR>
]], [])

AT_CLEANUP

## -------------------------------------------------------------- ##
## Improper handling of embedded actions and $-N in GLR parsers.  ##
## -------------------------------------------------------------- ##

AT_SETUP([Improper handling of embedded actions and dollar(-N) in GLR parsers])

AT_BISON_OPTION_PUSHDEFS
AT_DATA_GRAMMAR([glr-regr2a.y],
[[/* Regression Test: Improper handling of embedded actions and $-N  */
/* Reported by S. Eken */

%{
  #define YYSTYPE char *

  #include <ctype.h>
  #include <stdio.h>
  #include <stdlib.h>
  #include <string.h>
  #include <assert.h>
  ]AT_YYERROR_DECLARE[
  ]AT_YYLEX_DECLARE[
%}

%glr-parser

%%

command:
    's' var 't'
       { printf ("Variable: '%s'\n", $2); }
    'v' 'x' 'q'
       { free ($2); }
  | 's' var_list 't' 'e'
       { printf ("Varlist: '%s'\n", $2); free ($2); }
  | 's' var 't' var_printer 'x'
       { free ($2); }
  ;

var:
  'V'
     { $$ = $1; }
  ;

var_list:
  var
    { $$ = $1; }
  | var ',' var_list
    {
      char *s = (char *) realloc ($1, strlen ($1) + 1 + strlen ($3) + 1);
      strcat (s, ",");
      strcat (s, $3);
      free ($3);
      $$ = s;
    }
  ;

var_printer: 'v'
   { printf ("Variable: '%s'\n", $-1); }

%%
]AT_YYERROR_DEFINE[
FILE *input;

int
yylex (void)
{
  char buf[50];
  char *s;
  assert (!feof (stdin));
  switch (fscanf (input, " %1[a-z,]", buf))
  {
  case 1:
    return buf[0];
  case EOF:
    return 0;
  default:
    break;
  }
  if (fscanf (input, "%49s", buf) != 1)
    return 0;
  assert (strlen (buf) < sizeof buf - 1);
  s = (char *) malloc (strlen (buf) + 1);
  strcpy (s, buf);
  yylval = s;
  return 'V';
}

int
main (int argc, char **argv)
{
  int res;
  input = stdin;
  if (argc == 2 && !(input = fopen (argv[1], "r")))
    return 3;
  res = yyparse ();
  if (argc == 2 && fclose (input))
    return 4;
  return res;
}
]])
AT_BISON_OPTION_POPDEFS

AT_BISON_CHECK([[-o glr-regr2a.c glr-regr2a.y]], 0, [],
[[glr-regr2a.y: warning: 2 shift/reduce conflicts [-Wconflicts-sr]
]])
AT_COMPILE([glr-regr2a])

AT_DATA([input1.txt],
[[s VARIABLE_1 t v x q
]])
AT_PARSER_CHECK([[./glr-regr2a input1.txt]], 0,
[[Variable: 'VARIABLE_1'
]])

AT_DATA([input2.txt],
[[s VARIABLE_1 , ANOTHER_VARIABLE_2 t e
]])
AT_PARSER_CHECK([[./glr-regr2a input2.txt]],
0,
[[Varlist: 'VARIABLE_1,ANOTHER_VARIABLE_2'
]])

AT_DATA([input3.txt],
[[s VARIABLE_3 t v x
]])
AT_PARSER_CHECK([[./glr-regr2a input3.txt]], 0,
[[Variable: 'VARIABLE_3'
]])


AT_CLEANUP

## --------------------------------------------- ##
## Improper merging of GLR delayed action sets.  ##
## --------------------------------------------- ##

AT_SETUP([Improper merging of GLR delayed action sets])

AT_BISON_OPTION_PUSHDEFS
AT_DATA_GRAMMAR([glr-regr3.y],
[[/* Regression Test: Improper merging of GLR delayed action sets.  */
/* Reported by M. Rosien */

%{
#include <stdio.h>
#include <stdlib.h>
#include <stdarg.h>
#include <assert.h>

static int MergeRule (int x0, int x1);
]AT_YYERROR_DECLARE[
]AT_YYLEX_DECLARE[

#define RULE(x) (1 << (x))

%}

%glr-parser

%token BAD_CHAR
%token P1 P2 T1 T2 T3 T4 O1 O2

%%

S : P1 T4 O2 NT6 P2  { printf ("Result: %x\n", $4); }
;

NT1 : P1 T1 O1 T2 P2 { $$ = RULE(2); }  %merge<MergeRule>
;

NT2 : NT1             { $$ = RULE(3); } %merge<MergeRule>
    | P1 NT1 O1 T3 P2 { $$ = RULE(4); } %merge<MergeRule>
;

NT3 : T3              { $$ = RULE(5); } %merge<MergeRule>
    | P1 NT1 O1 T3 P2 { $$ = RULE(6); } %merge<MergeRule>
;

NT4 : NT3              { $$ = RULE(7); } %merge<MergeRule>
    | NT2              { $$ = RULE(8); } %merge<MergeRule>
    | P1 NT2 O1 NT3 P2 { $$ = RULE(9); } %merge<MergeRule>
;

NT5 : NT4              { $$ = RULE(10); } %merge<MergeRule>
;

NT6 : P1 NT1 O1 T3 P2  { $$ = RULE(11) | $2; } %merge<MergeRule>
    | NT5              { $$ = RULE(12) | $1; } %merge<MergeRule>
;

%%

static int
MergeRule (int x0, int x1)
{
  return x0 | x1;
}
]AT_YYERROR_DEFINE[

FILE *input = YY_NULL;

int P[] = { P1, P2 };
int O[] = { O1, O2 };
int T[] = { T1, T2, T3, T4 };

int yylex (void)
{
  char inp[3];
  assert (!feof (stdin));
  if (fscanf (input, "%2s", inp) == EOF)
    return 0;
  switch (inp[0])
    {
    case 'p': return P[inp[1] - '1'];
    case 't': return T[inp[1] - '1'];
    case 'o': return O[inp[1] - '1'];
    }
  return BAD_CHAR;
}

int
main (int argc, char* argv[])
{
  int res;
  input = stdin;
  if (argc == 2 && !(input = fopen (argv[1], "r")))
    return 3;
  res = yyparse ();
  if (argc == 2 && fclose (input))
    return 4;
  return res;
}
]])
AT_BISON_OPTION_POPDEFS

AT_BISON_CHECK([[-o glr-regr3.c glr-regr3.y]], 0, [],
[[glr-regr3.y: warning: 1 shift/reduce conflict [-Wconflicts-sr]
glr-regr3.y: warning: 1 reduce/reduce conflict [-Wconflicts-rr]
]])
AT_COMPILE([glr-regr3])

AT_DATA([input.txt],
[[p1 t4 o2 p1 p1 t1 o1 t2 p2 o1 t3 p2 p2
]])
AT_PARSER_CHECK([[./glr-regr3 input.txt]],
0,
[[Result: 1c04
]])

AT_CLEANUP


## ---------------------------------------------------------------------- ##
## Duplicate representation of merged trees.  See                         ##
## <http://lists.gnu.org/archive/html/help-bison/2005-07/msg00013.html>.  ##
## ---------------------------------------------------------------------- ##

AT_SETUP([Duplicate representation of merged trees])

AT_BISON_OPTION_PUSHDEFS
AT_DATA_GRAMMAR([glr-regr4.y],
[[
%union { char *ptr; }
%type <ptr> S A A1 A2 B
%glr-parser

%{
  #include <stdio.h>
  #include <stdlib.h>
  #include <string.h>
  static char *merge (YYSTYPE, YYSTYPE);
  static char *make_value (char const *, char const *);
  ]AT_YYERROR_DECLARE[
  ]AT_YYLEX_DECLARE[
  static char *ptrs[100];
  static char **ptrs_next = ptrs;
%}

%%

tree: S { printf ("%s\n", $1); } ;

S:
  A   %merge<merge> { $$ = make_value ("S", $1); }
  | B %merge<merge> { $$ = make_value ("S", $1); }
  ;

A:
  A1   %merge<merge> { $$ = make_value ("A", $1); }
  | A2 %merge<merge> { $$ = make_value ("A", $1); }
  ;

A1: 'a' { $$ = make_value ("A1", "'a'"); } ;
A2: 'a' { $$ = make_value ("A2", "'a'"); } ;
B:  'a' { $$ = make_value ("B", "'a'");  } ;

%%
]AT_YYERROR_DEFINE[
]AT_YYLEX_DEFINE(["a"])[

int
main (void)
{
  int status = yyparse ();
  while (ptrs_next != ptrs)
    free (*--ptrs_next);
  return status;
}

static char *
make_value (char const *parent, char const *child)
{
  char const format[] = "%s <- %s";
  char *value = *ptrs_next++ =
    (char *) malloc (strlen (parent) + strlen (child) + sizeof format);
  sprintf (value, format, parent, child);
  return value;
}

static char *
merge (YYSTYPE s1, YYSTYPE s2)
{
  char const format[] = "merge{ %s and %s }";
  char *value = *ptrs_next++ =
    (char *) malloc (strlen (s1.ptr) + strlen (s2.ptr) + sizeof format);
  sprintf (value, format, s1.ptr, s2.ptr);
  return value;
}
]])
AT_BISON_OPTION_POPDEFS

AT_BISON_CHECK([[-o glr-regr4.c glr-regr4.y]], 0, [],
[[glr-regr4.y: warning: 1 reduce/reduce conflict [-Wconflicts-rr]
]])
AT_COMPILE([glr-regr4])

AT_PARSER_CHECK([[./glr-regr4]], 0,
[[merge{ S <- merge{ A <- A1 <- 'a' and A <- A2 <- 'a' } and S <- B <- 'a' }
]], [])

AT_CLEANUP


## ------------------------------------------------------------------------- ##
## User destructor for unresolved GLR semantic value.  See                   ##
## <http://lists.gnu.org/archive/html/bison-patches/2005-08/msg00016.html>.  ##
## ------------------------------------------------------------------------- ##

AT_SETUP([User destructor for unresolved GLR semantic value])

AT_BISON_OPTION_PUSHDEFS
AT_DATA_GRAMMAR([glr-regr5.y],
[[
%{
  #include <stdio.h>
  #include <stdlib.h>
  ]AT_YYERROR_DECLARE[
  ]AT_YYLEX_DECLARE[
  enum { MAGIC_VALUE = -1057808125 }; /* originally chosen at random */
%}

%glr-parser
%union { int value; }
%type <value> start

%destructor {
  if ($$ != MAGIC_VALUE)
    {
      fprintf (stderr, "Bad destructor call.\n");
      exit (EXIT_FAILURE);
    }
} start

%%

start:
   'a' { $$ = MAGIC_VALUE; }
   | 'a' { $$ = MAGIC_VALUE; }
   ;

%%
]AT_YYERROR_DEFINE[
<<<<<<< HEAD
]AT_MAIN_DEFINE[
=======
]AT_YYLEX_DEFINE(["a"])[
int
main (void)
{
  return yyparse () != 1;
}
>>>>>>> 49964a4f
]])
AT_BISON_OPTION_POPDEFS

AT_BISON_CHECK([[-o glr-regr5.c glr-regr5.y]], 0, [],
[[glr-regr5.y: warning: 1 reduce/reduce conflict [-Wconflicts-rr]
]])
AT_COMPILE([glr-regr5])

AT_PARSER_CHECK([[./glr-regr5]], 1, [],
[syntax is ambiguous
])

AT_CLEANUP


## ------------------------------------------------------------------------- ##
## User destructor after an error during a split parse.  See                 ##
## <http://lists.gnu.org/archive/html/bison-patches/2005-08/msg00029.html>.  ##
## ------------------------------------------------------------------------- ##

AT_SETUP([User destructor after an error during a split parse])

AT_BISON_OPTION_PUSHDEFS
AT_DATA_GRAMMAR([glr-regr6.y],
[[
%{
  #include <stdio.h>
  #include <stdlib.h>
  ]AT_YYERROR_DECLARE[
  ]AT_YYLEX_DECLARE[
%}

%glr-parser
%union { int value; }
%type <value> 'a'

%destructor {
  printf ("Destructor called.\n");
} 'a'

%%

start: 'a' | 'a' ;

%%
]AT_YYERROR_DEFINE[
]AT_YYLEX_DEFINE(["a"])[
]AT_MAIN_DEFINE[
]])
AT_BISON_OPTION_POPDEFS

AT_BISON_CHECK([[-o glr-regr6.c glr-regr6.y]], 0, [],
[[glr-regr6.y: warning: 1 reduce/reduce conflict [-Wconflicts-rr]
]])
AT_COMPILE([glr-regr6])

AT_PARSER_CHECK([[./glr-regr6]], 1,
[Destructor called.
],
[syntax is ambiguous
])

AT_CLEANUP


## ------------------------------------------------------------------------- ##
## Duplicated user destructor for lookahead.  See                            ##
## <http://lists.gnu.org/archive/html/bison-patches/2005-08/msg00035.html>.  ##
## ------------------------------------------------------------------------- ##

AT_SETUP([Duplicated user destructor for lookahead])

AT_BISON_OPTION_PUSHDEFS
AT_DATA_GRAMMAR([glr-regr7.y],
[[
%{
  #include <stdio.h>
  #include <stdlib.h>
  ]AT_YYERROR_DECLARE[
  ]AT_YYLEX_DECLARE[
  #define YYSTACKEXPANDABLE 0
  typedef struct count_node {
    int count;
    struct count_node *prev;
  } count_node;
  static count_node *tail;
%}

%glr-parser
%union { count_node *node; }
%type <node> 'a'

%destructor {
  if ($$->count++)
    fprintf (stderr, "Destructor called on same value twice.\n");
} 'a'

%%

start:
    stack1 start
  | stack2 start
  | /* empty */
  ;
stack1: 'a' ;
stack2: 'a' ;

%%

static int
yylex (void)
{
  yylval.node = (count_node*) malloc (sizeof *yylval.node);
  if (!yylval.node)
    {
      fprintf (stderr, "Test inconclusive.\n");
      exit (EXIT_FAILURE);
    }
  yylval.node->count = 0;
  yylval.node->prev = tail;
  tail = yylval.node;
  return 'a';
}

]AT_YYERROR_DEFINE[
int
main (void)
{
  int status = yyparse ();
  while (tail)
    {
      count_node *prev = tail->prev;
      free (tail);
      tail = prev;
    }
  return status;
}
]])
AT_BISON_OPTION_POPDEFS

AT_BISON_CHECK([[-o glr-regr7.c glr-regr7.y]], 0, [],
[[glr-regr7.y: warning: 2 reduce/reduce conflicts [-Wconflicts-rr]
]])
AT_COMPILE([glr-regr7])

AT_PARSER_CHECK([[./glr-regr7]], 2, [],
[memory exhausted
])

AT_CLEANUP


## ------------------------------------------------------------------------- ##
## Incorrect default location for empty right-hand sides.  Adapted from bug  ##
## report by Claudia Hermann.                                                ##
## See http://lists.gnu.org/archive/html/bug-bison/2005-10/msg00069.html and ##
## http://lists.gnu.org/archive/html/bug-bison/2005-10/msg00072.html         ##
## ------------------------------------------------------------------------- ##

AT_SETUP([Incorrectly initialized location for empty right-hand side in GLR])

AT_BISON_OPTION_PUSHDEFS
AT_DATA_GRAMMAR([glr-regr8.y],
[[
%{
  #include <stdio.h>
  #include <stdlib.h>
  ]AT_YYERROR_DECLARE[
  ]AT_YYLEX_DECLARE[
%}

%token T_CONSTANT
%token T_PORT
%token T_SIGNAL

%glr-parser

%%


PortClause      : T_PORT InterfaceDeclaration T_PORT
                { printf("%d/%d - %d/%d - %d/%d\n",
                         @1.first_column, @1.last_column,
                         @2.first_column, @2.last_column,
                         @3.first_column, @3.last_column); }
        ;

InterfaceDeclaration    : OptConstantWord       %dprec 1
        | OptSignalWord %dprec 2
        ;

OptConstantWord : /* empty */
        | T_CONSTANT
        ;

OptSignalWord   : /* empty */
                { printf("empty: %d/%d\n", @$.first_column, @$.last_column); }
        | T_SIGNAL
        ;

%%

]AT_YYERROR_DEFINE[
static int lexIndex;

int yylex (void)
{
  lexIndex += 1;
  switch (lexIndex)
    {
    default:
      abort ();
    case 1:
      yylloc.first_column = 1;
      yylloc.last_column = 9;
      return T_PORT;
    case 2:
      yylloc.first_column = 13;
      yylloc.last_column = 17;
      return T_PORT;
    case 3:
      return 0;
    }
}

]AT_MAIN_DEFINE[
]])
AT_BISON_OPTION_POPDEFS

AT_BISON_CHECK([[-o glr-regr8.c glr-regr8.y]], 0, [],
[[glr-regr8.y: warning: 1 reduce/reduce conflict [-Wconflicts-rr]
]])
AT_COMPILE([glr-regr8])

AT_PARSER_CHECK([[./glr-regr8]], 0,
[empty: 9/9
1/9 - 9/9 - 13/17
],
[])

AT_CLEANUP


## ------------------------------------------------------------------------- ##
## No users destructors if stack 0 deleted.  See                             ##
## <http://lists.gnu.org/archive/html/bison-patches/2005-09/msg00109.html>.  ##
## ------------------------------------------------------------------------- ##

AT_SETUP([No users destructors if stack 0 deleted])

AT_BISON_OPTION_PUSHDEFS
AT_DATA_GRAMMAR([glr-regr9.y],
[[
%{
# include <stdio.h>
# include <stdlib.h>
  ]AT_YYERROR_DECLARE[
  ]AT_YYLEX_DECLARE[
# define YYSTACKEXPANDABLE 0
  static int tokens = 0;
  static int destructors = 0;
# define USE(Var)
%}

%glr-parser
%union { int dummy; }
%type <dummy> 'a'

%destructor {
  destructors += 1;
} 'a'

%%

start:
    ambig0 'a'   { destructors += 2; USE ($2); }
  | ambig1 start { destructors += 1; }
  | ambig2 start { destructors += 1; }
  ;

ambig0: 'a' ;
ambig1: 'a' ;
ambig2: 'a' ;

%%

static int
yylex (void)
{
  tokens += 1;
  return 'a';
}

]AT_YYERROR_DEFINE[
int
main (void)
{
  int exit_status;
  exit_status = yyparse ();
  if (tokens != destructors)
    {
      fprintf (stderr, "Tokens = %d, Destructors = %d\n", tokens, destructors);
      return 1;
    }
  return !exit_status;
}
]])
AT_BISON_OPTION_POPDEFS

AT_BISON_CHECK([[-o glr-regr9.c glr-regr9.y]], 0, [],
[[glr-regr9.y: warning: 1 reduce/reduce conflict [-Wconflicts-rr]
]])
AT_COMPILE([glr-regr9])

AT_PARSER_CHECK([[./glr-regr9]], 0, [],
[memory exhausted
])

AT_CLEANUP


## ------------------------------------------------------ ##
## Corrupted semantic options if user action cuts parse.  ##
## ------------------------------------------------------ ##

AT_SETUP([Corrupted semantic options if user action cuts parse])

AT_BISON_OPTION_PUSHDEFS
AT_DATA_GRAMMAR([glr-regr10.y],
[[
%{
# include <stdlib.h>
# include <stdio.h>
  ]AT_YYERROR_DECLARE[
  ]AT_YYLEX_DECLARE[
  #define GARBAGE_SIZE 50
  static char garbage[GARBAGE_SIZE];
%}

%glr-parser
%union { char *ptr; }
%type <ptr> start

%%

start:
    %dprec 2 { $$ = garbage; YYACCEPT; }
  | %dprec 1 { $$ = garbage; YYACCEPT; }
  ;

%%
]AT_YYERROR_DEFINE[
]AT_YYLEX_DEFINE[

int
main (void)
{
  int i;
  for (i = 0; i < GARBAGE_SIZE; i+=1)
    garbage[i] = 108;
  return yyparse ();
}
]])
AT_BISON_OPTION_POPDEFS

AT_BISON_CHECK([[-o glr-regr10.c glr-regr10.y]], 0, [],
[[glr-regr10.y: warning: 1 reduce/reduce conflict [-Wconflicts-rr]
]])
AT_COMPILE([glr-regr10])

AT_PARSER_CHECK([[./glr-regr10]], 0, [], [])

AT_CLEANUP


## --------------------------------------------------- ##
## Undesirable destructors if user action cuts parse.  ##
## --------------------------------------------------- ##

AT_SETUP([Undesirable destructors if user action cuts parse])

AT_BISON_OPTION_PUSHDEFS
AT_DATA_GRAMMAR([glr-regr11.y],
[[
%{
# include <stdlib.h>
  ]AT_YYERROR_DECLARE[
  ]AT_YYLEX_DECLARE[
  static int destructors = 0;
# define USE(val)
%}

%glr-parser
%union { int dummy; }
%type <int> 'a'
%destructor { destructors += 1; } 'a'

%%

start:
    'a' %dprec 2 { USE ($1); destructors += 1; YYACCEPT; }
  | 'a' %dprec 1 { USE ($1); destructors += 1; YYACCEPT; }
  ;

%%

]AT_YYERROR_DEFINE[
]AT_YYLEX_DEFINE(["a"])[

int
main (void)
{
  int exit_status = yyparse ();
  if (destructors != 1)
    {
      fprintf (stderr, "Destructor calls: %d\n", destructors);
      return 1;
    }
  return exit_status;
}
]])
AT_BISON_OPTION_POPDEFS

AT_BISON_CHECK([[-o glr-regr11.c glr-regr11.y]], 0, [],
[[glr-regr11.y: warning: 1 reduce/reduce conflict [-Wconflicts-rr]
]])
AT_COMPILE([glr-regr11])

AT_PARSER_CHECK([[./glr-regr11]], 0, [], [])

AT_CLEANUP


## -------------------------------------------------- ##
## Leaked semantic values if user action cuts parse.  ##
## -------------------------------------------------- ##

AT_SETUP([Leaked semantic values if user action cuts parse])

AT_BISON_OPTION_PUSHDEFS
AT_DATA_GRAMMAR([glr-regr12.y],
[[
%glr-parser
%union { int dummy; }
%token PARENT_RHS_AFTER
%type <dummy> parent_rhs_before merged PARENT_RHS_AFTER
%destructor { parent_rhs_before_value = 0; } parent_rhs_before
%destructor { merged_value = 0; } merged
%destructor { parent_rhs_after_value = 0; } PARENT_RHS_AFTER

%{
# include <stdlib.h>
# include <assert.h>
  static int merge (YYSTYPE, YYSTYPE);
  ]AT_YYERROR_DECLARE[
  ]AT_YYLEX_DECLARE[
  static int parent_rhs_before_value = 0;
  static int merged_value = 0;
  static int parent_rhs_after_value = 0;
# define USE(val)
%}

%%

start:
  alt1 %dprec 1
  | alt2 %dprec 2
  ;

alt1:
  PARENT_RHS_AFTER {
    USE ($1);
    parent_rhs_after_value = 0;
  }
  ;

alt2:
  parent_rhs_before merged PARENT_RHS_AFTER {
    USE (($1, $2, $3));
    parent_rhs_before_value = 0;
    merged_value = 0;
    parent_rhs_after_value = 0;
  }
  ;

parent_rhs_before:
  {
    USE ($$);
    parent_rhs_before_value = 1;
  }
  ;

merged:
  %merge<merge> {
    USE ($$);
    merged_value = 1;
  }
  | cut %merge<merge> {
    USE ($$);
    merged_value = 1;
  }
  ;

cut: { YYACCEPT; } ;

%%

static int
merge (YYSTYPE s1, YYSTYPE s2)
{
  /* Not invoked. */
  char dummy = s1.dummy + s2.dummy;
  return dummy;
}

]AT_YYERROR_DEFINE[
]AT_YYLEX_DEFINE([{ PARENT_RHS_AFTER, 0 }],
 [if (res == PARENT_RHS_AFTER)
    parent_rhs_after_value = 1;])[

int
main (void)
{
  int exit_status = yyparse ();
  if (parent_rhs_before_value)
    {
      fprintf (stderr, "'parent_rhs_before' destructor not called.\n");
      exit_status = 1;
    }
  if (merged_value)
    {
      fprintf (stderr, "'merged' destructor not called.\n");
      exit_status = 1;
    }
  if (parent_rhs_after_value)
    {
      fprintf (stderr, "'PARENT_RHS_AFTER' destructor not called.\n");
      exit_status = 1;
    }
  return exit_status;
}
]])
AT_BISON_OPTION_POPDEFS

AT_BISON_CHECK([[-o glr-regr12.c glr-regr12.y]], 0, [],
[[glr-regr12.y: warning: 1 shift/reduce conflict [-Wconflicts-sr]
glr-regr12.y: warning: 1 reduce/reduce conflict [-Wconflicts-rr]
]])
AT_COMPILE([glr-regr12])

AT_PARSER_CHECK([[./glr-regr12]], 0, [], [])

AT_CLEANUP


## ------------------------------------------------------------------------- ##
## Incorrect lookahead during deterministic GLR.  See                        ##
## <http://lists.gnu.org/archive/html/help-bison/2005-07/msg00017.html> and  ##
## <http://lists.gnu.org/archive/html/bison-patches/2006-01/msg00060.html>.  ##
## ------------------------------------------------------------------------- ##

AT_SETUP([Incorrect lookahead during deterministic GLR])

AT_BISON_OPTION_PUSHDEFS
AT_DATA_GRAMMAR([glr-regr13.y],
[[
/* Tests:
     - Defaulted state with initial yychar: yychar == YYEMPTY.
     - Nondefaulted state: yychar != YYEMPTY.
     - Defaulted state after lookahead: yychar != YYEMPTY.
     - Defaulted state after shift: yychar == YYEMPTY.
     - User action changing the lookahead.  */

%{
  #include <stdio.h>
  #include <assert.h>
  ]AT_YYERROR_DECLARE[
  ]AT_YYLEX_DECLARE[
  static void print_lookahead (char const *);
  #define USE(value)
%}

%union { char value; }
%type <value> 'a' 'b'
%glr-parser
%locations

%%

start:
  defstate_init defstate_shift 'b' change_lookahead 'a' {
    USE ($3);
    print_lookahead ("start <- defstate_init defstate_shift 'b'");
  }
  ;
defstate_init:
  {
    print_lookahead ("defstate_init <- empty string");
  }
  ;
defstate_shift:
  nondefstate defstate_look 'a' {
    USE ($3);
    print_lookahead ("defstate_shift <- nondefstate defstate_look 'a'");
  }
  ;
defstate_look:
  {
    print_lookahead ("defstate_look <- empty string");
  }
  ;
nondefstate:
  {
    print_lookahead ("nondefstate <- empty string");
  }
  | 'b' {
    USE ($1);
    print_lookahead ("nondefstate <- 'b'");
  }
  ;
change_lookahead:
  {
    yychar = 'a';
  }
  ;

%%

]AT_YYERROR_DEFINE[
]AT_YYLEX_DEFINE(["ab"],
                 [yylval.value = res + 'A' - 'a'])[

static void
print_lookahead (char const *reduction)
{
  printf ("%s:\n  yychar=", reduction);
  if (yychar == YYEMPTY)
    printf ("YYEMPTY");
  else if (yychar == YYEOF)
    printf ("YYEOF");
  else
    {
      printf ("'%c', yylval='", yychar);
      if (yylval.value > ' ')
        printf ("%c", yylval.value);
      printf ("', yylloc=(%d,%d),(%d,%d)",
              yylloc.first_line, yylloc.first_column,
              yylloc.last_line, yylloc.last_column);
    }
  printf ("\n");
}

int
main (void)
{
  yychar = '#'; /* Not a token in the grammar.  */
  yylval.value = '!';
  return yyparse ();
}
]])
AT_BISON_OPTION_POPDEFS

AT_BISON_CHECK([[-o glr-regr13.c glr-regr13.y]], 0, [], [])
AT_COMPILE([glr-regr13])

AT_PARSER_CHECK([[./glr-regr13]], 0,
[defstate_init <- empty string:
  yychar=YYEMPTY
nondefstate <- empty string:
  yychar='a', yylval='A', yylloc=(1,1),(1,1)
defstate_look <- empty string:
  yychar='a', yylval='A', yylloc=(1,1),(1,1)
defstate_shift <- nondefstate defstate_look 'a':
  yychar=YYEMPTY
start <- defstate_init defstate_shift 'b':
  yychar=YYEMPTY
], [])

AT_CLEANUP


## ------------------------------------------------- ##
## Incorrect lookahead during nondeterministic GLR.  ##
## ------------------------------------------------- ##

AT_SETUP([Incorrect lookahead during nondeterministic GLR])

AT_BISON_OPTION_PUSHDEFS
AT_DATA_GRAMMAR([glr-regr14.y],
[[
/* Tests:
     - Conflicting actions (split-off parse, which copies lookahead need,
       which is necessarily yytrue) and nonconflicting actions (non-split-off
       parse) for nondefaulted state: yychar != YYEMPTY.
     - Merged deferred actions (lookahead need and RHS from different stack
       than the target state) and nonmerged deferred actions (same stack).
     - Defaulted state after lookahead: yychar != YYEMPTY.
     - Defaulted state after shift: yychar == YYEMPTY.
     - yychar != YYEMPTY but lookahead need is yyfalse (a previous stack has
       seen the lookahead but current stack has not).
     - Exceeding stack capacity (stack explosion), and thus reallocating
       lookahead need array.
   Note that it does not seem possible to see the initial yychar value during
   nondeterministic operation since:
     - In order to preserve the initial yychar, only defaulted states may be
       entered.
     - If only defaulted states are entered, there are no conflicts, so
       nondeterministic operation does not start.  */

%union { char value; }

%{
  #include <stdlib.h>
  #include <stdio.h>
  #include <assert.h>
  ]AT_YYERROR_DECLARE[
  ]AT_YYLEX_DECLARE[
  static void print_lookahead (char const *);
  static char merge (union YYSTYPE, union YYSTYPE);
  #define USE(value)
%}

%type <value> 'a' 'b' 'c' 'd' stack_explosion
%glr-parser
%locations

%%

start:
  merge 'c' stack_explosion {
    USE ($2); USE ($3);
    print_lookahead ("start <- merge 'c' stack_explosion");
  }
  ;

/* When merging the 2 deferred actions, the lookahead needs are different.  */
merge:
  nonconflict1 'a' 'b' nonconflict2 %dprec 1 {
    USE ($2); USE ($3);
    print_lookahead ("merge <- nonconflict1 'a' 'b' nonconflict2");
  }
  | conflict defstate_look 'a' nonconflict2 'b' defstate_shift %dprec 2 {
    USE ($3); USE ($5);
    print_lookahead ("merge <- conflict defstate_look 'a' nonconflict2 'b'"
                      " defstate_shift");
  }
  ;

nonconflict1:
  {
    print_lookahead ("nonconflict1 <- empty string");
  }
  ;
nonconflict2:
  {
    print_lookahead ("nonconflict2 <- empty string");
  }
  | 'a' {
    USE ($1);
    print_lookahead ("nonconflict2 <- 'a'");
  }
  ;
conflict:
  {
    print_lookahead ("conflict <- empty string");
  }
  ;
defstate_look:
  {
    print_lookahead ("defstate_look <- empty string");
  }
  ;

/* yychar != YYEMPTY but lookahead need is yyfalse.  */
defstate_shift:
  {
    print_lookahead ("defstate_shift <- empty string");
  }
  ;

stack_explosion:
  { $$ = '\0'; }
  | alt1 stack_explosion %merge<merge> { $$ = $2; }
  | alt2 stack_explosion %merge<merge> { $$ = $2; }
  | alt3 stack_explosion %merge<merge> { $$ = $2; }
  ;
alt1:
  'd' no_look {
    USE ($1);
    if (yychar != 'd' && yychar != YYEOF)
      {
        fprintf (stderr, "Incorrect lookahead during stack explosion.\n");
      }
  }
  ;
alt2:
  'd' no_look {
    USE ($1);
    if (yychar != 'd' && yychar != YYEOF)
      {
        fprintf (stderr, "Incorrect lookahead during stack explosion.\n");
      }
  }
  ;
alt3:
  'd' no_look {
    USE ($1);
    if (yychar != 'd' && yychar != YYEOF)
      {
        fprintf (stderr, "Incorrect lookahead during stack explosion.\n");
      }
  }
  ;
no_look:
  {
    if (yychar != YYEMPTY)
      {
        fprintf (stderr,
                 "Found lookahead where shouldn't during stack explosion.\n");
      }
  }
  ;

%%

]AT_YYERROR_DEFINE[
static int
yylex (void)
{
  static char const input[] = "abcdddd";
  static size_t toknum;
  assert (toknum < sizeof input);
  yylloc.first_line = yylloc.last_line = 1;
  yylloc.first_column = yylloc.last_column = toknum + 1;
  yylval.value = input[toknum] + 'A' - 'a';
  return input[toknum++];
}

static void
print_lookahead (char const *reduction)
{
  printf ("%s:\n  yychar=", reduction);
  if (yychar == YYEMPTY)
    printf ("YYEMPTY");
  else if (yychar == YYEOF)
    printf ("YYEOF");
  else
    {
      printf ("'%c', yylval='", yychar);
      if (yylval.value > ' ')
        printf ("%c", yylval.value);
      printf ("', yylloc=(%d,%d),(%d,%d)",
              yylloc.first_line, yylloc.first_column,
              yylloc.last_line, yylloc.last_column);
    }
  printf ("\n");
}

static char
merge (union YYSTYPE s1, union YYSTYPE s2)
{
  char dummy = s1.value + s2.value;
  return dummy;
}

int
main (void)
{
  yychar = '#'; /* Not a token in the grammar.  */
  yylval.value = '!';
  return yyparse ();
}
]])
AT_BISON_OPTION_POPDEFS

AT_BISON_CHECK([[-o glr-regr14.c glr-regr14.y]], 0, [],
[[glr-regr14.y: warning: 3 reduce/reduce conflicts [-Wconflicts-rr]
]])
AT_COMPILE([glr-regr14])

AT_PARSER_CHECK([[./glr-regr14]], 0,
[conflict <- empty string:
  yychar='a', yylval='A', yylloc=(1,1),(1,1)
defstate_look <- empty string:
  yychar='a', yylval='A', yylloc=(1,1),(1,1)
nonconflict2 <- empty string:
  yychar='b', yylval='B', yylloc=(1,2),(1,2)
defstate_shift <- empty string:
  yychar=YYEMPTY
merge <- conflict defstate_look 'a' nonconflict2 'b' defstate_shift:
  yychar=YYEMPTY
start <- merge 'c' stack_explosion:
  yychar=YYEOF
], [])

AT_CLEANUP


## ------------------------------------------------- ##
## Leaked semantic values when reporting ambiguity.  ##
## ------------------------------------------------- ##

AT_SETUP([Leaked semantic values when reporting ambiguity])

AT_BISON_OPTION_PUSHDEFS
AT_DATA_GRAMMAR([glr-regr15.y],
[[
%glr-parser
%destructor { parent_rhs_before_value = 0; } parent_rhs_before

%{
# include <stdlib.h>
  ]AT_YYERROR_DECLARE[
  ]AT_YYLEX_DECLARE[
  static int parent_rhs_before_value = 0;
# define USE(val)
%}

%%

start:
  alt1 %dprec 1
  | alt2 %dprec 2
  ;

/* This stack must be merged into the other stacks *last* (added at the
   beginning of the semantic options list) so that yyparse will choose to clean
   it up rather than the tree for which some semantic actions have been
   performed.  Thus, if yyreportAmbiguity longjmp's to yyparse, the values from
   those other trees are not cleaned up.  */
alt1: ;

alt2:
  parent_rhs_before ambiguity {
    USE ($1);
    parent_rhs_before_value = 0;
  }
  ;

parent_rhs_before:
  {
    USE ($$);
    parent_rhs_before_value = 1;
  }
  ;

ambiguity: ambiguity1 | ambiguity2 ;
ambiguity1: ;
ambiguity2: ;

%%
]AT_YYERROR_DEFINE[
]AT_YYLEX_DEFINE[

int
main (void)
{
  int exit_status = yyparse () != 1;
  if (parent_rhs_before_value)
    {
      fprintf (stderr, "'parent_rhs_before' destructor not called.\n");
      exit_status = 1;
    }
  return exit_status;
}
]])
AT_BISON_OPTION_POPDEFS

AT_BISON_CHECK([[-o glr-regr15.c glr-regr15.y]], 0, [],
[[glr-regr15.y: warning: 2 reduce/reduce conflicts [-Wconflicts-rr]
]])
AT_COMPILE([glr-regr15])

AT_PARSER_CHECK([[./glr-regr15]], 0, [],
[syntax is ambiguous
])

AT_CLEANUP


## ------------------------------------------------------------ ##
## Leaked lookahead after nondeterministic parse syntax error.  ##
## ------------------------------------------------------------ ##

AT_SETUP([Leaked lookahead after nondeterministic parse syntax error])

AT_BISON_OPTION_PUSHDEFS
AT_DATA_GRAMMAR([glr-regr16.y],
[[
%glr-parser
%destructor { lookahead_value = 0; } 'b'

%{
# include <stdlib.h>
# include <assert.h>
  ]AT_YYERROR_DECLARE[
  ]AT_YYLEX_DECLARE[
  static int lookahead_value = 0;
# define USE(val)
%}

%%

start: alt1 'a' | alt2 'a' ;
alt1: ;
alt2: ;

%%

]AT_YYERROR_DEFINE[
]AT_YYLEX_DEFINE(["ab"],
  [if (res == 'b')
    lookahead_value = 1])[

int
main (void)
{
  int exit_status = yyparse () != 1;
  if (lookahead_value)
    {
      fprintf (stderr, "Lookahead destructor not called.\n");
      exit_status = 1;
    }
  return exit_status;
}
]])
AT_BISON_OPTION_POPDEFS

AT_BISON_CHECK([[-o glr-regr16.c glr-regr16.y]], 0, [],
[[glr-regr16.y: warning: 1 reduce/reduce conflict [-Wconflicts-rr]
]])
AT_COMPILE([glr-regr16])

AT_PARSER_CHECK([[./glr-regr16]], 0, [],
[syntax error
])

AT_CLEANUP


## ------------------------------------------------- ##
## Uninitialized location when reporting ambiguity.  ##
## ------------------------------------------------- ##

AT_SETUP([Uninitialized location when reporting ambiguity])

AT_BISON_OPTION_PUSHDEFS([%glr-parser %locations %define api.pure])

AT_DATA_GRAMMAR([glr-regr17.y],
[[
%glr-parser
%locations
%define api.pure
%error-verbose

%union { int dummy; }

%{
  ]AT_YYERROR_DECLARE[
  ]AT_YYLEX_DECLARE[
%}

%%

/* Tests the case of an empty RHS that has inherited the location of the
   previous nonterminal, which is unresolved.  That location is reported as the
   last position of the ambiguity.  */
start: ambig1 empty1 | ambig2 empty2 ;

/* Tests multiple levels of yyresolveLocations recursion.  */
ambig1: sub_ambig1 | sub_ambig2 ;
ambig2: sub_ambig1 | sub_ambig2 ;

/* Tests the case of a non-empty RHS as well as the case of an empty RHS that
   has inherited the initial location.  The empty RHS's location is reported as
   the first position in the ambiguity.  */
sub_ambig1: empty1 'a' 'b' ;
sub_ambig2: empty2 'a' 'b' ;
empty1: ;
empty2: ;

%%
# include <assert.h>

]AT_YYERROR_DEFINE[
static int
yylex (YYSTYPE *lvalp, YYLTYPE *llocp)
{
  static char const input[] = "ab";
  static size_t toknum;
  assert (toknum < sizeof input);
  lvalp->dummy = 0;
  llocp->first_line = llocp->last_line = 2;
  llocp->first_column = toknum + 1;
  llocp->last_column = llocp->first_column + 1;
  return input[toknum++];
}

]AT_MAIN_DEFINE[
]])
AT_BISON_OPTION_POPDEFS

AT_BISON_CHECK([[-o glr-regr17.c glr-regr17.y]], 0, [],
[[glr-regr17.y: warning: 3 reduce/reduce conflicts [-Wconflicts-rr]
]])
AT_COMPILE([glr-regr17])

AT_PARSER_CHECK([[./glr-regr17]], 1, [],
[1.1-2.2: syntax is ambiguous
])

AT_CLEANUP


## ------------------------------------------------------------- ##
## Missed %merge type warnings when LHS type is declared later.  ##
## ------------------------------------------------------------- ##

AT_SETUP([Missed %merge type warnings when LHS type is declared later])

AT_BISON_OPTION_PUSHDEFS
AT_DATA_GRAMMAR([glr-regr18.y],
[[%glr-parser

%{
  #include <stdlib.h>
  ]AT_YYERROR_DECLARE[
  ]AT_YYLEX_DECLARE[
%}

%union {
  int type1;
  int type2;
  int type3;
}

%%

sym1: sym2 %merge<merge> { $$ = $1; } ;
sym2: sym3 %merge<merge> { $$ = $1; } ;
sym3: %merge<merge> { $$ = 0; } ;

%type <type1> sym1;
%type <type2> sym2;
%type <type3> sym3;

%%
]AT_YYERROR_DEFINE[
]AT_YYLEX_DEFINE[
]AT_MAIN_DEFINE[
]])
AT_BISON_OPTION_POPDEFS

AT_BISON_CHECK([[-o glr-regr18.c glr-regr18.y]], 1, [],
[[glr-regr18.y:28.18-24: error: result type clash on merge function 'merge': <type2> != <type1>
glr-regr18.y:27.18-24:     previous declaration
glr-regr18.y:29.13-19: error: result type clash on merge function 'merge': <type3> != <type2>
glr-regr18.y:28.18-24:     previous declaration
]])

AT_CLEANUP


## ------------------- ##
## Ambiguity reports.  ##
## ------------------- ##

AT_SETUP([Ambiguity reports])

AT_BISON_OPTION_PUSHDEFS([%debug])
AT_DATA_GRAMMAR([input.y],
[[
%{
  #include <stdio.h>
  #include <stdlib.h>
  ]AT_YYERROR_DECLARE[
  ]AT_YYLEX_DECLARE[
%}

%debug
%glr-parser

%%
start:
  'a' b 'c' d
| 'a' b 'c' d
;
b: 'b';
d: /* nada.  */;
%%
]AT_YYERROR_DEFINE[
<<<<<<< HEAD
]AT_MAIN_DEFINE[
=======
]AT_YYLEX_DEFINE(["abc"])[
int
main (void)
{
  yydebug = 1;
  return !!yyparse ();
}
>>>>>>> 49964a4f
]])
AT_BISON_OPTION_POPDEFS

AT_BISON_CHECK([[-o input.c input.y]], 0, [],
[[input.y: warning: 1 reduce/reduce conflict [-Wconflicts-rr]
]])
AT_COMPILE([input])

AT_PARSER_CHECK([[./input --debug]], 1, [],
[Starting parse
Entering state 0
Reading a token: Next token is token 'a' ()
Shifting token 'a' ()
Entering state 1
Reading a token: Next token is token 'b' ()
Shifting token 'b' ()
Entering state 3
Reducing stack 0 by rule 3 (line 27):
   $1 = token 'b' ()
-> $$ = nterm b ()
Entering state 4
Reading a token: Next token is token 'c' ()
Shifting token 'c' ()
Entering state 6
Reducing stack 0 by rule 4 (line 28):
-> $$ = nterm d ()
Entering state 7
Reading a token: Now at end of input.
Stack 0 Entering state 7
Now at end of input.
Splitting off stack 1 from 0.
Reduced stack 1 by rule #2; action deferred.  Now in state 2.
Stack 1 Entering state 2
Now at end of input.
Reduced stack 0 by rule #1; action deferred.  Now in state 2.
Merging stack 0 into stack 1.
Stack 1 Entering state 2
Now at end of input.
Removing dead stacks.
Rename stack 1 -> 0.
On stack 0, shifting token $end ()
Stack 0 now in state #5
Ambiguity detected.
Option 1,
  start -> <Rule 1, tokens 1 .. 3>
    'a' <tokens 1 .. 1>
    b <tokens 2 .. 2>
    'c' <tokens 3 .. 3>
    d <empty>

Option 2,
  start -> <Rule 2, tokens 1 .. 3>
    'a' <tokens 1 .. 1>
    b <tokens 2 .. 2>
    'c' <tokens 3 .. 3>
    d <empty>

syntax is ambiguous
Cleanup: popping token $end ()
Cleanup: popping unresolved nterm start ()
Cleanup: popping nterm d ()
Cleanup: popping token 'c' ()
Cleanup: popping nterm b ()
Cleanup: popping token 'a' ()
])

AT_CLEANUP<|MERGE_RESOLUTION|>--- conflicted
+++ resolved
@@ -487,16 +487,8 @@
 
 %%
 ]AT_YYERROR_DEFINE[
-<<<<<<< HEAD
+]AT_YYLEX_DEFINE(["a"])[
 ]AT_MAIN_DEFINE[
-=======
-]AT_YYLEX_DEFINE(["a"])[
-int
-main (void)
-{
-  return yyparse () != 1;
-}
->>>>>>> 49964a4f
 ]])
 AT_BISON_OPTION_POPDEFS
 
@@ -1688,17 +1680,8 @@
 d: /* nada.  */;
 %%
 ]AT_YYERROR_DEFINE[
-<<<<<<< HEAD
+]AT_YYLEX_DEFINE(["abc"])[
 ]AT_MAIN_DEFINE[
-=======
-]AT_YYLEX_DEFINE(["abc"])[
-int
-main (void)
-{
-  yydebug = 1;
-  return !!yyparse ();
-}
->>>>>>> 49964a4f
 ]])
 AT_BISON_OPTION_POPDEFS
 
