# Named references test.                           -*- Autotest -*-

# Copyright (C) 2009-2012 Free Software Foundation, Inc.

# This program is free software: you can redistribute it and/or modify
# it under the terms of the GNU General Public License as published by
# the Free Software Foundation, either version 3 of the License, or
# (at your option) any later version.
#
# This program is distributed in the hope that it will be useful,
# but WITHOUT ANY WARRANTY; without even the implied warranty of
# MERCHANTABILITY or FITNESS FOR A PARTICULAR PURPOSE.  See the
# GNU General Public License for more details.
#
# You should have received a copy of the GNU General Public License
# along with this program.  If not, see <http://www.gnu.org/licenses/>.

# FIXME: Duplication with calc.at.
AT_BANNER([[Named references tests.]])

AT_SETUP([Tutorial calculator])
AT_BISON_OPTION_PUSHDEFS
AT_DATA_GRAMMAR([test.y],
[[
%{
#include <assert.h>
#include <stdio.h>
#include <stdlib.h>
#include <string.h>
#include <ctype.h>
typedef int semantic_value;
FILE *input;
static semantic_value global_result = 0;
static int global_count = 0;
static int power (int base, int exponent);
]AT_YYERROR_DECLARE[
]AT_YYLEX_DECLARE[
%}

%union
{
  semantic_value ival;
};

%token CALC_EOF 0 "end of input"
%token <ival> NUM "number"
%type  <ival> exp

%nonassoc '='   /* comparison          */
%left '-' '+'
%left '*' '/'
%precedence NEG /* negation--unary minus */
%right '^'      /* exponentiation        */

%%
input:
  line
| input line         {  }
;

line:
  '\n'
| exp '\n'           {  }
;

exp:
  NUM                { $$ = $NUM; }
| exp[l] '=' exp[r]
  {
    if ($l != $r)
      fprintf (stderr, "calc: error: %d != %d\n", $l, $r);
   $$ = $l;
  }
| exp[x] '+' { $<ival>$ = $x; } [l] exp[r]  { $$ = $<ival>l + $r;    }
| exp[l] '-' exp[r]        { $$ = $l - $r;        }
| exp[l] '*' exp[r]        { $$ = $l * $r;        }
| exp[l] '/' exp[r]  { $$ = $l / $r;        }
| '-' exp  %prec NEG { $$ = -$2;            }
| exp[l] '^' exp[r]        { $$ = power ($l, $r); }
| '(' exp[e] ')'        { $$ = $e;           }
| '(' error ')'      { $$ = 1111; yyerrok;  }
| '!'                { $$ = 0; YYERROR;     }
| '-' error          { $$ = 0; YYERROR;     }
;
%%
]AT_YYERROR_DEFINE[
static int get_char (void)
{
  int res = getc (input);
  return res;
}

static void unget_char (int c)
{
  ungetc (c, input);
}

static int read_signed_integer (void)
{
  int c = get_char ();
  int sign = 1;
  int n = 0;
  if (c == '-')
    {
      c = get_char ();
      sign = -1;
    }
  while (isdigit (c))
    {
      n = 10 * n + (c - '0');
      c = get_char ();
    }
  unget_char ( c);
  return sign * n;
}

static int
yylex (void)
{
  int c;
  /* Skip white space.  */
  while ((c = get_char ()) == ' ' || c == '\t') {}

  /* process numbers   */
  if (c == '.' || isdigit (c))
    {
      unget_char ( c);
      (yylval).ival = read_signed_integer ();
      return NUM;
    }

  /* Return end-of-file.  */
  if (c == EOF)
    return CALC_EOF;

  /* Return single chars. */
  return c;
}

static int power (int base, int exponent)
{
  int res = 1;
  assert (0 <= exponent);
  for (/* Niente */; exponent; --exponent)
    res *= base;
  return res;
}

int main (int argc, const char **argv)
{
  semantic_value result = 0;
  int count = 0;
  int status;
  if (argc == 2)
    input = fopen (argv[1], "r");
  else
    input = stdin;
  if (!input)
    {
      perror (argv[1]);
      return 3;
    }
  status = yyparse ();
  fclose (input);
  assert (global_result == result);
  assert (global_count == count);
  return status;
}
]])

AT_DATA([input.txt],
[[
1 + 2 * 3 = 7
1 + 2 * -3 = -5
-1^2 = -1
(-1)^2 = 1
---1 = -1
1 - 2 - 3 = -4
1 - (2 - 3) = 2
2^2^3 = 256
(2^2)^3 = 64
]])

AT_BISON_CHECK([-o test.c test.y])
AT_COMPILE([[test]])
AT_PARSER_CHECK([./test input.txt], 0, [], [stderr])
AT_BISON_OPTION_POPDEFS
AT_CLEANUP



#######################################################################


AT_SETUP([Undefined and ambiguous references])
AT_BISON_OPTION_PUSHDEFS
AT_DATA_GRAMMAR([test.y],
[[
%{
static int power (int base, int exponent);
]AT_YYERROR_DECLARE[
]AT_YYLEX_DECLARE[
%}

%union
{
  int ival;
};

%token CALC_EOF 0 "end of input"
%token <ival> NUM "number"
%type  <ival> exp

%nonassoc '='   /* comparison          */
%left '-' '+'
%left '*' '/'
%precedence NEG /* negation--unary minus */
%right '^'      /* exponentiation        */

%%
input:
  line
| input line         {  }
;

line:
  '\n'
| exp '\n'           {  }
;

exp:
  NUM { $$ = $NUM; }
| exp[l] '=' exp[r]
  {
    if ($l != $r)
      fprintf (stderr, "calc: error: %d != %d\n", $l, $r);
   $$ = $l;
  }
| exp[x] '+' { $<ival>$ = $x; } [l] exp[r] { $$ = $<ival>lo9 + $r; }
| exp[x] '-' { $<ival>$ = $x; } [l] exp[r] { $$ = $<ival>exp - $r; }
| exp[x] '*' { $<ival>$ = $x; } [l] exp[r] { $$ = $l * $r; }
| exp[l] '/' exp[r]  { $$ = $l / $r;        }
| '-' exp  %prec NEG { $$ = -$2;            }
| exp[l] '^' exp[r]        { $$ = power ($l, $r12); }
| '(' exp ')'        { $$ = $expo;           }
| '(' error ')'      { $$ = 1111; yyerrok;  }
| '!'                { $$ = 0; YYERROR;     }
| '-' error          { $$ = 0; YYERROR;     }
;
%%
]])

AT_BISON_CHECK([-o test.c test.y], 1, [],
[[test.y:50.51-60: error: invalid reference: '$<ival>lo9'
test.y:50.3-68:      symbol not found in production: lo9
<<<<<<< HEAD
test.y:51.51-60: warning: misleading reference: '$<ival>exp' [-Wother]
test.y:42.1-3:       warning: refers to: $exp at $$ [-Wother]
test.y:51.7:         warning: possibly meant: $x, hiding $exp at $1 [-Wother]
test.y:51.41:        warning: possibly meant: $r, hiding $exp at $4 [-Wother]
test.y:52.51-52: $l of 'exp' has no declared type
test.y:55.46-49: invalid reference: '$r12'
=======
test.y:51.51-60: warning: misleading reference: '$<ival>exp'
test.y:42.1-3:       refers to: $exp at $$
test.y:51.7:         possibly meant: $x, hiding $exp at $1
test.y:51.41:        possibly meant: $r, hiding $exp at $4
test.y:52.51-52: error: $l of 'exp' has no declared type
test.y:55.46-49: error: invalid reference: '$r12'
>>>>>>> bd526380
test.y:55.3-53:      symbol not found in production: r12
test.y:56.29-33: error: invalid reference: '$expo'
test.y:56.3-46:      symbol not found in production: expo
]])
AT_BISON_OPTION_POPDEFS
AT_CLEANUP

#######################################################################

AT_SETUP([Misleading references])
AT_DATA_GRAMMAR([test.y],
[[
%%
start: foo foo.bar { $foo.bar; }
foo: '1'
foo.bar: '2'
]])
AT_BISON_CHECK([-o test.c test.y], 0, [],
<<<<<<< HEAD
[[test.y:11.22-29: warning: misleading reference: '$foo.bar' [-Wother]
test.y:11.8-10:      warning: refers to: $foo at $1 [-Wother]
test.y:11.12-18:     warning: possibly meant: $[foo.bar] at $2 [-Wother]
=======
[[test.y:11.22-29: warning: misleading reference: '$foo.bar'
test.y:11.8-10:      refers to: $foo at $1
test.y:11.12-18:     possibly meant: $[foo.bar] at $2
>>>>>>> bd526380
]])
AT_CLEANUP

#######################################################################

AT_SETUP([Many kinds of errors])
AT_DATA_GRAMMAR([test.y],
[[
%token IDENT
%token NUMBER
%token ASSIGNOP
%token IF
%token IF1
%token THEN
%token ELSE
%token FI
%token WHILE
%token DO
%token OD
%start program
%%
if_stmt1: IF expr[cond] THEN stmt[then] ELSE stmt.list[else] FI
          { $if_stmt1 = new IfStmt($cond1, $then.f1, $else); };
if_stmt2: IF expr[cond] THEN stmt[then] FI
          { $if_stmt2 = new IfStmt($cond, $stmt.field, 0); };
if_stmt3: IF expr[cond] THEN stmt.list FI
          { $if_stmt3 = new IfStmt($cond, $stmt.list, 0); };
if_stmt4: IF expr[cond] THEN stmt[xyz] ELSE stmt[xyz] FI
          { $if_stmt4 = new IfStmt($cond, $xyz, $cond); };
if_stmt5: IF expr[cond] THEN stmt.list[then] ELSE stmt.list[else] FI
          { $if_stmt5 = new IfStmt($cond, $stmt.list, $else); };
if_stmt6: IF expr[cond] THEN stmt.list[then] ELSE stmt.list[else] FI
          { $if_stmt6 = new IfStmt($cond, $stmt.list.field, $else); };
if_stmt7: IF expr[cond] THEN stmt.list[then] ELSE stmt.list[else] FI
          { $if_stmt7 = new IfStmt($cond, $[stmt.list].field, $else); };
if_stmt8: IF expr[cond] THEN stmt.list[then.1] ELSE stmt.list[else] FI
          { $if_stmt8 = new IfStmt($cond, $then.1, $else); };
if_stmt9: IF expr[cond] THEN stmt.list[then.1] ELSE stmt.list[else] FI
          { $if_stmt9 = new IfStmt($cond, $then.1.field, $else); };
if_stmt10: IF expr[cond] THEN stmt[stmt.x] FI
          { $if_stmt10 = new IfStmt($cond, $stmt.x, 0); };
if-stmt-a: IF expr[cond] THEN stmt.list[then] ELSE stmt.list[else] FI
          { $if-stmt-a = new IfStmt($cond, $then, $else); };
if-stmt-b: IF expr[cond] THEN if-stmt-a[then-a] ELSE stmt.list[else] FI
          { $[if-stmt-b] = new IfStmt($cond, $then-a.f, $else); };
program: stmt.list;
stmt.list:  stmt ';' stmt.list { $3->insert($stmt); $$ = $3; }
        |   stmt ';' { SL = new StmtList();  SL->insert($1); $$ = SL; }
        ;
stmt:  assign_stmt { $$ = $1; }
    |  if_stmt { $$ = $1; }
    |  if_stmt1 { $$ = $1; }
    |  while_stmt { $$ = $1; }
    ;
assign_stmt: IDENT ASSIGNOP expr
       { $$ = new AssignStmt(string($1),$3); };
if_stmt: IF expr[cond] THEN stmt.list FI
       { $if_stmt = new IfStmt($cond, $[stmt.list], 0); };
while_stmt[res]: WHILE expr DO stmt.list OD
       { $res = new WhileStmt($[expr], $[stmt.list]); };
expr: expr '+' term   { $$ = new Plus($1,$3); }
    | expr '-' term   { $$ = new Minus($1,$3); }
    | term            { $$ = $1; }
    ;
term: term '*' factor   { $$ = new Times($1,$3); }
    | factor            { $$ = $1; }
    ;
factor:     '(' expr ')'  { $$ = $2; }
    |       NUMBER { $$ = new Number($1); }
    |       IDENT { $$ = new Ident(string($1)); }
    ;
]])
AT_BISON_CHECK([-o test.c test.y], 1, [],
[[test.y:24.36-41: error: invalid reference: '$cond1'
test.y:23.11-24.62:  symbol not found in production: cond1
test.y:26.43-53: error: invalid reference: '$stmt.field'
test.y:25.11-26.60:  symbol not found in production: stmt
test.y:25.35-38:     possibly meant: $then.field, hiding $stmt.field at $4
test.y:28.43-52: error: invalid reference: '$stmt.list'
test.y:27.11-28.59:  symbol not found in production: stmt
test.y:27.30-38:     possibly meant: $[stmt.list] at $4
test.y:30.43-46: error: ambiguous reference: '$xyz'
test.y:29.35-37:     refers to: $xyz at $4
test.y:29.50-52:     refers to: $xyz at $6
test.y:32.43-52: error: invalid reference: '$stmt.list'
test.y:31.11-32.63:  symbol not found in production: stmt
test.y:31.40-43:     possibly meant: $then, hiding $[stmt.list] at $4
test.y:31.61-64:     possibly meant: $else, hiding $[stmt.list] at $6
test.y:34.43-58: error: invalid reference: '$stmt.list.field'
test.y:33.11-34.69:  symbol not found in production: stmt
test.y:33.40-43:     possibly meant: $then.field, hiding $[stmt.list].field at $4
test.y:33.61-64:     possibly meant: $else.field, hiding $[stmt.list].field at $6
test.y:36.43-54: error: invalid reference: '$[stmt.list]'
test.y:35.11-36.71:  symbol not found in production: stmt.list
test.y:35.40-43:     possibly meant: $then, hiding $[stmt.list] at $4
test.y:35.61-64:     possibly meant: $else, hiding $[stmt.list] at $6
test.y:38.43-49: error: invalid reference: '$then.1'
test.y:37.11-38.60:  symbol not found in production: then
test.y:37.40-45:     possibly meant: $[then.1] at $4
test.y:40.43-55: error: invalid reference: '$then.1.field'
test.y:39.11-40.66:  symbol not found in production: then
test.y:39.40-45:     possibly meant: $[then.1].field at $4
test.y:42.44-50: error: invalid reference: '$stmt.x'
test.y:41.12-42.57:  symbol not found in production: stmt
test.y:41.36-41:     possibly meant: $[stmt.x].x, hiding $stmt.x at $4
test.y:41.36-41:     possibly meant: $[stmt.x] at $4
test.y:44.13-22: error: invalid reference: '$if-stmt-a'
test.y:43.12-44.59:  symbol not found in production: if
test.y:43.1-9:       possibly meant: $[if-stmt-a] at $$
test.y:46.46-54: error: invalid reference: '$then-a.f'
test.y:45.12-46.65:  symbol not found in production: then
test.y:45.41-46:     possibly meant: $[then-a].f at $4
]])
AT_CLEANUP

#######################################################################

AT_SETUP([Missing identifiers in brackets])
AT_DATA_GRAMMAR([test.y],
[[
%%
start: foo[] bar
  { s = $foo; }
]])
AT_BISON_CHECK([-o test.c test.y], 1, [],
[[test.y:11.12: error: an identifier expected
]])
AT_CLEANUP

#######################################################################

AT_SETUP([Redundant words in brackets])
AT_DATA_GRAMMAR([test.y],
[[
%%
start: foo[ a d ] bar
  { s = $foo; }
]])
AT_BISON_CHECK([-o test.c test.y], 1, [],
[[test.y:11.15: error: unexpected identifier in bracketed name: 'd'
]])
AT_CLEANUP

#######################################################################

AT_SETUP([Comments in brackets])
AT_DATA_GRAMMAR([test.y],
[[
%%
start: foo[/* comment */] bar
  { s = $foo; }
]])
AT_BISON_CHECK([-o test.c test.y], 1, [],
[[test.y:11.25: error: an identifier expected
]])
AT_CLEANUP

#######################################################################

AT_SETUP([Stray symbols in brackets])
AT_DATA_GRAMMAR([test.y],
[[
%%
start: foo[ /* aaa */ *&-.+ ] bar
  { s = $foo; }
]])
AT_BISON_CHECK([-o test.c test.y], 1, [],
[[test.y:11.23: error: invalid character in bracketed name: '*'
test.y:11.24: error: invalid character in bracketed name: '&'
test.y:11.25: error: invalid character in bracketed name: '-'
test.y:11.27: error: invalid character in bracketed name: '+'
]])
AT_CLEANUP

#######################################################################

AT_SETUP([Redundant words in LHS brackets])
AT_DATA_GRAMMAR([test.y],
[[
%%
start[a s]: foo;
]])
AT_BISON_CHECK([-o test.c test.y], 1, [],
[[test.y:11.9: error: unexpected identifier in bracketed name: 's'
]])
AT_CLEANUP

#######################################################################

# Bison used to free twice the named ref for "a", since a single copy
# was used in two rules.
AT_SETUP([Factored LHS])
AT_DATA_GRAMMAR([test.y],
[[
%%
start[a]: "foo" | "bar";
]])
AT_BISON_CHECK([-o test.c test.y])
AT_CLEANUP

#######################################################################

AT_SETUP([Unresolved references])
AT_DATA_GRAMMAR([test.y],
[[
%%
stat:
  sym_a sym_b { func($sym.field); }
| sym_a sym_b { func($<aa>sym.field); }
| sym_a sym_b { func($[sym.field]); }
| sym_a sym_b { func($<aa>[sym.field]); }
| sym_a sym_b { func($sym); }
| sym_a sym_b { func($<aa>sym); }
| sym_a sym_b { func($[sym]); } sym_a sym_b { func($<aa>[sym]); }
;

stat1:
  sym_a sym_b { func($sym-field); }
| sym_a sym_b { func($<aa>sym-field); }
| sym_a sym_b { func($[sym-field]); }
| sym_a sym_b { func($<aa>[sym-field]); }
| sym_a sym_b { func($sym); }
| sym_a sym_b { func($<aa>sym); }
| sym_a sym_b { func($[sym]); } sym_a sym_b { func($<aa>[sym]); }
;

sym_a: 'a';
sym_b: 'b';
]])
AT_BISON_CHECK([-o test.c test.y], 1, [],
[[test.y:12.22-31: error: invalid reference: '$sym.field'
test.y:12.3-35:      symbol not found in production: sym
test.y:13.22-35: error: invalid reference: '$<aa>sym.field'
test.y:13.3-39:      symbol not found in production: sym
test.y:14.22-33: error: invalid reference: '$[sym.field]'
test.y:14.3-37:      symbol not found in production: sym.field
test.y:15.22-37: error: invalid reference: '$<aa>[sym.field]'
test.y:15.3-41:      symbol not found in production: sym.field
test.y:16.22-25: error: invalid reference: '$sym'
test.y:16.3-29:      symbol not found in production: sym
test.y:17.22-29: error: invalid reference: '$<aa>sym'
test.y:17.3-33:      symbol not found in production: sym
test.y:18.22-27: error: invalid reference: '$[sym]'
test.y:18.3-65:      symbol not found in production before $3: sym
test.y:18.52-61: error: invalid reference: '$<aa>[sym]'
test.y:18.3-65:      symbol not found in production: sym
test.y:22.22-31: error: invalid reference: '$sym-field'
test.y:22.3-35:      symbol not found in production: sym
test.y:23.22-35: error: invalid reference: '$<aa>sym-field'
test.y:23.3-39:      symbol not found in production: sym
test.y:24.22-33: error: invalid reference: '$[sym-field]'
test.y:24.3-37:      symbol not found in production: sym-field
test.y:25.22-37: error: invalid reference: '$<aa>[sym-field]'
test.y:25.3-41:      symbol not found in production: sym-field
test.y:26.22-25: error: invalid reference: '$sym'
test.y:26.3-29:      symbol not found in production: sym
test.y:27.22-29: error: invalid reference: '$<aa>sym'
test.y:27.3-33:      symbol not found in production: sym
test.y:28.22-27: error: invalid reference: '$[sym]'
test.y:28.3-65:      symbol not found in production before $3: sym
test.y:28.52-61: error: invalid reference: '$<aa>[sym]'
test.y:28.3-65:      symbol not found in production: sym
]])
AT_CLEANUP

#######################################################################

AT_SETUP([[$ or @ followed by . or -]])
AT_DATA([[test.y]],
[[
%%
start:
  .field { $.field; }
| 'a'    { @.field; }
;
.field: ;
]])
AT_BISON_CHECK([[test.y]], [[1]], [],
[[test.y:4.12-18: error: invalid reference: '$.field'
test.y:4.13:        syntax error after '$', expecting integer, letter, '_', '@<:@', or '$'
test.y:4.3-8:       possibly meant: $[.field] at $1
test.y:5.12-18: error: invalid reference: '@.field'
test.y:5.13:        syntax error after '@', expecting integer, letter, '_', '@<:@', or '$'
]])
AT_DATA([[test.y]],
[[
%%
start:
  'a' { $-field; }
| 'b' { @-field; }
;
]])
AT_BISON_CHECK([[test.y]], [[0]], [],
[[test.y:4.9: warning: stray '$' [-Wother]
test.y:5.9: warning: stray '@' [-Wother]
]])
AT_CLEANUP<|MERGE_RESOLUTION|>--- conflicted
+++ resolved
@@ -253,21 +253,12 @@
 AT_BISON_CHECK([-o test.c test.y], 1, [],
 [[test.y:50.51-60: error: invalid reference: '$<ival>lo9'
 test.y:50.3-68:      symbol not found in production: lo9
-<<<<<<< HEAD
 test.y:51.51-60: warning: misleading reference: '$<ival>exp' [-Wother]
-test.y:42.1-3:       warning: refers to: $exp at $$ [-Wother]
-test.y:51.7:         warning: possibly meant: $x, hiding $exp at $1 [-Wother]
-test.y:51.41:        warning: possibly meant: $r, hiding $exp at $4 [-Wother]
-test.y:52.51-52: $l of 'exp' has no declared type
-test.y:55.46-49: invalid reference: '$r12'
-=======
-test.y:51.51-60: warning: misleading reference: '$<ival>exp'
-test.y:42.1-3:       refers to: $exp at $$
-test.y:51.7:         possibly meant: $x, hiding $exp at $1
-test.y:51.41:        possibly meant: $r, hiding $exp at $4
+test.y:42.1-3:       refers to: $exp at $$ [-Wother]
+test.y:51.7:         possibly meant: $x, hiding $exp at $1 [-Wother]
+test.y:51.41:        possibly meant: $r, hiding $exp at $4 [-Wother]
 test.y:52.51-52: error: $l of 'exp' has no declared type
 test.y:55.46-49: error: invalid reference: '$r12'
->>>>>>> bd526380
 test.y:55.3-53:      symbol not found in production: r12
 test.y:56.29-33: error: invalid reference: '$expo'
 test.y:56.3-46:      symbol not found in production: expo
@@ -286,15 +277,9 @@
 foo.bar: '2'
 ]])
 AT_BISON_CHECK([-o test.c test.y], 0, [],
-<<<<<<< HEAD
 [[test.y:11.22-29: warning: misleading reference: '$foo.bar' [-Wother]
-test.y:11.8-10:      warning: refers to: $foo at $1 [-Wother]
-test.y:11.12-18:     warning: possibly meant: $[foo.bar] at $2 [-Wother]
-=======
-[[test.y:11.22-29: warning: misleading reference: '$foo.bar'
-test.y:11.8-10:      refers to: $foo at $1
-test.y:11.12-18:     possibly meant: $[foo.bar] at $2
->>>>>>> bd526380
+test.y:11.8-10:      refers to: $foo at $1 [-Wother]
+test.y:11.12-18:     possibly meant: $[foo.bar] at $2 [-Wother]
 ]])
 AT_CLEANUP
 
