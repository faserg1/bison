# Torturing Bison.                                    -*- Autotest -*-

# Copyright (C) 2001-2002, 2004-2007, 2009-2012 Free Software
# Foundation, Inc.

# This program is free software: you can redistribute it and/or modify
# it under the terms of the GNU General Public License as published by
# the Free Software Foundation, either version 3 of the License, or
# (at your option) any later version.
#
# This program is distributed in the hope that it will be useful,
# but WITHOUT ANY WARRANTY; without even the implied warranty of
# MERCHANTABILITY or FITNESS FOR A PARTICULAR PURPOSE.  See the
# GNU General Public License for more details.
#
# You should have received a copy of the GNU General Public License
# along with this program.  If not, see <http://www.gnu.org/licenses/>.

AT_BANNER([[Torture Tests.]])


# AT_INCREASE_DATA_SIZE(SIZE)
# ---------------------------
# Try to increase the data size to SIZE KiB if possible.
m4_define([AT_INCREASE_DATA_SIZE],
[data_limit=`(ulimit -S -d) 2>/dev/null`
case $data_limit in
[[0-9]]*)
  if test "$data_limit" -lt $1; then
    AT_CHECK([ulimit -S -d $1 || exit 77])
    ulimit -S -d $1
  fi
esac])


## ------------------------------------- ##
## Creating a large artificial grammar.  ##
## ------------------------------------- ##

# AT_DATA_TRIANGULAR_GRAMMAR(FILE-NAME, SIZE)
# -------------------------------------------
# Create FILE-NAME, containing a self checking parser for a huge
# triangular grammar.
m4_define([AT_DATA_TRIANGULAR_GRAMMAR],
[AT_BISON_OPTION_PUSHDEFS
AT_DATA([[gengram.pl]],
[[#! /usr/bin/perl -w

use strict;
my $max = $ARGV[0] || 10;

print <<EOF;
]AT_DATA_GRAMMAR_PROLOGUE[
%error-verbose
%debug
%{
#include <stdio.h>
#include <stdlib.h>
#define MAX $max
]AT_YYLEX_DECLARE[
]AT_YYERROR_DECLARE[
%}
%union
{
  int val;
};

%token END "end"
%type <val> exp input
EOF

for my $size (1 .. $max)
  {
    print "%token t$size $size \"$size\"\n";
  };

print <<EOF;
%%
input:
  exp        { if (\@S|@1 != 0) abort (); \$\$ = \@S|@1; }
| input exp  { if (\@S|@2 != \@S|@1 + 1) abort (); \$\$ = \@S|@2; }
;

exp:
  END
    { \$\$ = 0; }
EOF

for my $size (1 .. $max)
  {
    use Text::Wrap;
    print wrap ("| ", "   ",
                (map { "\"$_\"" } (1 .. $size)),
                " END \n"),
                  "    { \$\$ = $size; }\n";
  };
print ";\n";

print <<\EOF;
%%
]AT_YYERROR_DEFINE[
static int
yylex (void)
{
  static int inner = 1;
  static int outer = 0;
  if (outer > MAX)
    return 0;
  else if (inner > outer)
    {
      inner = 1;
      ++outer;
      return END;
    }
  return inner++;
}
int
main (void)
{
  yydebug = !!getenv ("YYDEBUG");
  return yyparse ();
}
EOF
]])
AT_BISON_OPTION_POPDEFS

AT_CHECK([perl -w ./gengram.pl $2 || exit 77], 0, [stdout])
mv stdout $1
])


## -------------- ##
## Big triangle.  ##
## -------------- ##

AT_SETUP([Big triangle])

# I have been able to go up to 2000 on my machine.
# I tried 3000, a 29Mb grammar file, but then my system killed bison.
# With 500 and the new parser, which consume far too much memory,
# it gets killed too.  Of course the parser is to be cleaned.
AT_DATA_TRIANGULAR_GRAMMAR([input.y], [200])
AT_BISON_CHECK_NO_XML([-v -o input.c input.y])
AT_COMPILE([input])
AT_PARSER_CHECK([./input])

AT_CLEANUP



# AT_DATA_HORIZONTAL_GRAMMAR(FILE-NAME, SIZE)
# -------------------------------------------
# Create FILE-NAME, containing a self checking parser for a huge
# horizontal grammar.
m4_define([AT_DATA_HORIZONTAL_GRAMMAR],
[AT_BISON_OPTION_PUSHDEFS
AT_DATA([[gengram.pl]],
[[#! /usr/bin/perl -w

use strict;
my $max = $ARGV[0] || 10;

print <<EOF;
]AT_DATA_GRAMMAR_PROLOGUE[
%error-verbose
%debug
%{
#include <stdio.h>
#include <stdlib.h>
#define MAX $max
]AT_YYLEX_DECLARE[
]AT_YYERROR_DECLARE[
%}

%token
EOF
for my $size (1 .. $max)
  {
    print "    t$size $size \"$size\"\n";
  };

print <<EOF;

%%
EOF

use Text::Wrap;
print
  wrap ("exp: ", "  ",
        (map { "\"$_\"" } (1 .. $max)), ";"),
  "\n";

print <<\EOF;
%%
]AT_YYERROR_DEFINE[
static int
yylex (void)
{
  static int counter = 1;
  if (counter <= MAX)
    return counter++;
  if (counter++ != MAX + 1)
    abort ();
  return 0;
}

int
main (void)
{
  yydebug = !!getenv ("YYDEBUG");
  return yyparse ();
}
EOF
]])

AT_CHECK([perl -w ./gengram.pl $2 || exit 77], 0, [stdout])
mv stdout $1
AT_BISON_OPTION_POPDEFS
])


## ---------------- ##
## Big horizontal.  ##
## ---------------- ##

AT_SETUP([Big horizontal])

# I have been able to go up to 10000 on my machine, but I had to
# increase the maximum stack size (* 100).  It gave:
#
# input.y      263k
# input.tab.c  1.3M
# input        453k
#
# gengram.pl 10000                 0.70s user 0.01s sys  99% cpu    0.711 total
# bison input.y                  730.56s user 0.53s sys  99% cpu 12:12.34 total
# gcc -Wall input.tab.c -o input   5.81s user 0.20s sys 100% cpu     6.01 total
# ./input                          0.00s user 0.01s sys 108% cpu     0.01 total
#
AT_DATA_HORIZONTAL_GRAMMAR([input.y], [1000])

# GNU m4 requires about 70 MiB for this test on a 32-bit host.
# Ask for 200 MiB, which should be plenty even on a 64-bit host.
AT_INCREASE_DATA_SIZE(204000)

AT_BISON_CHECK_NO_XML([-v -o input.c input.y])
AT_COMPILE([input])
AT_PARSER_CHECK([./input])

AT_CLEANUP



# AT_DATA_LOOKAHEAD_TOKENS_GRAMMAR(FILE-NAME, SIZE)
# --------------------------------------------------
# Create FILE-NAME, containing a self checking parser for a grammar
# requiring SIZE lookahead tokens.
m4_define([AT_DATA_LOOKAHEAD_TOKENS_GRAMMAR],
[AT_BISON_OPTION_PUSHDEFS
AT_DATA([[gengram.pl]],
[[#! /usr/bin/perl -w

use strict;
use Text::Wrap;
my $max = $ARGV[0] || 10;

print <<EOF;
%error-verbose
%debug
%{
# include <stdio.h>
# include <stdlib.h>
# include <assert.h>
# define MAX $max
]AT_YYLEX_DECLARE[
]AT_YYERROR_DECLARE[
%}
%union
{
  int val;
};

%type <val> input exp
%token token
EOF

print
  wrap ("%type <val> ",
        "            ",
        map { "n$_" } (1 .. $max)),
  "\n";

print "%token\n";
for my $count (1 .. $max)
  {
    print "    t$count $count \"$count\"\n";
  };

print <<EOF;
%%
input:
  exp        { assert (\@S|@1 == 1); \$\$ = \@S|@1; }
| input exp  { assert (\@S|@2 == \@S|@1 + 1); \$\$ = \@S|@2; }
;

exp:
  n1 "1" { assert (\@S|@1 == 1); \@S|@\@S|@ = \@S|@1; }
EOF

for my $count (2 .. $max)
  {
    print "| n$count \"$count\" { assert (\@S|@1 == $count); \@S|@\@S|@ = \@S|@1; }\n";
  };
print ";\n";

for my $count (1 .. $max)
  {
    print "n$count: token { \$\$ = $count; };\n";
  };

print <<\EOF;
%%
]AT_YYERROR_DEFINE[
static int
yylex (void)
{
  static int return_token = 1;
  static int counter = 1;
  if (counter > MAX)
    {
<<<<<<< HEAD
      if (counter++ != $max + 1)
        abort ();
=======
      if (counter++ != MAX + 1)
	abort ();
>>>>>>> 230a3db4
      return 0;
    }
  if (return_token)
    {
      return_token = 0;
      return token;
    }
  return_token = 1;
  return counter++;
}

int
main (void)
{
  yydebug = !!getenv ("YYDEBUG");
  return yyparse ();
}
EOF
]])

AT_CHECK([perl -w ./gengram.pl $2 || exit 77], 0, [stdout])
mv stdout $1
AT_BISON_OPTION_POPDEFS
])


## ------------------------ ##
## Many lookahead tokens.   ##
## ------------------------ ##

AT_SETUP([Many lookahead tokens])

AT_DATA_LOOKAHEAD_TOKENS_GRAMMAR([input.y], [1000])

# GNU m4 requires about 70 MiB for this test on a 32-bit host.
# Ask for 200 MiB, which should be plenty even on a 64-bit host.
AT_INCREASE_DATA_SIZE(204000)

AT_BISON_CHECK([-v -o input.c input.y])
AT_COMPILE([input])
AT_PARSER_CHECK([./input])

AT_CLEANUP



# AT_DATA_STACK_TORTURE(C-PROLOGUE, [BISON-DECLS])
# ------------------------------------------------
# A parser specialized in torturing the stack size.
m4_define([AT_DATA_STACK_TORTURE],
[AT_BISON_OPTION_PUSHDEFS([$2])
# A grammar of parens growing the stack thanks to right recursion.
# exp:
AT_DATA([input.y],
[[%{
#include <errno.h>
#include <limits.h>
#include <stdio.h>
#include <stdlib.h>
]$1[
  ]AT_YYLEX_DECLARE[
  ]AT_YYERROR_DECLARE[
%}
]$2[
%error-verbose
%debug
%token WAIT_FOR_EOF
%%
exp: WAIT_FOR_EOF exp | ;
%%
]AT_YYERROR_DEFINE[
static int
yylex (void)
{
  if (yylval < 0)
    abort ();
  if (yylval--)
    return WAIT_FOR_EOF;
  else
    return EOF;
}

int
main (int argc, const char **argv)
{
  char *endp;
  YYSTYPE yylval_init;
  if (argc != 2)
    abort ();
  yylval_init = strtol (argv[1], &endp, 10);
  if (! (argv[1] != endp
         && 0 <= yylval_init && yylval_init <= INT_MAX
         && errno != ERANGE))
    abort ();
  yydebug = 1;
  {
    int count;
    int status;
]m4_bmatch([$2], [%push-],
[[    yypstate *ps = yypstate_new ();
]])[    for (count = 0; count < 2; ++count)
      {
        int new_status;
        yylval = yylval_init;
]m4_bmatch([$2], [%push-],
[[        new_status = yypull_parse (ps);
]],
[[        new_status = yyparse ();
]])[        if (count > 0 && new_status != status)
          abort ();
        status = new_status;
      }
]m4_bmatch([$2], [%push-],
[[    yypstate_delete (ps);
]])[    return status;
  }
}
]])
AT_BISON_OPTION_POPDEFS([$2])
AT_BISON_CHECK([-o input.c input.y])
AT_COMPILE([input])
])


## -------------------------------------- ##
## Exploding the Stack Size with Alloca.  ##
## -------------------------------------- ##

AT_SETUP([Exploding the Stack Size with Alloca])

m4_pushdef([AT_USE_ALLOCA], [[
#if (defined __GNUC__ || defined __BUILTIN_VA_ARG_INCR \
     || defined _AIX || defined _MSC_VER || defined _ALLOCA_H)
# define YYSTACK_USE_ALLOCA 1
#endif
]])

AT_DATA_STACK_TORTURE([AT_USE_ALLOCA])

# Below the limit of 200.
AT_PARSER_CHECK([./input 20], 0, [], [ignore],
                [[VALGRIND_OPTS="$VALGRIND_OPTS --log-fd=1"]])
# Two enlargements: 2 * 2 * 200.
AT_PARSER_CHECK([./input 900], 0, [], [ignore],
                [[VALGRIND_OPTS="$VALGRIND_OPTS --log-fd=1"]])
# Fails: beyond the limit of 10,000 (which we don't reach anyway since we
# multiply by two starting at 200 => 5120 is the last possible).
AT_PARSER_CHECK([./input 10000], 2, [], [ignore],
                [[VALGRIND_OPTS="$VALGRIND_OPTS --log-fd=1"]])

# The push parser can't use alloca since the stacks can't be locals.  This test
# just helps guarantee we don't let the YYSTACK_USE_ALLOCA feature affect
# push parsers.
AT_DATA_STACK_TORTURE([AT_USE_ALLOCA],
[[%define api.push-pull both
]])
AT_PARSER_CHECK([./input 20], 0, [], [ignore],
                [[VALGRIND_OPTS="$VALGRIND_OPTS --log-fd=1"]])
AT_PARSER_CHECK([./input 900], 0, [], [ignore],
                [[VALGRIND_OPTS="$VALGRIND_OPTS --log-fd=1"]])
AT_PARSER_CHECK([./input 10000], 2, [], [ignore],
                [[VALGRIND_OPTS="$VALGRIND_OPTS --log-fd=1"]])

m4_popdef([AT_USE_ALLOCA])

AT_CLEANUP




## -------------------------------------- ##
## Exploding the Stack Size with Malloc.  ##
## -------------------------------------- ##

AT_SETUP([Exploding the Stack Size with Malloc])

m4_pushdef([AT_USE_ALLOCA], [[#define YYSTACK_USE_ALLOCA 0]])

AT_DATA_STACK_TORTURE([AT_USE_ALLOCA])

# Below the limit of 200.
AT_PARSER_CHECK([./input 20], 0, [], [ignore],
                [[VALGRIND_OPTS="$VALGRIND_OPTS --log-fd=1"]])
# Two enlargements: 2 * 2 * 200.
AT_PARSER_CHECK([./input 900], 0, [], [ignore],
                [[VALGRIND_OPTS="$VALGRIND_OPTS --log-fd=1"]])
# Fails: beyond the limit of 10,000 (which we don't reach anyway since we
# multiply by two starting at 200 => 5120 is the possible).
AT_PARSER_CHECK([./input 10000], 2, [], [ignore],
                [[VALGRIND_OPTS="$VALGRIND_OPTS --log-fd=1"]])

AT_DATA_STACK_TORTURE([AT_USE_ALLOCA],
[[%define api.push-pull both
]])
AT_PARSER_CHECK([./input 20], 0, [], [ignore],
                [[VALGRIND_OPTS="$VALGRIND_OPTS --log-fd=1"]])
AT_PARSER_CHECK([./input 900], 0, [], [ignore],
                [[VALGRIND_OPTS="$VALGRIND_OPTS --log-fd=1"]])
AT_PARSER_CHECK([./input 10000], 2, [], [ignore],
                [[VALGRIND_OPTS="$VALGRIND_OPTS --log-fd=1"]])

m4_popdef([AT_USE_ALLOCA])

AT_CLEANUP<|MERGE_RESOLUTION|>--- conflicted
+++ resolved
@@ -90,9 +90,9 @@
   {
     use Text::Wrap;
     print wrap ("| ", "   ",
-                (map { "\"$_\"" } (1 .. $size)),
-                " END \n"),
-                  "    { \$\$ = $size; }\n";
+		(map { "\"$_\"" } (1 .. $size)),
+		" END \n"),
+		  "    { \$\$ = $size; }\n";
   };
 print ";\n";
 
@@ -187,7 +187,7 @@
 use Text::Wrap;
 print
   wrap ("exp: ", "  ",
-        (map { "\"$_\"" } (1 .. $max)), ";"),
+	(map { "\"$_\"" } (1 .. $max)), ";"),
   "\n";
 
 print <<\EOF;
@@ -286,8 +286,8 @@
 
 print
   wrap ("%type <val> ",
-        "            ",
-        map { "n$_" } (1 .. $max)),
+	"            ",
+	map { "n$_" } (1 .. $max)),
   "\n";
 
 print "%token\n";
@@ -328,13 +328,8 @@
   static int counter = 1;
   if (counter > MAX)
     {
-<<<<<<< HEAD
-      if (counter++ != $max + 1)
-        abort ();
-=======
       if (counter++ != MAX + 1)
 	abort ();
->>>>>>> 230a3db4
       return 0;
     }
   if (return_token)
@@ -426,8 +421,8 @@
     abort ();
   yylval_init = strtol (argv[1], &endp, 10);
   if (! (argv[1] != endp
-         && 0 <= yylval_init && yylval_init <= INT_MAX
-         && errno != ERANGE))
+	 && 0 <= yylval_init && yylval_init <= INT_MAX
+	 && errno != ERANGE))
     abort ();
   yydebug = 1;
   {
