--- conflicted
+++ resolved
@@ -58,19 +58,11 @@
 ]])
 
 AT_BISON_CHECK([input.y], [1], [],
-<<<<<<< HEAD
-[[input.y:5.12-13: $$ for the midrule at $2 of 'exp' has no declared type
-input.y:5.24-25: $2 of 'exp' has no declared type
+[[input.y:5.12-13: error: $$ for the midrule at $2 of 'exp' has no declared type
+input.y:5.24-25: error: $2 of 'exp' has no declared type
 input.y:5.6-32: warning: type clash on default action: <bar> != <> [-Wother]
 input.y:6.6-8: warning: type clash on default action: <bar> != <> [-Wother]
 input.y:7.5: warning: empty rule for typed nonterminal, and no action [-Wother]
-=======
-[[input.y:5.12-13: error: $$ for the midrule at $2 of 'exp' has no declared type
-input.y:5.24-25: error: $2 of 'exp' has no declared type
-input.y:5.6-32: warning: type clash on default action: <bar> != <>
-input.y:6.6-8: warning: type clash on default action: <bar> != <>
-input.y:7.5: warning: empty rule for typed nonterminal, and no action
->>>>>>> bd526380
 ]])
 
 AT_CLEANUP
@@ -208,57 +200,30 @@
 ]])
 
 AT_BISON_CHECK([input.y], [1], [],
-<<<<<<< HEAD
-[[input.y:1.13-29: %destructor redeclaration for <*>
-input.y:1.13-29: previous declaration
-input.y:2.10-24: %printer redeclaration for <*>
-input.y:2.10-24: previous declaration
-input.y:4.13-29: %destructor redeclaration for <*>
-input.y:1.13-29: previous declaration
-input.y:5.10-24: %printer redeclaration for <*>
-input.y:2.10-24: previous declaration
-input.y:7.13-29: %destructor redeclaration for <>
-input.y:7.13-29: previous declaration
-input.y:8.10-24: %printer redeclaration for <>
-input.y:8.10-24: previous declaration
-input.y:10.13-29: %destructor redeclaration for <>
-input.y:7.13-29: previous declaration
-input.y:11.10-24: %printer redeclaration for <>
-input.y:8.10-24: previous declaration
-input.y:17.13-29: %destructor redeclaration for <*>
-input.y:4.13-29: previous declaration
-input.y:18.10-24: %printer redeclaration for <*>
-input.y:5.10-24: previous declaration
-input.y:20.13-29: %destructor redeclaration for <>
-input.y:10.13-29: previous declaration
-input.y:21.10-24: %printer redeclaration for <>
-input.y:11.10-24: previous declaration
-=======
-[[input.y:1.13-29: error: redeclaration for default tagged %destructor
+[[input.y:1.13-29: error: %destructor redeclaration for <*>
 input.y:1.13-29:     previous declaration
-input.y:2.10-24: error: redeclaration for default tagged %printer
+input.y:2.10-24: error: %printer redeclaration for <*>
 input.y:2.10-24:     previous declaration
-input.y:4.13-29: error: redeclaration for default tagged %destructor
+input.y:4.13-29: error: %destructor redeclaration for <*>
 input.y:1.13-29:     previous declaration
-input.y:5.10-24: error: redeclaration for default tagged %printer
+input.y:5.10-24: error: %printer redeclaration for <*>
 input.y:2.10-24:     previous declaration
-input.y:7.13-29: error: redeclaration for default tagless %destructor
+input.y:7.13-29: error: %destructor redeclaration for <>
 input.y:7.13-29:     previous declaration
-input.y:8.10-24: error: redeclaration for default tagless %printer
+input.y:8.10-24: error: %printer redeclaration for <>
 input.y:8.10-24:     previous declaration
-input.y:10.13-29: error: redeclaration for default tagless %destructor
+input.y:10.13-29: error: %destructor redeclaration for <>
 input.y:7.13-29:      previous declaration
-input.y:11.10-24: error: redeclaration for default tagless %printer
+input.y:11.10-24: error: %printer redeclaration for <>
 input.y:8.10-24:      previous declaration
-input.y:17.13-29: error: redeclaration for default tagged %destructor
+input.y:17.13-29: error: %destructor redeclaration for <*>
 input.y:4.13-29:      previous declaration
-input.y:18.10-24: error: redeclaration for default tagged %printer
+input.y:18.10-24: error: %printer redeclaration for <*>
 input.y:5.10-24:      previous declaration
-input.y:20.13-29: error: redeclaration for default tagless %destructor
+input.y:20.13-29: error: %destructor redeclaration for <>
 input.y:10.13-29:     previous declaration
-input.y:21.10-24: error: redeclaration for default tagless %printer
+input.y:21.10-24: error: %printer redeclaration for <>
 input.y:11.10-24:     previous declaration
->>>>>>> bd526380
 ]])
 
 AT_CLEANUP
@@ -321,7 +286,7 @@
 ]])
 
 AT_BISON_CHECK([input.y], [1], [],
-[[input.y:2.16-18: symbol bar is used, but is not defined as a token and has no rules
+[[input.y:2.16-18: error: symbol bar is used, but is not defined as a token and has no rules
 input.y:1.17-19: warning: symbol baz is used, but is not defined as a token and has no rules [-Wother]
 input.y:1.13-15: warning: symbol foo is used, but is not defined as a token and has no rules [-Wother]
 input.y:3.13-15: warning: symbol qux is used, but is not defined as a token and has no rules [-Wother]
@@ -1216,18 +1181,11 @@
 start: ;
 ]])
 AT_BISON_CHECK([[input.y]], [1], [],
-<<<<<<< HEAD
 [[input.y:1.9-21: warning: deprecated %define variable name: 'api.push_pull', use 'api.push-pull' [-Wdeprecated]
-input.y:1.9-21: invalid value for %define variable 'api.push-pull': 'neither'
-input.y:1.9-21: accepted value: 'pull'
-input.y:1.9-21: accepted value: 'push'
-input.y:1.9-21: accepted value: 'both'
-=======
-[[input.y:1.9-21: error: invalid value for %define variable 'api.push-pull': 'neither'
+input.y:1.9-21: error: invalid value for %define variable 'api.push-pull': 'neither'
 input.y:1.9-21: error: accepted value: 'pull'
 input.y:1.9-21: error: accepted value: 'push'
 input.y:1.9-21: error: accepted value: 'both'
->>>>>>> bd526380
 ]])
 
 AT_DATA([[input.y]],
@@ -1236,9 +1194,8 @@
 start: ;
 ]])
 AT_BISON_CHECK([[input.y]], [1], [],
-<<<<<<< HEAD
 [[input.y:1.9-34: warning: deprecated %define variable name: 'lr.keep_unreachable_states', use 'lr.keep-unreachable-states' [-Wdeprecated]
-input.y:1.9-34: invalid value for %define Boolean variable 'lr.keep-unreachable-states'
+input.y:1.9-34: error: invalid value for %define Boolean variable 'lr.keep-unreachable-states'
 ]])
 
 AT_DATA([[input.y]],
@@ -1249,11 +1206,8 @@
 ]])
 AT_BISON_CHECK([[input.y]], [1], [],
 [[input.y:1.9-17: warning: deprecated %define variable name: 'namespace', use 'api.namespace' [-Wdeprecated]
-input.y:2.9-21: %define variable 'api.namespace' redefined
-input.y:1.9-17: previous definition
-=======
-[[input.y:1.9-34: error: invalid value for %define Boolean variable 'lr.keep-unreachable-states'
->>>>>>> bd526380
+input.y:2.9-21: error: %define variable 'api.namespace' redefined
+input.y:1.9-17:     previous definition
 ]])
 
 AT_DATA([[input.y]],
@@ -1321,11 +1275,7 @@
 
 AT_BISON_CHECK([[input.y]], [1], [],
 [m4_foreach([b4_arg], m4_dquote(m4_shift($@)),
-<<<<<<< HEAD
-[[input.y:3.9-21: ]b4_arg[
-=======
-[[input.y:3.9-17: error: ]b4_arg[
->>>>>>> bd526380
+[[input.y:3.9-21: error: ]b4_arg[
 ]])])
 ])
 
@@ -1374,19 +1324,11 @@
 AT_CHECK([[perl -e "print 'start: \'';" >> empty.y || exit 77]])
 
 AT_BISON_CHECK([empty.y], [1], [],
-<<<<<<< HEAD
 [[empty.y:2.8-9: warning: empty character literal [-Wother]
 empty.y:3.8-4.0: warning: empty character literal [-Wother]
-empty.y:3.8-4.0: missing "'" at end of line
+empty.y:3.8-4.0: error: missing "'" at end of line
 empty.y:4.8: warning: empty character literal [-Wother]
-empty.y:4.8: missing "'" at end of file
-=======
-[[empty.y:2.8-9: warning: empty character literal
-empty.y:3.8-4.0: warning: empty character literal
-empty.y:3.8-4.0: error: missing "'" at end of line
-empty.y:4.8: warning: empty character literal
 empty.y:4.8: error: missing "'" at end of file
->>>>>>> bd526380
 ]])
 
 AT_DATA([two.y],
@@ -1397,19 +1339,11 @@
 AT_CHECK([[perl -e "print 'start: \'ab';" >> two.y || exit 77]])
 
 AT_BISON_CHECK([two.y], [1], [],
-<<<<<<< HEAD
 [[two.y:2.8-11: warning: extra characters in character literal [-Wother]
 two.y:3.8-4.0: warning: extra characters in character literal [-Wother]
-two.y:3.8-4.0: missing "'" at end of line
+two.y:3.8-4.0: error: missing "'" at end of line
 two.y:4.8-10: warning: extra characters in character literal [-Wother]
-two.y:4.8-10: missing "'" at end of file
-=======
-[[two.y:2.8-11: warning: extra characters in character literal
-two.y:3.8-4.0: warning: extra characters in character literal
-two.y:3.8-4.0: error: missing "'" at end of line
-two.y:4.8-10: warning: extra characters in character literal
 two.y:4.8-10: error: missing "'" at end of file
->>>>>>> bd526380
 ]])
 
 AT_DATA([three.y],
@@ -1420,19 +1354,11 @@
 AT_CHECK([[perl -e "print 'start: \'abc';" >> three.y || exit 77]])
 
 AT_BISON_CHECK([three.y], [1], [],
-<<<<<<< HEAD
 [[three.y:2.8-12: warning: extra characters in character literal [-Wother]
 three.y:3.8-4.0: warning: extra characters in character literal [-Wother]
-three.y:3.8-4.0: missing "'" at end of line
+three.y:3.8-4.0: error: missing "'" at end of line
 three.y:4.8-11: warning: extra characters in character literal [-Wother]
-three.y:4.8-11: missing "'" at end of file
-=======
-[[three.y:2.8-12: warning: extra characters in character literal
-three.y:3.8-4.0: warning: extra characters in character literal
-three.y:3.8-4.0: error: missing "'" at end of line
-three.y:4.8-11: warning: extra characters in character literal
 three.y:4.8-11: error: missing "'" at end of file
->>>>>>> bd526380
 ]])
 
 AT_CLEANUP
@@ -1458,57 +1384,30 @@
            || exit 77]])
 
 AT_BISON_CHECK([input.y], [1], [],
-<<<<<<< HEAD
-[[input.y:2.9-12: invalid number after \-escape: 777
+[[input.y:2.9-12: error: invalid number after \-escape: 777
 input.y:2.8-13: warning: empty character literal [-Wother]
-input.y:2.16-17: invalid number after \-escape: 0
+input.y:2.16-17: error: invalid number after \-escape: 0
 input.y:2.15-18: warning: empty character literal [-Wother]
-input.y:2.21-25: invalid number after \-escape: xfff
+input.y:2.21-25: error: invalid number after \-escape: xfff
 input.y:2.20-26: warning: empty character literal [-Wother]
-input.y:2.29-31: invalid number after \-escape: x0
+input.y:2.29-31: error: invalid number after \-escape: x0
 input.y:2.28-32: warning: empty character literal [-Wother]
-input.y:3.9-14: invalid number after \-escape: uffff
+input.y:3.9-14: error: invalid number after \-escape: uffff
 input.y:3.8-15: warning: empty character literal [-Wother]
-input.y:3.18-23: invalid number after \-escape: u0000
+input.y:3.18-23: error: invalid number after \-escape: u0000
 input.y:3.17-24: warning: empty character literal [-Wother]
-input.y:3.27-36: invalid number after \-escape: Uffffffff
+input.y:3.27-36: error: invalid number after \-escape: Uffffffff
 input.y:3.26-37: warning: empty character literal [-Wother]
-input.y:3.40-49: invalid number after \-escape: U00000000
+input.y:3.40-49: error: invalid number after \-escape: U00000000
 input.y:3.39-50: warning: empty character literal [-Wother]
-input.y:4.9-10: invalid character after \-escape: ' '
+input.y:4.9-10: error: invalid character after \-escape: ' '
 input.y:4.8-11: warning: empty character literal [-Wother]
-input.y:4.14-15: invalid character after \-escape: A
+input.y:4.14-15: error: invalid character after \-escape: A
 input.y:4.13-16: warning: empty character literal [-Wother]
-input.y:5.9-16: invalid character after \-escape: \t
-input.y:5.17: invalid character after \-escape: \f
-input.y:5.18: invalid character after \-escape: \0
-input.y:5.19: invalid character after \-escape: \001
-=======
-[[input.y:2.9-12: error: invalid number after \-escape: 777
-input.y:2.8-13: warning: empty character literal
-input.y:2.16-17: error: invalid number after \-escape: 0
-input.y:2.15-18: warning: empty character literal
-input.y:2.21-25: error: invalid number after \-escape: xfff
-input.y:2.20-26: warning: empty character literal
-input.y:2.29-31: error: invalid number after \-escape: x0
-input.y:2.28-32: warning: empty character literal
-input.y:3.9-14: error: invalid number after \-escape: uffff
-input.y:3.8-15: warning: empty character literal
-input.y:3.18-23: error: invalid number after \-escape: u0000
-input.y:3.17-24: warning: empty character literal
-input.y:3.27-36: error: invalid number after \-escape: Uffffffff
-input.y:3.26-37: warning: empty character literal
-input.y:3.40-49: error: invalid number after \-escape: U00000000
-input.y:3.39-50: warning: empty character literal
-input.y:4.9-10: error: invalid character after \-escape: ' '
-input.y:4.8-11: warning: empty character literal
-input.y:4.14-15: error: invalid character after \-escape: A
-input.y:4.13-16: warning: empty character literal
 input.y:5.9-16: error: invalid character after \-escape: \t
 input.y:5.17: error: invalid character after \-escape: \f
 input.y:5.18: error: invalid character after \-escape: \0
 input.y:5.19: error: invalid character after \-escape: \001
->>>>>>> bd526380
 ]])
 
 AT_CLEANUP
