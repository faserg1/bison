# Bison Parser Headers.                               -*- Autotest -*-

# Copyright (C) 2001-2002, 2006-2007, 2009-2012 Free Software
# Foundation, Inc.

# This program is free software: you can redistribute it and/or modify
# it under the terms of the GNU General Public License as published by
# the Free Software Foundation, either version 3 of the License, or
# (at your option) any later version.
#
# This program is distributed in the hope that it will be useful,
# but WITHOUT ANY WARRANTY; without even the implied warranty of
# MERCHANTABILITY or FITNESS FOR A PARTICULAR PURPOSE.  See the
# GNU General Public License for more details.
#
# You should have received a copy of the GNU General Public License
# along with this program.  If not, see <http://www.gnu.org/licenses/>.

AT_BANNER([[Parser Headers.]])


## --------------------- ##
## Invalid CPP headers.  ##
## --------------------- ##

# AT_TEST_CPP_GUARD_H(BASE-NAME, [DIRECTIVES])
# --------------------------------------------
# FIXME: Much of this can be covered by calc.at.
m4_define([AT_TEST_CPP_GUARD_H],
[AT_SETUP([Invalid CPP guards: $2 --defines=$1.h])
AT_BISON_OPTION_PUSHDEFS([$2])
# Possibly create inner directories.
dirname=`AS_DIRNAME([$1])`
AS_MKDIR_P([$dirname])

AT_DATA_GRAMMAR([$1.y],
[$2
%{
#include <$1.h>
]AT_YYERROR_DECLARE_EXTERN[
]AT_YYLEX_DECLARE_EXTERN[
%}
%%
dummy:;
%%
#include <$1.h>
])

AT_BISON_CHECK([--defines=$1.h --output=$1.c $1.y])

AT_COMPILE([$1.o], [-I. -c $1.c])

AT_BISON_OPTION_POPDEFS
AT_CLEANUP
])

AT_TEST_CPP_GUARD_H([input/input])
AT_TEST_CPP_GUARD_H([9foo])
AT_TEST_CPP_GUARD_H([input/input], [%glr-parser])
AT_TEST_CPP_GUARD_H([9foo],        [%glr-parser])



## ---------------- ##
## export YYLTYPE.  ##
## ---------------- ##


AT_SETUP([export YYLTYPE])

AT_DATA_GRAMMAR([input.y],
[%locations

%name-prefix "my_"
%{
#include <stdio.h>
#include <stdlib.h>

static int
my_lex (void)
{
  return EOF;
}

static void
my_error (const char *msg)
{
  fprintf (stderr, "%s\n", msg);
}

%}
%%
exp:;
])

AT_BISON_CHECK([--defines -o input.c input.y])

# YYLTYPE should be defined, and MY_LLOC declared.
AT_DATA([caller.c],
[[#include "input.h"
YYLTYPE *my_llocp = &my_lloc;

int my_parse (void);

int
main (void)
{
  return my_parse ();
}
]])

# Link and execute, just to make sure everything is fine (and in
# particular, that MY_LLOC is indeed defined somewhere).
AT_COMPILE([caller.o])
AT_COMPILE([input.o])
AT_COMPILE([caller], [caller.o input.o])
AT_PARSER_CHECK([./caller])

AT_CLEANUP

## ----------------- ##
## Several parsers.  ##
## ----------------- ##

AT_SETUP([Several parsers])

# AT_TEST([PREFIX], [DIRECTIVES])
# -------------------------------
# Generate and compile to *.o.  Make sure there is no (allowed) YY*
# nor yy* identifiers in the header.  Check that headers are
# self-contained, and can be compiled by a C++ compiler.
m4_pushdef([AT_TEST],
[AT_BISON_OPTION_PUSHDEFS([%define api.prefix "$1_" $2])
AT_DATA_GRAMMAR([$1.y],
[[%define api.prefix "$1_"
$2
%error-verbose
%union
{
  int integer;
}
%{
#include <stdio.h>
  ]AT_YYERROR_DECLARE[
  ]AT_YYLEX_DECLARE[
%}
%%
exp:
  'x' '1' { printf ("x1\n"); }
| 'x' '2' { printf ("x2\n"); }
| 'x' '3' { printf ("x3\n"); }
| 'x' '4' { printf ("x4\n"); }
| 'x' '5' { printf ("x5\n"); }
| 'x' '6' { printf ("x6\n"); }
| 'x' '7' { printf ("x7\n"); }
| 'x' '8' { printf ("x8\n"); }
;

%%
]AT_YYERROR_DEFINE[
]AT_YYLEX_DEFINE(["$1"])[
]])

AT_BISON_CHECK([-d -o $1.AT_SKEL_CC_IF([cc], [c]) $1.y])

AT_LANG_COMPILE([$1.o])
AT_CHECK([[echo "$1" >>expout]])

AT_BISON_OPTION_POPDEFS
])# AT_TEST

AT_DATA([main.cc],
[AT_DATA_SOURCE_PROLOGUE
[// If we are compiling with CC=$CXX, then do not load the C headers
// inside extern "C", since they were _not_ compiled this way.
#if ! CC_IS_CXX
extern "C"
{
#endif
  #include "x1.h"
  #include "x2.h"
  #include "x3.h"
  #include "x4.h"
  #include "x6.h"
  #include "x7.h"
  #include "x8.h"
#if ! CC_IS_CXX
}
#endif
#include "x5.hh"
//#include "x6.hh"

#define RUN(S)                                  \
  do {                                          \
    int res = S;                                \
    if (res)                                    \
      std::cerr << #S": " << res << std::endl;  \
  } while (false)

int
main (void)
{
  RUN(x1_parse());
  RUN(x2_parse());
  RUN(x3_parse());
  RUN(x4_parse());
  x5_::parser p5;
  RUN(p5.parse());
  RUN(x6_parse());
  RUN(x7_parse());
  RUN(x8_parse());
//  x6_::parser p6;
//  RUN(p6.parse());
  return 0;
}
]])# main.cc

AT_TEST([x1], [])
AT_TEST([x2], [%locations %debug])
AT_TEST([x3], [%glr-parser])
AT_TEST([x4], [%locations %debug %glr-parser])
AT_TEST([x5], [%locations %debug %language "c++"])
AT_TEST([x6], [%define api.pure])
AT_TEST([x7], [%define api.push-pull both])
AT_TEST([x8], [%define api.pure %define api.push-pull both])
#AT_TEST([x5], [%locations %language "c++" %glr-parser])

# Check there is no 'yy' left.
# C++ output relies on namespaces and still uses yy a lot.
#
# Check there is no 'YY' left.
<<<<<<< HEAD
# Ignore comments, YYPUSH_MORE(_DEFINED)?  (constant definition),
=======
# Ignore comments, YYChar (template parameter), YYPARSE_PARAM
# (obsolete), YYPUSH_MORE(_DEFINED)?  (constant definition),
>>>>>>> 9960a6ae
# YY_\w+_INCLUDED (header guards).
#
# YYDEBUG (not renamed) can be read, but not changed.
AT_CHECK([[$PERL -n -0777 -e '
  s{/\*.*?\*/}{}gs;
  s{//.*}{}g;
<<<<<<< HEAD
  s{\b(YYPUSH_MORE(_DEFINED)?
=======
  s{\b(YYChar
      |YYPARSE_PARAM
      |YYPUSH_MORE(_DEFINED)?
>>>>>>> 9960a6ae
      |YY_\w+_INCLUDED
      |YY_NULL
      |(defined|if)\ YYDEBUG
      )\b}{}gx;
  while (/^(.*YY.*)$/gm)
  {
    print "$ARGV: invalid exported YY: $1\n";
  }
  if ($ARGV =~ /\.h$/)
  {
    while (/^(.*yy.*)$/gm)
    {
      print "$ARGV: invalid exported yy: $1\n";
    }
  }
' -- *.hh *.h]])

# Check that the headers are self-contained, and protected against
# multiple inclusions.  While at it, check they are sane for C++.
for h in *.h *.hh
do
  # No shell expansion with AT_DATA.
  cat >$h.cc <<EOF
AT_DATA_SOURCE_PROLOGUE
#include "$h"
#include "$h"
EOF
  AT_COMPILE_CXX([$h.o])
done

# Do this late, so that other checks have been performed.
AT_SKIP_IF_CANNOT_LINK_C_AND_CXX

AT_COMPILE_CXX([parser], [[x[1-8].o -DCC_IS_CXX=$CC_IS_CXX main.cc]])
AT_PARSER_CHECK([./parser], [0], [[expout]])

m4_popdef([AT_TEST])

AT_CLEANUP<|MERGE_RESOLUTION|>--- conflicted
+++ resolved
@@ -229,25 +229,17 @@
 # C++ output relies on namespaces and still uses yy a lot.
 #
 # Check there is no 'YY' left.
-<<<<<<< HEAD
-# Ignore comments, YYPUSH_MORE(_DEFINED)?  (constant definition),
-=======
 # Ignore comments, YYChar (template parameter), YYPARSE_PARAM
 # (obsolete), YYPUSH_MORE(_DEFINED)?  (constant definition),
->>>>>>> 9960a6ae
 # YY_\w+_INCLUDED (header guards).
 #
 # YYDEBUG (not renamed) can be read, but not changed.
 AT_CHECK([[$PERL -n -0777 -e '
   s{/\*.*?\*/}{}gs;
   s{//.*}{}g;
-<<<<<<< HEAD
-  s{\b(YYPUSH_MORE(_DEFINED)?
-=======
   s{\b(YYChar
       |YYPARSE_PARAM
       |YYPUSH_MORE(_DEFINED)?
->>>>>>> 9960a6ae
       |YY_\w+_INCLUDED
       |YY_NULL
       |(defined|if)\ YYDEBUG
