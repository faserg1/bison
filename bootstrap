#! /bin/sh
# Print a version string.
<<<<<<< HEAD
scriptversion=2012-01-18.21; # UTC
=======
scriptversion=2012-04-16.16; # UTC
>>>>>>> 95e343fe

# Bootstrap this package from checked-out sources.

# Copyright (C) 2003-2012 Free Software Foundation, Inc.

# This program is free software: you can redistribute it and/or modify
# it under the terms of the GNU General Public License as published by
# the Free Software Foundation, either version 3 of the License, or
# (at your option) any later version.

# This program is distributed in the hope that it will be useful,
# but WITHOUT ANY WARRANTY; without even the implied warranty of
# MERCHANTABILITY or FITNESS FOR A PARTICULAR PURPOSE.  See the
# GNU General Public License for more details.

# You should have received a copy of the GNU General Public License
# along with this program.  If not, see <http://www.gnu.org/licenses/>.

# Originally written by Paul Eggert.  The canonical version of this
# script is maintained as build-aux/bootstrap in gnulib, however, to
# be useful to your project, you should place a copy of it under
# version control in the top-level directory of your project.  The
# intent is that all customization can be done with a bootstrap.conf
# file also maintained in your version control; gnulib comes with a
# template build-aux/bootstrap.conf to get you started.

# Please report bugs or propose patches to bug-gnulib@gnu.org.

nl='
'

# Ensure file names are sorted consistently across platforms.
LC_ALL=C
export LC_ALL

local_gl_dir=gl

me=$0

usage() {
  cat <<EOF
Usage: $me [OPTION]...
Bootstrap this package from the checked-out sources.

Options:
 --gnulib-srcdir=DIRNAME  specify the local directory where gnulib
                          sources reside.  Use this if you already
                          have gnulib sources on your machine, and
                          do not want to waste your bandwidth downloading
                          them again.  Defaults to \$GNULIB_SRCDIR
 --bootstrap-sync         if this bootstrap script is not identical to
                          the version in the local gnulib sources,
                          update this script, and then restart it with
                          /bin/sh or the shell \$CONFIG_SHELL
 --no-bootstrap-sync      do not check whether bootstrap is out of sync
 --copy                   copy files instead of creating symbolic links
 --force                  attempt to bootstrap even if the sources seem
                          not to have been checked out
 --no-git                 do not use git to update gnulib.  Requires that
                          --gnulib-srcdir point to a correct gnulib snapshot
 --skip-po                do not download po files

If the file $me.conf exists in the same directory as this script, its
contents are read as shell variables to configure the bootstrap.

For build prerequisites, environment variables like \$AUTOCONF and \$AMTAR
are honored.

Running without arguments will suffice in most cases.
EOF
}

# Configuration.

# Name of the Makefile.am
gnulib_mk=gnulib.mk

# List of gnulib modules needed.
gnulib_modules=

# Any gnulib files needed that are not in modules.
gnulib_files=

: ${AUTOPOINT=autopoint}
: ${AUTORECONF=autoreconf}

# A function to be called right after gnulib-tool is run.
# Override it via your own definition in bootstrap.conf.
bootstrap_post_import_hook() { :; }

# A function to be called after everything else in this script.
# Override it via your own definition in bootstrap.conf.
bootstrap_epilogue() { :; }

# The command to download all .po files for a specified domain into
# a specified directory.  Fill in the first %s is the domain name, and
# the second with the destination directory.  Use rsync's -L and -r
# options because the latest/%s directory and the .po files within are
# all symlinks.
po_download_command_format=\
"rsync --delete --exclude '*.s1' -Lrtvz \
 'translationproject.org::tp/latest/%s/' '%s'"

# Fallback for downloading .po files (if rsync fails).
po_download_command_format2=\
"wget --mirror -nd -q -np -A.po -P '%s' \
 http://translationproject.org/latest/%s/"

extract_package_name='
  /^AC_INIT(/{
     /.*,.*,.*, */{
       s///
       s/[][]//g
       s/)$//
       p
       q
     }
     s/AC_INIT(\[*//
     s/]*,.*//
     s/^GNU //
     y/ABCDEFGHIJKLMNOPQRSTUVWXYZ/abcdefghijklmnopqrstuvwxyz/
     s/[^A-Za-z0-9_]/-/g
     p
  }
'
package=`sed -n "$extract_package_name" configure.ac` || exit
gnulib_name=lib$package

build_aux=build-aux
source_base=lib
m4_base=m4
doc_base=doc
tests_base=tests
gnulib_extra_files=''

# Additional gnulib-tool options to use.  Use "\newline" to break lines.
gnulib_tool_option_extras=

# Other locale categories that need message catalogs.
EXTRA_LOCALE_CATEGORIES=

# Additional xgettext options to use.  Use "\\\newline" to break lines.
XGETTEXT_OPTIONS='\\\
 --flag=_:1:pass-c-format\\\
 --flag=N_:1:pass-c-format\\\
 --flag=error:3:c-format --flag=error_at_line:5:c-format\\\
'

# Package bug report address and copyright holder for gettext files
COPYRIGHT_HOLDER='Free Software Foundation, Inc.'
MSGID_BUGS_ADDRESS=bug-$package@gnu.org

# Files we don't want to import.
excluded_files=

# File that should exist in the top directory of a checked out hierarchy,
# but not in a distribution tarball.
checkout_only_file=README-hacking

# Whether to use copies instead of symlinks.
copy=false

# Set this to '.cvsignore .gitignore' in bootstrap.conf if you want
# those files to be generated in directories like lib/, m4/, and po/.
# Or set it to 'auto' to make this script select which to use based
# on which version control system (if any) is used in the source directory.
vc_ignore=auto

# Set this to true in bootstrap.conf to enable --bootstrap-sync by
# default.
bootstrap_sync=false

# Use git to update gnulib sources
use_git=true

# find_tool ENVVAR NAMES...
# -------------------------
# Search for a required program.  Use the value of ENVVAR, if set,
# otherwise find the first of the NAMES that can be run (i.e.,
# supports --version).  If found, set ENVVAR to the program name,
# die otherwise.
find_tool ()
{
  find_tool_envvar=$1
  shift
  find_tool_names=$@
  eval "find_tool_res=\$$find_tool_envvar"
  if test x"$find_tool_res" = x; then
    for i
    do
      if ($i --version </dev/null) >/dev/null 2>&1; then
       find_tool_res=$i
       break
      fi
    done
  else
    find_tool_error_prefix="\$$find_tool_envvar: "
  fi
  if test x"$find_tool_res" = x; then
    echo >&2 "$me: one of these is required: $find_tool_names"
    exit 1
  fi
  ($find_tool_res --version </dev/null) >/dev/null 2>&1 || {
    echo >&2 "$me: ${find_tool_error_prefix}cannot run $find_tool_res --version"
    exit 1
  }
  eval "$find_tool_envvar=\$find_tool_res"
  eval "export $find_tool_envvar"
}

# Find sha1sum, named gsha1sum on MacPorts, and shasum on MacOS 10.6.
find_tool SHA1SUM sha1sum gsha1sum shasum

# Override the default configuration, if necessary.
# Make sure that bootstrap.conf is sourced from the current directory
# if we were invoked as "sh bootstrap".
case "$0" in
  */*) test -r "$0.conf" && . "$0.conf" ;;
  *) test -r "$0.conf" && . ./"$0.conf" ;;
esac

# Extra files from gnulib, which override files from other sources.
test -z "${gnulib_extra_files}" && \
  gnulib_extra_files="
        $build_aux/install-sh
        $build_aux/missing
        $build_aux/mdate-sh
        $build_aux/texinfo.tex
        $build_aux/depcomp
        $build_aux/config.guess
        $build_aux/config.sub
        doc/INSTALL
"

if test "$vc_ignore" = auto; then
  vc_ignore=
  test -d .git && vc_ignore=.gitignore
  test -d CVS && vc_ignore="$vc_ignore .cvsignore"
fi

# Translate configuration into internal form.

# Parse options.

for option
do
  case $option in
  --help)
    usage
    exit;;
  --gnulib-srcdir=*)
    GNULIB_SRCDIR=`expr "X$option" : 'X--gnulib-srcdir=\(.*\)'`;;
  --skip-po)
    SKIP_PO=t;;
  --force)
    checkout_only_file=;;
  --copy)
    copy=true;;
  --bootstrap-sync)
    bootstrap_sync=true;;
  --no-bootstrap-sync)
    bootstrap_sync=false;;
  --no-git)
    use_git=false;;
  *)
    echo >&2 "$0: $option: unknown option"
    exit 1;;
  esac
done

if $use_git || test -d "$GNULIB_SRCDIR"; then
  :
else
  echo "$0: Error: --no-git requires --gnulib-srcdir" >&2
  exit 1
fi

if test -n "$checkout_only_file" && test ! -r "$checkout_only_file"; then
  echo "$0: Bootstrapping from a non-checked-out distribution is risky." >&2
  exit 1
fi

# Ensure that lines starting with ! sort last, per gitignore conventions
# for whitelisting exceptions after a more generic blacklist pattern.
sort_patterns() {
  sort -u "$@" | sed '/^!/ {
    H
    d
  }
  $ {
    P
    x
    s/^\n//
  }' | sed '/^$/d'
}

# If $STR is not already on a line by itself in $FILE, insert it,
# sorting the new contents of the file and replacing $FILE with the result.
insert_sorted_if_absent() {
  file=$1
  str=$2
  test -f $file || touch $file
  echo "$str" | sort_patterns - $file | cmp - $file > /dev/null \
    || { echo "$str" | sort_patterns - $file > $file.bak \
      && mv $file.bak $file; } \
    || exit 1
}

# Adjust $PATTERN for $VC_IGNORE_FILE and insert it with
# insert_sorted_if_absent.
insert_vc_ignore() {
  vc_ignore_file="$1"
  pattern="$2"
  case $vc_ignore_file in
  *.gitignore)
    # A .gitignore entry that does not start with '/' applies
    # recursively to subdirectories, so prepend '/' to every
    # .gitignore entry.
    pattern=`echo "$pattern" | sed s,^,/,`;;
  esac
  insert_sorted_if_absent "$vc_ignore_file" "$pattern"
}

# Die if there is no AC_CONFIG_AUX_DIR($build_aux) line in configure.ac.
found_aux_dir=no
grep '^[	 ]*AC_CONFIG_AUX_DIR(\['"$build_aux"'\])' configure.ac \
    >/dev/null && found_aux_dir=yes
grep '^[	 ]*AC_CONFIG_AUX_DIR('"$build_aux"')' configure.ac \
    >/dev/null && found_aux_dir=yes
if test $found_aux_dir = no; then
  echo "$0: expected line not found in configure.ac. Add the following:" >&2
  echo "  AC_CONFIG_AUX_DIR([$build_aux])" >&2
  exit 1
fi

# If $build_aux doesn't exist, create it now, otherwise some bits
# below will malfunction.  If creating it, also mark it as ignored.
if test ! -d $build_aux; then
  mkdir $build_aux
  for dot_ig in x $vc_ignore; do
    test $dot_ig = x && continue
    insert_vc_ignore $dot_ig $build_aux
  done
fi

# Note this deviates from the version comparison in automake
# in that it treats 1.5 < 1.5.0, and treats 1.4.4a < 1.4-p3a
# but this should suffice as we won't be specifying old
# version formats or redundant trailing .0 in bootstrap.conf.
# If we did want full compatibility then we should probably
# use m4_version_compare from autoconf.
sort_ver() { # sort -V is not generally available
  ver1="$1"
  ver2="$2"

  # split on '.' and compare each component
  i=1
  while : ; do
    p1=$(echo "$ver1" | cut -d. -f$i)
    p2=$(echo "$ver2" | cut -d. -f$i)
    if [ ! "$p1" ]; then
      echo "$1 $2"
      break
    elif [ ! "$p2" ]; then
      echo "$2 $1"
      break
    elif [ ! "$p1" = "$p2" ]; then
      if [ "$p1" -gt "$p2" ] 2>/dev/null; then # numeric comparison
        echo "$2 $1"
      elif [ "$p2" -gt "$p1" ] 2>/dev/null; then # numeric comparison
        echo "$1 $2"
      else # numeric, then lexicographic comparison
        lp=$(printf "$p1\n$p2\n" | LANG=C sort -n | tail -n1)
        if [ "$lp" = "$p2" ]; then
          echo "$1 $2"
        else
          echo "$2 $1"
        fi
      fi
      break
    fi
    i=$(($i+1))
  done
}

get_version() {
  app=$1

  $app --version >/dev/null 2>&1 || return 1

  $app --version 2>&1 |
  sed -n '# Move version to start of line.
          s/.*[v ]\([0-9]\)/\1/

          # Skip lines that do not start with version.
          /^[0-9]/!d

          # Remove characters after the version.
          s/[^.a-z0-9-].*//

          # The first component must be digits only.
          s/^\([0-9]*\)[a-z-].*/\1/

          #the following essentially does s/5.005/5.5/
          s/\.0*\([1-9]\)/.\1/g
          p
          q'
}

check_versions() {
  ret=0

  while read app req_ver; do
    # We only need libtoolize from the libtool package.
    if test "$app" = libtool; then
      app=libtoolize
    fi
    # Exempt git if --no-git is in effect.
    if test "$app" = git; then
      $use_git || continue
    fi
    # Honor $APP variables ($TAR, $AUTOCONF, etc.)
    appvar=`echo $app | LC_ALL=C tr '[a-z]-' '[A-Z]_'`
    test "$appvar" = TAR && appvar=AMTAR
    case $appvar in
        GZIP) ;; # Do not use $GZIP:  it contains gzip options.
        *) eval "app=\${$appvar-$app}" ;;
    esac
    if [ "$req_ver" = "-" ]; then
      # Merely require app to exist; not all prereq apps are well-behaved
      # so we have to rely on $? rather than get_version.
      $app --version >/dev/null 2>&1
      if [ 126 -le $? ]; then
        echo "$me: Error: '$app' not found" >&2
        ret=1
      fi
    else
      # Require app to produce a new enough version string.
      inst_ver=$(get_version $app)
      if [ ! "$inst_ver" ]; then
        echo "$me: Error: '$app' not found" >&2
        ret=1
      else
        latest_ver=$(sort_ver $req_ver $inst_ver | cut -d' ' -f2)
        if [ ! "$latest_ver" = "$inst_ver" ]; then
          echo "$me: Error: '$app' version == $inst_ver is too old" >&2
          echo "       '$app' version >= $req_ver is required" >&2
          ret=1
        fi
      fi
    fi
  done

  return $ret
}

print_versions() {
  echo "Program    Min_version"
  echo "----------------------"
  printf %s "$buildreq"
  echo "----------------------"
  # can't depend on column -t
}

use_libtool=0
# We'd like to use grep -E, to see if any of LT_INIT,
# AC_PROG_LIBTOOL, AM_PROG_LIBTOOL is used in configure.ac,
# but that's not portable enough (e.g., for Solaris).
grep '^[	 ]*A[CM]_PROG_LIBTOOL' configure.ac >/dev/null \
  && use_libtool=1
grep '^[	 ]*LT_INIT' configure.ac >/dev/null \
  && use_libtool=1
if test $use_libtool = 1; then
  find_tool LIBTOOLIZE glibtoolize libtoolize
fi

# gnulib-tool requires at least automake and autoconf.
# If either is not listed, add it (with minimum version) as a prerequisite.
case $buildreq in
  *automake*) ;;
  *) buildreq="automake 1.9
$buildreq" ;;
esac
case $buildreq in
  *autoconf*) ;;
  *) buildreq="autoconf 2.59
$buildreq" ;;
esac

# When we can deduce that gnulib-tool will require patch,
# and when patch is not already listed as a prerequisite, add it, too.
if test ! -d "$local_gl_dir" \
    || find "$local_gl_dir" -name '*.diff' -exec false {} +; then
  :
else
  case $buildreq in
    *patch*) ;;
    *) buildreq="patch -
$buildreq" ;;
  esac
fi

if ! printf "$buildreq" | check_versions; then
  echo >&2
  if test -f README-prereq; then
    echo "$0: See README-prereq for how to get the prerequisite programs" >&2
  else
    echo "$0: Please install the prerequisite programs" >&2
  fi
  exit 1
fi

echo "$0: Bootstrapping from checked-out $package sources..."

# See if we can use gnulib's git-merge-changelog merge driver.
if test -d .git && (git --version) >/dev/null 2>/dev/null ; then
  if git config merge.merge-changelog.driver >/dev/null ; then
    :
  elif (git-merge-changelog --version) >/dev/null 2>/dev/null ; then
    echo "$0: initializing git-merge-changelog driver"
    git config merge.merge-changelog.name 'GNU-style ChangeLog merge driver'
    git config merge.merge-changelog.driver 'git-merge-changelog %O %A %B'
  else
    echo "$0: consider installing git-merge-changelog from gnulib"
  fi
fi


cleanup_gnulib() {
  status=$?
  rm -fr "$gnulib_path"
  exit $status
}

git_modules_config () {
  test -f .gitmodules && git config --file .gitmodules "$@"
}

gnulib_path=`git_modules_config submodule.gnulib.path`
test -z "$gnulib_path" && gnulib_path=gnulib

# Get gnulib files.

case ${GNULIB_SRCDIR--} in
-)
  if git_modules_config submodule.gnulib.url >/dev/null; then
    echo "$0: getting gnulib files..."
    git submodule init || exit $?
    git submodule update || exit $?

  elif [ ! -d "$gnulib_path" ]; then
    echo "$0: getting gnulib files..."

    trap cleanup_gnulib 1 2 13 15

    shallow=
    git clone -h 2>&1 | grep -- --depth > /dev/null && shallow='--depth 2'
    git clone $shallow git://git.sv.gnu.org/gnulib "$gnulib_path" ||
      cleanup_gnulib

    trap - 1 2 13 15
  fi
  GNULIB_SRCDIR=$gnulib_path
  ;;
*)
  # Use GNULIB_SRCDIR as a reference.
  if test -d "$GNULIB_SRCDIR"/.git && \
        git_modules_config submodule.gnulib.url >/dev/null; then
    echo "$0: getting gnulib files..."
    if git submodule -h|grep -- --reference > /dev/null; then
      # Prefer the one-liner available in git 1.6.4 or newer.
      git submodule update --init --reference "$GNULIB_SRCDIR" \
        "$gnulib_path" || exit $?
    else
      # This fallback allows at least git 1.5.5.
      if test -f "$gnulib_path"/gnulib-tool; then
        # Since file already exists, assume submodule init already complete.
        git submodule update || exit $?
      else
        # Older git can't clone into an empty directory.
        rmdir "$gnulib_path" 2>/dev/null
        git clone --reference "$GNULIB_SRCDIR" \
          "$(git_modules_config submodule.gnulib.url)" "$gnulib_path" \
          && git submodule init && git submodule update \
          || exit $?
      fi
    fi
    GNULIB_SRCDIR=$gnulib_path
  fi
  ;;
esac

if $bootstrap_sync; then
  cmp -s "$0" "$GNULIB_SRCDIR/build-aux/bootstrap" || {
    echo "$0: updating bootstrap and restarting..."
    exec sh -c \
      'cp "$1" "$2" && shift && exec "${CONFIG_SHELL-/bin/sh}" "$@"' \
      -- "$GNULIB_SRCDIR/build-aux/bootstrap" \
      "$0" "$@" --no-bootstrap-sync
  }
fi

gnulib_tool=$GNULIB_SRCDIR/gnulib-tool
<$gnulib_tool || exit $?

# Get translations.

download_po_files() {
  subdir=$1
  domain=$2
  echo "$me: getting translations into $subdir for $domain..."
  cmd=`printf "$po_download_command_format" "$domain" "$subdir"`
  eval "$cmd" && return
  # Fallback to HTTP.
  cmd=`printf "$po_download_command_format2" "$subdir" "$domain"`
  eval "$cmd"
}

# Mirror .po files to $po_dir/.reference and copy only the new
# or modified ones into $po_dir.  Also update $po_dir/LINGUAS.
# Note po files that exist locally only are left in $po_dir but will
# not be included in LINGUAS and hence will not be distributed.
update_po_files() {
  # Directory containing primary .po files.
  # Overwrite them only when we're sure a .po file is new.
  po_dir=$1
  domain=$2

  # Mirror *.po files into this dir.
  # Usually contains *.s1 checksum files.
  ref_po_dir="$po_dir/.reference"

  test -d $ref_po_dir || mkdir $ref_po_dir || return
  download_po_files $ref_po_dir $domain \
    && ls "$ref_po_dir"/*.po 2>/dev/null |
      sed 's|.*/||; s|\.po$||' > "$po_dir/LINGUAS" || return

  langs=`cd $ref_po_dir && echo *.po|sed 's/\.po//g'`
  test "$langs" = '*' && langs=x
  for po in $langs; do
    case $po in x) continue;; esac
    new_po="$ref_po_dir/$po.po"
    cksum_file="$ref_po_dir/$po.s1"
    if ! test -f "$cksum_file" ||
        ! test -f "$po_dir/$po.po" ||
        ! $SHA1SUM -c --status "$cksum_file" \
            < "$new_po" > /dev/null; then
      echo "$me: updated $po_dir/$po.po..."
      cp "$new_po" "$po_dir/$po.po" \
          && $SHA1SUM < "$new_po" > "$cksum_file"
    fi
  done
}

case $SKIP_PO in
'')
  if test -d po; then
    update_po_files po $package || exit
  fi

  if test -d runtime-po; then
    update_po_files runtime-po $package-runtime || exit
  fi;;
esac

symlink_to_dir()
{
  src=$1/$2
  dst=${3-$2}

  test -f "$src" && {

    # If the destination directory doesn't exist, create it.
    # This is required at least for "lib/uniwidth/cjk.h".
    dst_dir=`dirname "$dst"`
    if ! test -d "$dst_dir"; then
      mkdir -p "$dst_dir"

      # If we've just created a directory like lib/uniwidth,
      # tell version control system(s) it's ignorable.
      # FIXME: for now, this does only one level
      parent=`dirname "$dst_dir"`
      for dot_ig in x $vc_ignore; do
        test $dot_ig = x && continue
        ig=$parent/$dot_ig
        insert_vc_ignore $ig `echo "$dst_dir"|sed 's,.*/,,'`
      done
    fi

    if $copy; then
      {
        test ! -h "$dst" || {
          echo "$me: rm -f $dst" &&
          rm -f "$dst"
        }
      } &&
      test -f "$dst" &&
      cmp -s "$src" "$dst" || {
        echo "$me: cp -fp $src $dst" &&
        cp -fp "$src" "$dst"
      }
    else
      # Leave any existing symlink alone, if it already points to the source,
      # so that broken build tools that care about symlink times
      # aren't confused into doing unnecessary builds.  Conversely, if the
      # existing symlink's time stamp is older than the source, make it afresh,
      # so that broken tools aren't confused into skipping needed builds.  See
      # <http://lists.gnu.org/archive/html/bug-gnulib/2011-05/msg00326.html>.
      test -h "$dst" &&
      src_ls=`ls -diL "$src" 2>/dev/null` && set $src_ls && src_i=$1 &&
      dst_ls=`ls -diL "$dst" 2>/dev/null` && set $dst_ls && dst_i=$1 &&
      test "$src_i" = "$dst_i" &&
      both_ls=`ls -dt "$src" "$dst"` &&
      test "X$both_ls" = "X$dst$nl$src" || {
        dot_dots=
        case $src in
        /*) ;;
        *)
          case /$dst/ in
          *//* | */../* | */./* | /*/*/*/*/*/)
             echo >&2 "$me: invalid symlink calculation: $src -> $dst"
             exit 1;;
          /*/*/*/*/)	dot_dots=../../../;;
          /*/*/*/)	dot_dots=../../;;
          /*/*/)	dot_dots=../;;
          esac;;
        esac

        echo "$me: ln -fs $dot_dots$src $dst" &&
        ln -fs "$dot_dots$src" "$dst"
      }
    fi
  }
}

# NOTE: we have to be careful to run both autopoint and libtoolize
# before gnulib-tool, since gnulib-tool is likely to provide newer
# versions of files "installed" by these two programs.
# Then, *after* gnulib-tool (see below), we have to be careful to
# run autoreconf in such a way that it does not run either of these
# two just-pre-run programs.

# Import from gettext.
with_gettext=yes
grep '^[	 ]*AM_GNU_GETTEXT_VERSION(' configure.ac >/dev/null || \
    with_gettext=no

if test $with_gettext = yes; then
  # Released autopoint has the tendency to install macros that have been
  # obsoleted in current gnulib, so run this before gnulib-tool.
  echo "$0: $AUTOPOINT --force"
  $AUTOPOINT --force || exit
fi

# Autoreconf runs aclocal before libtoolize, which causes spurious
# warnings if the initial aclocal is confused by the libtoolized
# (or worse out-of-date) macro directory.
if test $use_libtool = 1; then
  echo "running: $LIBTOOLIZE --copy --install"
  $LIBTOOLIZE --copy --install
fi

version_controlled_file() {
  dir=$1
  file=$2
  found=no
  if test -d CVS; then
    grep -F "/$file/" $dir/CVS/Entries 2>/dev/null |
             grep '^/[^/]*/[0-9]' > /dev/null && found=yes
  elif test -d .git; then
    git rm -n "$dir/$file" > /dev/null 2>&1 && found=yes
  elif test -d .svn; then
    svn log -r HEAD "$dir/$file" > /dev/null 2>&1 && found=yes
  else
    echo "$me: no version control for $dir/$file?" >&2
  fi
  test $found = yes
}

# Import from gnulib.

gnulib_tool_options="\
 --import\
 --no-changelog\
 --aux-dir $build_aux\
 --doc-base $doc_base\
 --lib $gnulib_name\
 --m4-base $m4_base/\
 --source-base $source_base/\
 --tests-base $tests_base\
 --local-dir $local_gl_dir\
 $gnulib_tool_option_extras\
"
if test $use_libtool = 1; then
  case "$gnulib_tool_options " in
    *' --libtool '*) ;;
    *) gnulib_tool_options="$gnulib_tool_options --libtool" ;;
  esac
fi
echo "$0: $gnulib_tool $gnulib_tool_options --import ..."
$gnulib_tool $gnulib_tool_options --import $gnulib_modules &&

for file in $gnulib_files; do
  symlink_to_dir "$GNULIB_SRCDIR" $file || exit
done

bootstrap_post_import_hook \
  || { echo >&2 "$me: bootstrap_post_import_hook failed"; exit 1; }

# Remove any dangling symlink matching "*.m4" or "*.[ch]" in some
# gnulib-populated directories.  Such .m4 files would cause aclocal to fail.
# The following requires GNU find 4.2.3 or newer.  Considering the usual
# portability constraints of this script, that may seem a very demanding
# requirement, but it should be ok.  Ignore any failure, which is fine,
# since this is only a convenience to help developers avoid the relatively
# unusual case in which a symlinked-to .m4 file is git-removed from gnulib
# between successive runs of this script.
find "$m4_base" "$source_base" \
  -depth \( -name '*.m4' -o -name '*.[ch]' \) \
  -type l -xtype l -delete > /dev/null 2>&1

# Some systems (RHEL 5) are using ancient autotools, for which the
# --no-recursive option had not been invented.  Detect that lack and
# omit the option when it's not supported.  FIXME in 2017: remove this
# hack when RHEL 5 autotools are updated, or when they become irrelevant.
no_recursive=
case $($AUTORECONF --help) in
  *--no-recursive*) no_recursive=--no-recursive;;
esac

# Tell autoreconf not to invoke autopoint or libtoolize; they were run above.
echo "running: AUTOPOINT=true LIBTOOLIZE=true " \
    "$AUTORECONF --verbose --install $no_recursive -I $m4_base $ACLOCAL_FLAGS"
AUTOPOINT=true LIBTOOLIZE=true \
    $AUTORECONF --verbose --install $no_recursive -I $m4_base $ACLOCAL_FLAGS \
  || exit 1

# Get some extra files from gnulib, overriding existing files.
for file in $gnulib_extra_files; do
  case $file in
  */INSTALL) dst=INSTALL;;
  build-aux/*) dst=$build_aux/`expr "$file" : 'build-aux/\(.*\)'`;;
  *) dst=$file;;
  esac
  symlink_to_dir "$GNULIB_SRCDIR" $file $dst || exit
done

if test $with_gettext = yes; then
  # Create gettext configuration.
  echo "$0: Creating po/Makevars from po/Makevars.template ..."
  rm -f po/Makevars
  sed '
    /^EXTRA_LOCALE_CATEGORIES *=/s/=.*/= '"$EXTRA_LOCALE_CATEGORIES"'/
    /^COPYRIGHT_HOLDER *=/s/=.*/= '"$COPYRIGHT_HOLDER"'/
    /^MSGID_BUGS_ADDRESS *=/s|=.*|= '"$MSGID_BUGS_ADDRESS"'|
    /^XGETTEXT_OPTIONS *=/{
      s/$/ \\/
      a\
          '"$XGETTEXT_OPTIONS"' $${end_of_xgettext_options+}
    }
  ' po/Makevars.template >po/Makevars || exit 1

  cat $GNULIB_SRCDIR/build-aux/po/Makefile.in.in > po/Makefile.in.in || exit 1

  if test -d runtime-po; then
    # Similarly for runtime-po/Makevars, but not quite the same.
    rm -f runtime-po/Makevars
    sed '
      /^DOMAIN *=.*/s/=.*/= '"$package"'-runtime/
      /^subdir *=.*/s/=.*/= runtime-po/
      /^MSGID_BUGS_ADDRESS *=/s/=.*/= bug-'"$package"'@gnu.org/
      /^XGETTEXT_OPTIONS *=/{
        s/$/ \\/
        a\
            '"$XGETTEXT_OPTIONS_RUNTIME"' $${end_of_xgettext_options+}
      }
    ' po/Makevars.template >runtime-po/Makevars || exit 1

    # Copy identical files from po to runtime-po.
    (cd po && cp -p Makefile.in.in *-quot *.header *.sed *.sin ../runtime-po)
  fi
fi

bootstrap_epilogue

echo "$0: done.  Now you can run './configure'."

# Local variables:
# eval: (add-hook 'write-file-hooks 'time-stamp)
# time-stamp-start: "scriptversion="
# time-stamp-format: "%:y-%02m-%02d.%02H"
# time-stamp-time-zone: "UTC"
# time-stamp-end: "; # UTC"
# End:<|MERGE_RESOLUTION|>--- conflicted
+++ resolved
@@ -1,10 +1,6 @@
 #! /bin/sh
 # Print a version string.
-<<<<<<< HEAD
-scriptversion=2012-01-18.21; # UTC
-=======
 scriptversion=2012-04-16.16; # UTC
->>>>>>> 95e343fe
 
 # Bootstrap this package from checked-out sources.
 
