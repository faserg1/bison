--- conflicted
+++ resolved
@@ -2530,20 +2530,6 @@
 
 @comment file: mfcalc.y: 3
 @example
-<<<<<<< HEAD
-=======
-#include <stdio.h>
-
-@group
-/* Called by yyparse on error.  */
-void
-yyerror (char const *s)
-@{
-  fprintf (stderr, "%s\n", s);
-@}
-@end group
-
->>>>>>> 511dd971
 @group
 struct init
 @{
@@ -5091,15 +5077,9 @@
 yypstate_delete (ps);
 @end example
 
-<<<<<<< HEAD
 Adding the @samp{%define api.pure} declaration does exactly the same thing to
 the generated parser with @samp{%define api.push-pull both} as it did for
 @samp{%define api.push-pull push}.
-=======
-Adding the @code{%define api.pure full} declaration does exactly the same thing
-to the generated parser with @code{%define api.push-pull both} as it did for
-@code{%define api.push-pull push}.
->>>>>>> 511dd971
 
 @node Decl Summary
 @subsection Bison Declaration Summary
@@ -5689,7 +5669,7 @@
 @item Default Value: @code{false}
 @end itemize
 introduced as @code{lr.keep_unreachable_states} in 2.3b, renamed as
-@code{lr.keep-unreachable-state} in 2.5, and as
+@code{lr.keep-unreachable-states} in 2.5, and as
 @code{lr.keep-unreachable-state} in 2.8.
 @c lr.keep-unreachable-state
 
@@ -6397,11 +6377,7 @@
 @node Pure Calling
 @subsection Calling Conventions for Pure Parsers
 
-<<<<<<< HEAD
-When you use the Bison declaration @samp{%define api.pure} to request a
-=======
 When you use the Bison declaration @code{%define api.pure full} to request a
->>>>>>> 511dd971
 pure, reentrant parser, the global communication variables @code{yylval}
 and @code{yylloc} cannot be used.  (@xref{Pure Decl, ,A Pure (Reentrant)
 Parser}.)  In such parsers the two global variables are replaced by
@@ -6450,7 +6426,6 @@
 For instance:
 
 @example
-<<<<<<< HEAD
 %lex-param   @{scanner_mode *mode@}
 %parse-param @{parser_mode *mode@}
 %param       @{environment_type *env@}
@@ -6464,7 +6439,7 @@
 int yyparse (parser_mode *mode, environment_type *env);
 @end example
 
-If @samp{%define api.pure} is added:
+If @samp{%define api.pure full} is added:
 
 @example
 int yylex   (YYSTYPE *lvalp, scanner_mode *mode, environment_type *env);
@@ -6472,29 +6447,13 @@
 @end example
 
 @noindent
-and finally, if both @samp{%define api.pure} and @code{%locations} are used:
+and finally, if both @samp{%define api.pure full} and @code{%locations} are
+used:
 
 @example
 int yylex   (YYSTYPE *lvalp, YYLTYPE *llocp,
              scanner_mode *mode, environment_type *env);
 int yyparse (parser_mode *mode, environment_type *env);
-=======
-%lex-param   @{int *nastiness@}
-@end example
-
-@noindent
-results in the following signature:
-
-@example
-int yylex (int *nastiness);
-@end example
-
-@noindent
-If @code{%define api.pure full} (or just @code{%define api.pure}) is added:
-
-@example
-int yylex (YYSTYPE *lvalp, int *nastiness);
->>>>>>> 511dd971
 @end example
 
 @node Error Reporting
@@ -6559,37 +6518,8 @@
 historical reasons, and this is the why @code{%define api.pure full} should be
 prefered over @code{%define api.pure}.
 
-<<<<<<< HEAD
-If @samp{%parse-param @{int *nastiness@}} is used, then:
-
-@example
-void yyerror (int *nastiness, char const *msg);  /* Yacc parsers.  */
-void yyerror (int *nastiness, char const *msg);  /* GLR parsers.   */
-@end example
-
-Finally, GLR and Yacc parsers share the same @code{yyerror} calling
-convention for absolutely pure parsers, i.e., when the calling
-convention of @code{yylex} @emph{and} the calling convention of
-@samp{%define api.pure} are pure.
-I.e.:
-
-@example
-/* Location tracking.  */
-%locations
-/* Pure yylex.  */
-%define api.pure
-%lex-param   @{int *nastiness@}
-/* Pure yyparse.  */
-%parse-param @{int *nastiness@}
-%parse-param @{int *randomness@}
-@end example
-
-@noindent
-results in the following signatures for all the parser kinds:
-=======
 When @code{%locations %define api.pure full} is used, @code{yyerror} has the
 following signature:
->>>>>>> 511dd971
 
 @example
 void yyerror (YYLTYPE *locp, char const *msg);
@@ -7956,11 +7886,7 @@
 To adjust which states have default reductions enabled, use the
 @code{%define lr.default-reduction} directive.
 
-<<<<<<< HEAD
-@deffn {Directive} {%define lr.default-reduction @var{WHERE}}
-=======
-@deffn {Directive} {%define lr.default-reductions} @var{where}
->>>>>>> 511dd971
+@deffn {Directive} {%define lr.default-reduction} @var{where}
 Specify the kind of states that are permitted to contain default reductions.
 The accepted values of @var{where} are:
 @itemize
@@ -8096,11 +8022,7 @@
 keeping unreachable states is sometimes useful when trying to understand the
 relationship between the parser and the grammar.
 
-<<<<<<< HEAD
-@deffn {Directive} {%define lr.keep-unreachable-state @var{VALUE}}
-=======
-@deffn {Directive} {%define lr.keep-unreachable-states} @var{value}
->>>>>>> 511dd971
+@deffn {Directive} {%define lr.keep-unreachable-state} @var{value}
 Request that Bison allow unreachable states to remain in the parser tables.
 @var{value} must be a Boolean.  The default is @code{false}.
 @end deffn
@@ -10366,7 +10288,6 @@
 
 The parser invokes the scanner by calling @code{yylex}.  Contrary to C
 parsers, C++ parsers are always pure: there is no point in using the
-<<<<<<< HEAD
 @samp{%define api.pure} directive.  The actual interface with @code{yylex}
 depends whether you use unions, or variants.
 
@@ -10378,10 +10299,7 @@
 @node Split Symbols
 @subsubsection Split Symbols
 
-Therefore the interface is as follows.
-=======
-@code{%define api.pure full} directive.  Therefore the interface is as follows.
->>>>>>> 511dd971
+The interface is as follows.
 
 @deftypemethod {parser} {int} yylex (semantic_type* @var{yylval}, location_type* @var{yylloc}, @var{type1} @var{arg1}, ...)
 @deftypemethodx {parser} {int} yylex (semantic_type* @var{yylval}, @var{type1} @var{arg1}, ...)
@@ -11080,12 +10998,7 @@
 Contrary to C parsers, Java parsers do not use global variables; the
 state of the parser is always local to an instance of the parser class.
 Therefore, all Java parsers are ``pure'', and the @code{%pure-parser}
-<<<<<<< HEAD
-and @samp{%define api.pure} directives does not do anything when used in
-=======
-and @code{%define api.pure full} directives does not do anything when used in
->>>>>>> 511dd971
-Java.
+and @code{%define api.pure} directives do nothing when used in Java.
 
 Push parsers are currently unsupported in Java and @code{%define
 api.push-pull} have no effect.
