--- conflicted
+++ resolved
@@ -23,11 +23,7 @@
   error extensions fdl fopen-safer getopt-gnu
   gettext git-version-gen gitlog-to-changelog
   gpl-3.0 hash inttypes isnan javacomp-script
-<<<<<<< HEAD
-  javaexec-script ldexpl maintainer-makefile malloc-gnu
-=======
-  javaexec-script ldexpl malloc-gnu mbschr mbsrchr
->>>>>>> c0828abf
+  javaexec-script ldexpl malloc-gnu
   mbswidth obstack perror progname
   quote quotearg
   readme-release
