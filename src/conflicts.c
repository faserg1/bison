--- conflicted
+++ resolved
@@ -71,11 +71,10 @@
     {
       /* The description of the resolution. */
       switch (resolution)
-<<<<<<< HEAD
         {
         case shift_resolution:
         case right_resolution:
-          obstack_fgrow2 (&solved_conflicts_obstack,
+          obstack_printf (&solved_conflicts_obstack,
                           _("    Conflict between rule %d and token %s"
                             " resolved as shift"),
                           r->number,
@@ -84,7 +83,7 @@
 
         case reduce_resolution:
         case left_resolution:
-          obstack_fgrow2 (&solved_conflicts_obstack,
+          obstack_printf (&solved_conflicts_obstack,
                           _("    Conflict between rule %d and token %s"
                             " resolved as reduce"),
                           r->number,
@@ -92,7 +91,7 @@
           break;
 
         case nonassoc_resolution:
-          obstack_fgrow2 (&solved_conflicts_obstack,
+          obstack_printf (&solved_conflicts_obstack,
                           _("    Conflict between rule %d and token %s"
                             " resolved as an error"),
                           r->number,
@@ -104,102 +103,37 @@
       switch (resolution)
         {
         case shift_resolution:
-          obstack_fgrow2 (&solved_conflicts_obstack,
+          obstack_printf (&solved_conflicts_obstack,
                           " (%s < %s)",
                           r->prec->tag,
                           symbols[token]->tag);
           break;
 
         case reduce_resolution:
-          obstack_fgrow2 (&solved_conflicts_obstack,
+          obstack_printf (&solved_conflicts_obstack,
                           " (%s < %s)",
                           symbols[token]->tag,
                           r->prec->tag);
           break;
 
         case left_resolution:
-          obstack_fgrow1 (&solved_conflicts_obstack,
+          obstack_printf (&solved_conflicts_obstack,
                           " (%%left %s)",
                           symbols[token]->tag);
           break;
 
         case right_resolution:
-          obstack_fgrow1 (&solved_conflicts_obstack,
+          obstack_printf (&solved_conflicts_obstack,
                           " (%%right %s)",
                           symbols[token]->tag);
           break;
 
         case nonassoc_resolution:
-          obstack_fgrow1 (&solved_conflicts_obstack,
+          obstack_printf (&solved_conflicts_obstack,
                           " (%%nonassoc %s)",
                           symbols[token]->tag);
           break;
         }
-=======
-	{
-	case shift_resolution:
-	case right_resolution:
-	  obstack_printf (&solved_conflicts_obstack,
-			  _("    Conflict between rule %d and token %s"
-			    " resolved as shift"),
-			  r->number,
-			  symbols[token]->tag);
-	  break;
-
-	case reduce_resolution:
-	case left_resolution:
-	  obstack_printf (&solved_conflicts_obstack,
-			  _("    Conflict between rule %d and token %s"
-			    " resolved as reduce"),
-			  r->number,
-			  symbols[token]->tag);
-	  break;
-
-	case nonassoc_resolution:
-	  obstack_printf (&solved_conflicts_obstack,
-			  _("    Conflict between rule %d and token %s"
-			    " resolved as an error"),
-			  r->number,
-			  symbols[token]->tag);
-	  break;
-	}
-
-      /* The reason. */
-      switch (resolution)
-	{
-	case shift_resolution:
-	  obstack_printf (&solved_conflicts_obstack,
-			  " (%s < %s)",
-			  r->prec->tag,
-			  symbols[token]->tag);
-	  break;
-
-	case reduce_resolution:
-	  obstack_printf (&solved_conflicts_obstack,
-			  " (%s < %s)",
-			  symbols[token]->tag,
-			  r->prec->tag);
-	  break;
-
-	case left_resolution:
-	  obstack_printf (&solved_conflicts_obstack,
-			  " (%%left %s)",
-			  symbols[token]->tag);
-	  break;
-
-	case right_resolution:
-	  obstack_printf (&solved_conflicts_obstack,
-			  " (%%right %s)",
-			  symbols[token]->tag);
-	  break;
-
-	case nonassoc_resolution:
-	  obstack_printf (&solved_conflicts_obstack,
-			  " (%%nonassoc %s)",
-			  symbols[token]->tag);
-	  break;
-	}
->>>>>>> aaf63e45
 
       obstack_sgrow (&solved_conflicts_obstack, ".\n");
     }
