--- conflicted
+++ resolved
@@ -176,38 +176,6 @@
 #define obstack_sgrow(Obs, Str) \
   obstack_grow (Obs, Str, strlen (Str))
 
-<<<<<<< HEAD
-#define obstack_fgrow1(Obs, Format, Arg1)       \
-  do {                                          \
-    char buf[4096];                             \
-    sprintf (buf, Format, Arg1);                \
-    obstack_grow (Obs, buf, strlen (buf));      \
-  } while (0)
-
-#define obstack_fgrow2(Obs, Format, Arg1, Arg2) \
-  do {                                          \
-    char buf[4096];                             \
-    sprintf (buf, Format, Arg1, Arg2);          \
-    obstack_grow (Obs, buf, strlen (buf));      \
-  } while (0)
-
-#define obstack_fgrow3(Obs, Format, Arg1, Arg2, Arg3)   \
-  do {                                                  \
-    char buf[4096];                                     \
-    sprintf (buf, Format, Arg1, Arg2, Arg3);            \
-    obstack_grow (Obs, buf, strlen (buf));              \
-  } while (0)
-
-#define obstack_fgrow4(Obs, Format, Arg1, Arg2, Arg3, Arg4)     \
-  do {                                                          \
-    char buf[4096];                                             \
-    sprintf (buf, Format, Arg1, Arg2, Arg3, Arg4);              \
-    obstack_grow (Obs, buf, strlen (buf));                      \
-  } while (0)
-
-
-=======
->>>>>>> aaf63e45
 /* Output Str escaped for our postprocessing (i.e., escape M4 special
    characters).
 
