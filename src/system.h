--- conflicted
+++ resolved
@@ -173,63 +173,31 @@
 #define obstack_chunk_free  free
 #include <obstack.h>
 
-<<<<<<< HEAD
 #define obstack_sgrow(Obs, Str) \
   obstack_grow (Obs, Str, strlen (Str))
 
 #define obstack_fgrow1(Obs, Format, Arg1)       \
-do {                                            \
-  char buf[4096];                               \
-  sprintf (buf, Format, Arg1);                  \
-  obstack_grow (Obs, buf, strlen (buf));        \
-} while (0)
-
-#define obstack_fgrow2(Obs, Format, Arg1, Arg2) \
-do {                                            \
-  char buf[4096];                               \
-  sprintf (buf, Format, Arg1, Arg2);            \
-  obstack_grow (Obs, buf, strlen (buf));        \
-} while (0)
-
-#define obstack_fgrow3(Obs, Format, Arg1, Arg2, Arg3)   \
-do {                                                    \
-  char buf[4096];                                       \
-  sprintf (buf, Format, Arg1, Arg2, Arg3);              \
-  obstack_grow (Obs, buf, strlen (buf));                \
-} while (0)
-
-#define obstack_fgrow4(Obs, Format, Arg1, Arg2, Arg3, Arg4)     \
-do {                                                            \
-  char buf[4096];                                               \
-  sprintf (buf, Format, Arg1, Arg2, Arg3, Arg4);                \
-  obstack_grow (Obs, buf, strlen (buf));                        \
-} while (0)
-=======
-# define obstack_sgrow(Obs, Str)                \
-  obstack_grow (Obs, Str, strlen (Str))
-
-# define obstack_fgrow1(Obs, Format, Arg1)      \
   do {                                          \
     char buf[4096];                             \
     sprintf (buf, Format, Arg1);                \
     obstack_grow (Obs, buf, strlen (buf));      \
   } while (0)
 
-# define obstack_fgrow2(Obs, Format, Arg1, Arg2)        \
-  do {                                                  \
-    char buf[4096];                                     \
-    sprintf (buf, Format, Arg1, Arg2);                  \
-    obstack_grow (Obs, buf, strlen (buf));              \
-  } while (0)
-
-# define obstack_fgrow3(Obs, Format, Arg1, Arg2, Arg3)  \
+#define obstack_fgrow2(Obs, Format, Arg1, Arg2) \
+  do {                                          \
+    char buf[4096];                             \
+    sprintf (buf, Format, Arg1, Arg2);          \
+    obstack_grow (Obs, buf, strlen (buf));      \
+  } while (0)
+
+#define obstack_fgrow3(Obs, Format, Arg1, Arg2, Arg3)   \
   do {                                                  \
     char buf[4096];                                     \
     sprintf (buf, Format, Arg1, Arg2, Arg3);            \
     obstack_grow (Obs, buf, strlen (buf));              \
   } while (0)
 
-# define obstack_fgrow4(Obs, Format, Arg1, Arg2, Arg3, Arg4)    \
+#define obstack_fgrow4(Obs, Format, Arg1, Arg2, Arg3, Arg4)     \
   do {                                                          \
     char buf[4096];                                             \
     sprintf (buf, Format, Arg1, Arg2, Arg3, Arg4);              \
@@ -244,15 +212,15 @@
 
 # define obstack_escape(Obs, Str)                       \
   do {                                                  \
-    char const *p;                                      \
-    for (p = Str; *p; p++)                              \
-      switch (*p)                                       \
+    char const *p__;                                    \
+    for (p__ = Str; *p__; p__++)                        \
+      switch (*p__)                                     \
         {                                               \
         case '$': obstack_sgrow (Obs, "$]["); break;    \
         case '@': obstack_sgrow (Obs, "@@" ); break;    \
         case '[': obstack_sgrow (Obs, "@{" ); break;    \
         case ']': obstack_sgrow (Obs, "@}" ); break;    \
-        default:  obstack_1grow (Obs, *p   ); break;    \
+        default:  obstack_1grow (Obs, *p__ ); break;    \
         }                                               \
   } while (0)
 
@@ -278,7 +246,6 @@
   } while (0)
 
 
->>>>>>> 7b18c112
 
 
 
@@ -294,20 +261,12 @@
 # define TAB_EXT ".tab"
 #endif
 
-<<<<<<< HEAD
-#ifndef DEFAULT_TMPDIR
-# define DEFAULT_TMPDIR "/tmp"
-#endif
-
-=======
->>>>>>> 7b18c112
 
 
 /*---------------------.
 | Free a linked list.  |
 `---------------------*/
 
-<<<<<<< HEAD
 #define LIST_FREE(Type, List)                   \
 do {                                            \
   Type *_node, *_next;                          \
@@ -317,17 +276,6 @@
       free (_node);                             \
     }                                           \
 } while (0)
-=======
-# define LIST_FREE(Type, List)                  \
-  do {                                          \
-    Type *_node, *_next;                        \
-    for (_node = List; _node; _node = _next)    \
-      {                                         \
-        _next = _node->next;                    \
-        free (_node);                           \
-      }                                         \
-  } while (0)
->>>>>>> 7b18c112
 
 
 /*---------------------------------------------.
