--- conflicted
+++ resolved
@@ -329,15 +329,9 @@
           {
             warnings warn_flag = midrule_warning ? Wmidrule_values : Wother;
             if (n)
-<<<<<<< HEAD
-              complain (&r->location, warn_flag, _("unused value: $%d"), n);
+              complain (&l->location, warn_flag, _("unused value: $%d"), n);
             else
-              complain (&r->location, warn_flag, _("unset value: $$"));
-=======
-              warn_at_ptr (l->location, _("unused value: $%d"), n);
-            else
-              warn_at_ptr (l->location, _("unset value: $$"));
->>>>>>> d4fe9e88
+              complain (&l->location, warn_flag, _("unset value: $$"));
           }
       }
   }
