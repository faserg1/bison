--- conflicted
+++ resolved
@@ -130,25 +130,17 @@
   aver (merge_function != NULL && merger_find == merger);
   if (merge_function->type != NULL && !UNIQSTR_EQ (merge_function->type, type))
     {
-<<<<<<< HEAD
-      complain_at (declaration_loc, complaint,
-                   _("result type clash on merge function %s: <%s> != <%s>"),
-                   quote (merge_function->name), type, merge_function->type);
-      complain_at (merge_function->type_declaration_location, complaint,
-                   _("previous declaration"));
-    }
-=======
       unsigned indent = 0;
-      complain_at_indent (declaration_loc, &indent,
+      complain_at_indent (declaration_loc, complaint, &indent,
                           _("result type clash on merge function %s: "
                             "<%s> != <%s>"),
                           quote (merge_function->name), type,
                           merge_function->type);
       indent += SUB_INDENT;
-      complain_at_indent (merge_function->type_declaration_location, &indent,
+      complain_at_indent (merge_function->type_declaration_location, complaint,
+                          &indent,
                           _("previous declaration"));
-   }
->>>>>>> bd526380
+    }
   merge_function->type = uniqstr_new (type);
   merge_function->type_declaration_location = declaration_loc;
 }
