--- conflicted
+++ resolved
@@ -1,8 +1,4 @@
-<<<<<<< HEAD
-/* A Bison parser, made by GNU Bison 3.0.2.29-9a91e.  */
-=======
 /* A Bison parser, made by GNU Bison 3.0.4.38-1047-dirty.  */
->>>>>>> 0ac08d2d
 
 /* Bison implementation for Yacc-like parsers in C
 
@@ -48,11 +44,7 @@
 #define YYBISON 1
 
 /* Bison version.  */
-<<<<<<< HEAD
-#define YYBISON_VERSION "3.0.2.29-9a91e"
-=======
 #define YYBISON_VERSION "3.0.4.38-1047-dirty"
->>>>>>> 0ac08d2d
 
 /* Skeleton name.  */
 #define YYSKELETON_NAME "yacc.c"
