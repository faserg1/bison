--- conflicted
+++ resolved
@@ -3244,7 +3244,6 @@
     "0123456789";
 
   char const *name_start = NULL;
-<<<<<<< HEAD
   {
     char *p;
     /* Stop on last actual character.  */
@@ -3257,30 +3256,11 @@
     /* Strip the surrounding '{' and '}', and any blanks just inside
        the braces.  */
     --p;
-    while (isspace ((unsigned char) *p))
+  while (c_isspace ((unsigned char) *p))
       --p;
     p[1] = '\0';
-=======
-  char *p;
-
-  /* Stop on last actual character.  */
-  for (p = decl; p[1]; p++)
-    if ((p == decl
-	 || ! memchr (alphanum, p[-1], sizeof alphanum))
-	&& memchr (alphanum, p[0], sizeof alphanum - 10))
-      name_start = p;
-
-  /* Strip the surrounding '{' and '}', and any blanks just inside
-     the braces.  */
-  --p;
-  while (c_isspace ((unsigned char) *p))
-    --p;
-  p[1] = '\0';
-  ++decl;
+    ++decl;
   while (c_isspace ((unsigned char) *decl))
->>>>>>> 403ddfb7
-    ++decl;
-    while (isspace ((unsigned char) *decl))
       ++decl;
   }
 
