--- conflicted
+++ resolved
@@ -305,7 +305,6 @@
 void
 grammar_rules_useless_report (const char *message)
 {
-<<<<<<< HEAD
   warnings w = Wother;
   if (warnings_flag & w)
     {
@@ -313,26 +312,15 @@
       for (r = 0; r < nrules ; ++r)
         if (!rules[r].useful)
           {
-            complain (&rules[r].location, w | silent, "%s: ", message);
-            rule_print (&rules[r], stderr);
-            warnings_print_categories (w);
-            fprintf (stderr, "\n");
-=======
-  rule_number r;
-  for (r = 0; r < nrules ; ++r)
-    if (!rules[r].useful)
-      {
-        if (feature_flag & feature_caret)
-          warn_at (rules[r].location, "%s", message);
-        else
-          {
-            warn_at (rules[r].location, "%s: ", message);
-            if (warnings_flag & warnings_other)
+            if (feature_flag & feature_caret)
+              complain (&rules[r].location, w, "%s", message);
+            else
               {
+                complain (&rules[r].location, w | silent, "%s: ", message);
                 rule_print (&rules[r], stderr);
-                fflush (stderr);
+                warnings_print_categories (w);
+                fprintf (stderr, "\n");
               }
->>>>>>> 9960a6ae
           }
     }
 }
