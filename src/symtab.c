--- conflicted
+++ resolved
@@ -116,7 +116,6 @@
   return res;
 }
 
-<<<<<<< HEAD
 /*--------------------.
 | Free a sym_content. |
 `--------------------*/
@@ -139,7 +138,9 @@
   if (!sym->is_alias)
     sym_content_free (sym->content);
   free (sym);
-=======
+
+}
+
 /* If needed, swap first and second so that first has the earliest
    location (according to location_cmp).
 
@@ -173,7 +174,6 @@
       *first = *second;
       *second = tmp;
     }
->>>>>>> b167e7ba
 }
 
 char const *
