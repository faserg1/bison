/* Output the generated parsing program for Bison.

   Copyright (C) 1984, 1986, 1989, 1992, 2000-2012 Free Software
   Foundation, Inc.

   This file is part of Bison, the GNU Compiler Compiler.

   This program is free software: you can redistribute it and/or modify
   it under the terms of the GNU General Public License as published by
   the Free Software Foundation, either version 3 of the License, or
   (at your option) any later version.

   This program is distributed in the hope that it will be useful,
   but WITHOUT ANY WARRANTY; without even the implied warranty of
   MERCHANTABILITY or FITNESS FOR A PARTICULAR PURPOSE.  See the
   GNU General Public License for more details.

   You should have received a copy of the GNU General Public License
   along with this program.  If not, see <http://www.gnu.org/licenses/>.  */

#include <config.h>
#include "system.h"

#include <concat-filename.h>
#include <configmake.h>
#include <filename.h>
#include <get-errno.h>
#include <quotearg.h>
#include <spawn-pipe.h>
#include <timevar.h>
#include <wait-process.h>

#include "complain.h"
#include "files.h"
#include "getargs.h"
#include "gram.h"
#include "muscle-tab.h"
#include "output.h"
#include "reader.h"
#include "scan-code.h"    /* max_left_semantic_context */
#include "scan-skel.h"
#include "symtab.h"
#include "tables.h"

static struct obstack format_obstack;


/*-------------------------------------------------------------------.
| Create a function NAME which associates to the muscle NAME the     |
| result of formatting the FIRST and then TABLE_DATA[BEGIN..END[ (of |
| TYPE), and to the muscle NAME_max, the max value of the            |
| TABLE_DATA.                                                        |
`-------------------------------------------------------------------*/


<<<<<<< HEAD
#define GENERATE_MUSCLE_INSERT_TABLE(Name, Type)                        \
                                                                        \
static void                                                             \
Name (char const *name,                                                 \
      Type *table_data,                                                 \
      Type first,                                                       \
      int begin,                                                        \
      int end)                                                          \
{                                                                       \
  Type min = first;                                                     \
  Type max = first;                                                     \
  long int lmin;                                                        \
  long int lmax;                                                        \
  int i;                                                                \
  int j = 1;                                                            \
                                                                        \
  obstack_fgrow1 (&format_obstack, "%6d", first);                       \
  for (i = begin; i < end; ++i)                                         \
    {                                                                   \
      obstack_1grow (&format_obstack, ',');                             \
      if (j >= 10)                                                      \
        {                                                               \
          obstack_sgrow (&format_obstack, "\n  ");                      \
          j = 1;                                                        \
        }                                                               \
      else                                                              \
        ++j;                                                            \
      obstack_fgrow1 (&format_obstack, "%6d", table_data[i]);           \
      if (table_data[i] < min)                                          \
        min = table_data[i];                                            \
      if (max < table_data[i])                                          \
        max = table_data[i];                                            \
    }                                                                   \
  obstack_1grow (&format_obstack, 0);                                   \
  muscle_insert (name, obstack_finish (&format_obstack));               \
                                                                        \
  lmin = min;                                                           \
  lmax = max;                                                           \
  /* Build `NAME_min' and `NAME_max' in the obstack. */                 \
  obstack_fgrow1 (&format_obstack, "%s_min", name);                     \
  obstack_1grow (&format_obstack, 0);                                   \
  MUSCLE_INSERT_LONG_INT (obstack_finish (&format_obstack), lmin);      \
  obstack_fgrow1 (&format_obstack, "%s_max", name);                     \
  obstack_1grow (&format_obstack, 0);                                   \
  MUSCLE_INSERT_LONG_INT (obstack_finish (&format_obstack), lmax);      \
=======
#define GENERATE_MUSCLE_INSERT_TABLE(Name, Type)			\
									\
static void								\
Name (char const *name,							\
      Type *table_data,							\
      Type first,							\
      int begin,							\
      int end)								\
{									\
  Type min = first;							\
  Type max = first;							\
  long int lmin;							\
  long int lmax;							\
  int i;								\
  int j = 1;								\
									\
  obstack_printf (&format_obstack, "%6d", first);			\
  for (i = begin; i < end; ++i)						\
    {									\
      obstack_1grow (&format_obstack, ',');				\
      if (j >= 10)							\
	{								\
	  obstack_sgrow (&format_obstack, "\n  ");			\
	  j = 1;							\
	}								\
      else								\
	++j;								\
      obstack_printf (&format_obstack, "%6d", table_data[i]);		\
      if (table_data[i] < min)						\
	min = table_data[i];						\
      if (max < table_data[i])						\
	max = table_data[i];						\
    }									\
  obstack_1grow (&format_obstack, 0);					\
  muscle_insert (name, obstack_finish (&format_obstack));		\
									\
  lmin = min;								\
  lmax = max;								\
  /* Build `NAME_min' and `NAME_max' in the obstack. */			\
  obstack_printf (&format_obstack, "%s_min", name);			\
  obstack_1grow (&format_obstack, 0);					\
  MUSCLE_INSERT_LONG_INT (obstack_finish (&format_obstack), lmin);	\
  obstack_printf (&format_obstack, "%s_max", name);			\
  obstack_1grow (&format_obstack, 0);					\
  MUSCLE_INSERT_LONG_INT (obstack_finish (&format_obstack), lmax);	\
>>>>>>> aaf63e45
}

GENERATE_MUSCLE_INSERT_TABLE(muscle_insert_unsigned_int_table, unsigned int)
GENERATE_MUSCLE_INSERT_TABLE(muscle_insert_int_table, int)
GENERATE_MUSCLE_INSERT_TABLE(muscle_insert_base_table, base_number)
GENERATE_MUSCLE_INSERT_TABLE(muscle_insert_rule_number_table, rule_number)
GENERATE_MUSCLE_INSERT_TABLE(muscle_insert_symbol_number_table, symbol_number)
GENERATE_MUSCLE_INSERT_TABLE(muscle_insert_state_number_table, state_number)


/*----------------------------------------------------------------.
| Print to OUT a representation of CP quoted and escaped for M4.  |
`----------------------------------------------------------------*/

static void
quoted_output (FILE *out, char const *cp)
{
  fprintf (out, "[[");

  for (; *cp; cp++)
    switch (*cp)
      {
      case '$': fputs ("$][", out); break;
      case '@': fputs ("@@",  out); break;
      case '[': fputs ("@{",  out); break;
      case ']': fputs ("@}",  out); break;
      default:  fputc (*cp,   out); break;
      }

  fprintf (out, "]]");
}

/*----------------------------------------------------------------.
| Print to OUT a representation of STRING quoted and escaped both |
| for C and M4.                                                   |
`----------------------------------------------------------------*/

static void
string_output (FILE *out, char const *string)
{
  quoted_output (out, quotearg_style (c_quoting_style, string));
}


/*------------------------------------------------------------------.
| Prepare the muscles related to the symbols: translate, tname, and |
| toknum.                                                           |
`------------------------------------------------------------------*/

static void
prepare_symbols (void)
{
  MUSCLE_INSERT_INT ("tokens_number", ntokens);
  MUSCLE_INSERT_INT ("nterms_number", nvars);
  MUSCLE_INSERT_INT ("symbols_number", nsyms);
  MUSCLE_INSERT_INT ("undef_token_number", undeftoken->number);
  MUSCLE_INSERT_INT ("user_token_number_max", max_user_token_number);

  muscle_insert_symbol_number_table ("translate",
                                     token_translations,
                                     token_translations[0],
                                     1, max_user_token_number + 1);

  /* tname -- token names.  */
  {
    int i;
    /* We assume that the table will be output starting at column 2. */
    int j = 2;
    struct quoting_options *qo = clone_quoting_options (0);
    set_quoting_style (qo, c_quoting_style);
    set_quoting_flags (qo, QA_SPLIT_TRIGRAPHS);
    for (i = 0; i < nsyms; i++)
      {
        char *cp = quotearg_alloc (symbols[i]->tag, -1, qo);
        /* Width of the next token, including the two quotes, the
           comma and the space.  */
        int width = strlen (cp) + 2;

        if (j + width > 75)
          {
            obstack_sgrow (&format_obstack, "\n ");
            j = 1;
          }

        if (i)
          obstack_1grow (&format_obstack, ' ');
        obstack_escape (&format_obstack, cp);
        free (cp);
        obstack_1grow (&format_obstack, ',');
        j += width;
      }
    free (qo);
    obstack_sgrow (&format_obstack, " ]b4_null[");

    /* Finish table and store. */
    obstack_1grow (&format_obstack, 0);
    muscle_insert ("tname", obstack_finish (&format_obstack));
  }

  /* Output YYTOKNUM. */
  {
    int i;
    int *values = xnmalloc (ntokens, sizeof *values);
    for (i = 0; i < ntokens; ++i)
      values[i] = symbols[i]->user_token_number;
    muscle_insert_int_table ("toknum", values,
                             values[0], 1, ntokens);
    free (values);
  }
}


/*----------------------------------------------------------------.
| Prepare the muscles related to the rules: r1, r2, rline, dprec, |
| merger, immediate.                                              |
`----------------------------------------------------------------*/

static void
prepare_rules (void)
{
  unsigned int *rline = xnmalloc (nrules, sizeof *rline);
  symbol_number *r1 = xnmalloc (nrules, sizeof *r1);
  unsigned int *r2 = xnmalloc (nrules, sizeof *r2);
  int *dprec = xnmalloc (nrules, sizeof *dprec);
  int *merger = xnmalloc (nrules, sizeof *merger);
  int *immediate = xnmalloc (nrules, sizeof *immediate);

  rule_number r;
  for (r = 0; r < nrules; ++r)
    {
      /* LHS of the rule R. */
      r1[r] = rules[r].lhs->number;
      /* Length of rule R's RHS. */
      r2[r] = rule_rhs_length(&rules[r]);
      /* Line where rule was defined. */
      rline[r] = rules[r].location.start.line;
      /* Dynamic precedence (GLR).  */
      dprec[r] = rules[r].dprec;
      /* Merger-function index (GLR).  */
      merger[r] = rules[r].merger;
      /* Immediate reduction flags (GLR).  */
      immediate[r] = rules[r].is_predicate;
    }

  muscle_insert_unsigned_int_table ("rline", rline, 0, 0, nrules);
  muscle_insert_symbol_number_table ("r1", r1, 0, 0, nrules);
  muscle_insert_unsigned_int_table ("r2", r2, 0, 0, nrules);
  muscle_insert_int_table ("dprec", dprec, 0, 0, nrules);
  muscle_insert_int_table ("merger", merger, 0, 0, nrules);
  muscle_insert_int_table ("immediate", immediate, 0, 0, nrules);

  MUSCLE_INSERT_INT ("rules_number", nrules);
  MUSCLE_INSERT_INT ("max_left_semantic_context", max_left_semantic_context);

  free (rline);
  free (r1);
  free (r2);
  free (dprec);
  free (merger);
  free (immediate);
}

/*--------------------------------------------.
| Prepare the muscles related to the states.  |
`--------------------------------------------*/

static void
prepare_states (void)
{
  state_number i;
  symbol_number *values = xnmalloc (nstates, sizeof *values);
  for (i = 0; i < nstates; ++i)
    values[i] = states[i]->accessing_symbol;
  muscle_insert_symbol_number_table ("stos", values,
                                     0, 1, nstates);
  free (values);

  MUSCLE_INSERT_INT ("last", high);
  MUSCLE_INSERT_INT ("final_state_number", final_state->number);
  MUSCLE_INSERT_INT ("states_number", nstates);
}


/*-------------------------------------------------------.
| Compare two symbols by type-name, and then by number.  |
`-------------------------------------------------------*/

static int
symbol_type_name_cmp (const symbol **lhs, const symbol **rhs)
{
  int res = UNIQSTR_CMP((*lhs)->type_name, (*rhs)->type_name);
  if (res)
    return res;
  return (*lhs)->number - (*rhs)->number;
}


/*----------------------------------------------------------------.
| Return a (malloc'ed) table of the symbols sorted by type-name.  |
`----------------------------------------------------------------*/

static symbol **
symbols_by_type_name (void)
{
  typedef int (*qcmp_type) (const void *, const void *);
  symbol **res = xmemdup (symbols, nsyms * sizeof *res);
  qsort (res, nsyms, sizeof *res, (qcmp_type) &symbol_type_name_cmp);
  return res;
}


/*------------------------------------------------------------------.
| Define b4_type_names, which is a list of (lists of the numbers of |
| symbols with same type-name).                                     |
`------------------------------------------------------------------*/

static void
type_names_output (FILE *out)
{
  int i;
  symbol **syms = symbols_by_type_name ();
  fputs ("m4_define([b4_type_names],\n[", out);
  for (i = 0; i < nsyms; /* nothing */)
    {
      // The index of the first symbol of the current type-name.
      int i0 = i;
      fputs (i ? ",\n[" : "[", out);
      for (; i < nsyms && syms[i]->type_name == syms[i0]->type_name; ++i)
        fprintf (out, "%s%d", i != i0 ? ", " : "", syms[i]->number);
      fputs ("]", out);
    }
  fputs ("])\n\n", out);
  free (syms);
}


/*-------------------------------------.
| The list of all the symbol numbers.  |
`-------------------------------------*/

static void
symbol_numbers_output (FILE *out)
{
  int i;
  fputs ("m4_define([b4_symbol_numbers],\n[", out);
  for (i = 0; i < nsyms; ++i)
    fprintf (out, "%s[%d]", i ? ", " : "", i);
  fputs ("])\n\n", out);
}


/*---------------------------------.
| Output the user actions to OUT.  |
`---------------------------------*/

static void
user_actions_output (FILE *out)
{
  rule_number r;

  fputs ("m4_define([b4_actions], \n[", out);
  for (r = 0; r < nrules; ++r)
    if (rules[r].action)
      {
        fprintf (out, "b4_%scase(%d, [b4_syncline(%d, ",
                 rules[r].is_predicate ? "predicate_" : "",
                 r + 1, rules[r].action_location.start.line);
        string_output (out, rules[r].action_location.start.file);
        fprintf (out, ")\n[    %s]])\n\n", rules[r].action);
      }
  fputs ("])\n\n", out);
}

/*------------------------------------.
| Output the merge functions to OUT.  |
`------------------------------------*/

static void
merger_output (FILE *out)
{
  int n;
  merger_list* p;

  fputs ("m4_define([b4_mergers], \n[[", out);
  for (n = 1, p = merge_functions; p != NULL; n += 1, p = p->next)
    {
      if (p->type[0] == '\0')
        fprintf (out, "  case %d: *yy0 = %s (*yy0, *yy1); break;\n",
                 n, p->name);
      else
        fprintf (out, "  case %d: yy0->%s = %s (*yy0, *yy1); break;\n",
                 n, p->type, p->name);
    }
  fputs ("]])\n\n", out);
}


/*---------------------------------------------.
| Prepare the muscles for symbol definitions.  |
`---------------------------------------------*/

static void
prepare_symbol_definitions (void)
{
  int i;
  for (i = 0; i < nsyms; ++i)
    {
      symbol *sym = symbols[i];
      const char *key;
      const char *value;

#define SET_KEY(Entry)                                          \
      obstack_fgrow2 (&format_obstack, "symbol(%d, %s)",        \
                      i, Entry);                                \
      obstack_1grow (&format_obstack, 0);                       \
      key = obstack_finish (&format_obstack);

#define SET_KEY2(Entry, Suffix)                                 \
      obstack_fgrow3 (&format_obstack, "symbol(%d, %s_%s)",     \
                      i, Entry, Suffix);                        \
      obstack_1grow (&format_obstack, 0);                       \
      key = obstack_finish (&format_obstack);

      // Whether the symbol has an identifier.
      value = symbol_id_get (sym);
      SET_KEY("has_id");
      MUSCLE_INSERT_INT (key, !!value);

      // Its identifier.
      SET_KEY("id");
      MUSCLE_INSERT_STRING (key, value ? value : "");

      // Its tag.  Typically for documentation purpose.
      SET_KEY("tag");
      MUSCLE_INSERT_STRING (key, sym->tag);

      SET_KEY("user_number");
      MUSCLE_INSERT_INT (key, sym->user_token_number);

      SET_KEY("is_token");
      MUSCLE_INSERT_INT (key,
                         i < ntokens && sym != errtoken && sym != undeftoken);

      SET_KEY("number");
      MUSCLE_INSERT_INT (key, sym->number);

      SET_KEY("has_type");
      MUSCLE_INSERT_INT (key, !!sym->type_name);

      SET_KEY("type");
      MUSCLE_INSERT_STRING (key, sym->type_name ? sym->type_name : "");

      {
        int j;
        for (j = 0; j < CODE_PROPS_SIZE; ++j)
          {
            /* "printer", not "%printer".  */
            char const *pname = code_props_type_string (j) + 1;
            code_props const *p = symbol_code_props_get (sym, j);
            SET_KEY2("has", pname);
            MUSCLE_INSERT_INT (key, !!p->code);

            if (p->code)
              {
                SET_KEY2(pname, "file");
                MUSCLE_INSERT_STRING (key, p->location.start.file);

                SET_KEY2(pname, "line");
                MUSCLE_INSERT_INT (key, p->location.start.line);

                SET_KEY(pname);
                MUSCLE_INSERT_STRING_RAW (key, p->code);
              }
          }
      }
#undef SET_KEY2
#undef SET_KEY
    }
}


static void
prepare_actions (void)
{
  /* Figure out the actions for the specified state, indexed by
     lookahead token type.  */

  muscle_insert_rule_number_table ("defact", yydefact,
                                   yydefact[0], 1, nstates);

  /* Figure out what to do after reducing with each rule, depending on
     the saved state from before the beginning of parsing the data
     that matched this rule.  */
  muscle_insert_state_number_table ("defgoto", yydefgoto,
                                    yydefgoto[0], 1, nsyms - ntokens);


  /* Output PACT. */
  muscle_insert_base_table ("pact", base,
                             base[0], 1, nstates);
  MUSCLE_INSERT_INT ("pact_ninf", base_ninf);

  /* Output PGOTO. */
  muscle_insert_base_table ("pgoto", base,
                             base[nstates], nstates + 1, nvectors);

  muscle_insert_base_table ("table", table,
                            table[0], 1, high + 1);
  MUSCLE_INSERT_INT ("table_ninf", table_ninf);

  muscle_insert_base_table ("check", check,
                            check[0], 1, high + 1);

  /* GLR parsing slightly modifies YYTABLE and YYCHECK (and thus
     YYPACT) so that in states with unresolved conflicts, the default
     reduction is not used in the conflicted entries, so that there is
     a place to put a conflict pointer.

     This means that YYCONFLP and YYCONFL are nonsense for a non-GLR
     parser, so we could avoid accidents by not writing them out in
     that case.  Nevertheless, it seems even better to be able to use
     the GLR skeletons even without the non-deterministic tables.  */
  muscle_insert_unsigned_int_table ("conflict_list_heads", conflict_table,
                                    conflict_table[0], 1, high + 1);
  muscle_insert_unsigned_int_table ("conflicting_rules", conflict_list,
                                    0, 1, conflict_list_cnt);
}


/*--------------------------------------------.
| Output the definitions of all the muscles.  |
`--------------------------------------------*/

static void
muscles_output (FILE *out)
{
  fputs ("m4_init()\n", out);
  merger_output (out);
  symbol_numbers_output (out);
  type_names_output (out);
  user_actions_output (out);
  // Must be last.
  muscles_m4_output (out);
}

/*---------------------------.
| Call the skeleton parser.  |
`---------------------------*/

static void
output_skeleton (void)
{
  int filter_fd[2];
  pid_t pid;

  /* Compute the names of the package data dir and skeleton files.  */
  char const *m4 = (m4 = getenv ("M4")) ? m4 : M4;
  char const *datadir = pkgdatadir ();
  char *m4sugar = xconcatenated_filename (datadir, "m4sugar/m4sugar.m4", NULL);
  char *m4bison = xconcatenated_filename (datadir, "bison.m4", NULL);
  char *skel = (IS_PATH_WITH_DIR (skeleton)
                ? xstrdup (skeleton)
                : xconcatenated_filename (datadir, skeleton, NULL));

  /* Test whether m4sugar.m4 is readable, to check for proper
     installation.  A faulty installation can cause deadlock, so a
     cheap sanity check is worthwhile.  */
  xfclose (xfopen (m4sugar, "r"));

  /* Create an m4 subprocess connected to us via two pipes.  */

  if (trace_flag & trace_tools)
    fprintf (stderr, "running: %s %s - %s %s\n",
             m4, m4sugar, m4bison, skel);

  /* Some future version of GNU M4 (most likely 1.6) may treat the -dV in a
     position-dependent manner.  Keep it as the first argument so that all
     files are traced.

     See the thread starting at
     <http://lists.gnu.org/archive/html/bug-bison/2008-07/msg00000.html>
     for details.  */
  {
    char const *argv[10];
    int i = 0;
    argv[i++] = m4;

    /* When POSIXLY_CORRECT is set, GNU M4 1.6 and later disable GNU
       extensions, which Bison's skeletons depend on.  With older M4,
       it has no effect.  M4 1.4.12 added a -g/--gnu command-line
       option to make it explicit that a program wants GNU M4
       extensions even when POSIXLY_CORRECT is set.

       See the thread starting at
       <http://lists.gnu.org/archive/html/bug-bison/2008-07/msg00000.html>
       for details.  */
    if (*M4_GNU_OPTION)
      argv[i++] = M4_GNU_OPTION;

    argv[i++] = "-I";
    argv[i++] = datadir;
    if (trace_flag & trace_m4)
      argv[i++] = "-dV";
    argv[i++] = m4sugar;
    argv[i++] = "-";
    argv[i++] = m4bison;
    argv[i++] = skel;
    argv[i++] = NULL;
    aver (i <= ARRAY_CARDINALITY (argv));

    /* The ugly cast is because gnulib gets the const-ness wrong.  */
    pid = create_pipe_bidi ("m4", m4, (char **)(void*)argv, false, true,
                            true, filter_fd);
  }

  free (m4sugar);
  free (m4bison);
  free (skel);

  if (trace_flag & trace_muscles)
    muscles_output (stderr);
  {
    FILE *out = xfdopen (filter_fd[1], "w");
    muscles_output (out);
    xfclose (out);
  }

  /* Read and process m4's output.  */
  timevar_push (TV_M4);
  {
    FILE *in = xfdopen (filter_fd[0], "r");
    scan_skel (in);
    /* scan_skel should have read all of M4's output.  Otherwise, when we
       close the pipe, we risk letting M4 report a broken-pipe to the
       Bison user.  */
    aver (feof (in));
    xfclose (in);
  }
  wait_subprocess (pid, "m4", false, false, true, true, NULL);
  timevar_pop (TV_M4);
}

static void
prepare (void)
{
  /* BISON_USE_PUSH_FOR_PULL is for the test suite and should not be
     documented for the user.  */
  char const *cp = getenv ("BISON_USE_PUSH_FOR_PULL");
  bool use_push_for_pull_flag = cp && *cp && strtol (cp, 0, 10);

  /* Flags. */
  MUSCLE_INSERT_BOOL ("defines_flag", defines_flag);
  MUSCLE_INSERT_BOOL ("glr_flag", glr_parser);
  MUSCLE_INSERT_BOOL ("nondeterministic_flag", nondeterministic_parser);
  MUSCLE_INSERT_BOOL ("synclines_flag", !no_lines_flag);
  MUSCLE_INSERT_BOOL ("tag_seen_flag", tag_seen);
  MUSCLE_INSERT_BOOL ("token_table_flag", token_table_flag);
  MUSCLE_INSERT_BOOL ("use_push_for_pull_flag", use_push_for_pull_flag);
  MUSCLE_INSERT_BOOL ("yacc_flag", yacc_flag);

  /* File names.  */
  if (spec_name_prefix)
    MUSCLE_INSERT_STRING ("prefix", spec_name_prefix);

  MUSCLE_INSERT_STRING ("file_name_all_but_ext", all_but_ext);

#define DEFINE(Name) MUSCLE_INSERT_STRING (#Name, Name ? Name : "")
  DEFINE (dir_prefix);
  DEFINE (parser_file_name);
  DEFINE (spec_defines_file);
  DEFINE (spec_file_prefix);
  DEFINE (spec_graph_file);
  DEFINE (spec_name_prefix);
  DEFINE (spec_outfile);
  DEFINE (spec_verbose_file);
#undef DEFINE

  /* Find the right skeleton file, and add muscles about the skeletons.  */
  if (skeleton)
    MUSCLE_INSERT_C_STRING ("skeleton", skeleton);
  else
    skeleton = language->skeleton;

  /* About the skeletons.  */
  {
    /* b4_pkgdatadir is used inside m4_include in the skeletons, so digraphs
       would never be expanded.  Hopefully no one has M4-special characters in
       his Bison installation path.  */
    MUSCLE_INSERT_STRING_RAW ("pkgdatadir", pkgdatadir ());
  }
}


/*----------------------------------------------------------.
| Output the parsing tables and the parser code to ftable.  |
`----------------------------------------------------------*/

void
output (void)
{
  obstack_init (&format_obstack);

  prepare_symbols ();
  prepare_rules ();
  prepare_states ();
  prepare_actions ();
  prepare_symbol_definitions ();

  prepare ();

  /* Process the selected skeleton file.  */
  output_skeleton ();

  obstack_free (&format_obstack, NULL);
}

char const *
pkgdatadir (void)
{
  char const *cp = getenv ("BISON_PKGDATADIR");
  return cp ? cp : PKGDATADIR;
}<|MERGE_RESOLUTION|>--- conflicted
+++ resolved
@@ -53,7 +53,6 @@
 `-------------------------------------------------------------------*/
 
 
-<<<<<<< HEAD
 #define GENERATE_MUSCLE_INSERT_TABLE(Name, Type)                        \
                                                                         \
 static void                                                             \
@@ -70,7 +69,7 @@
   int i;                                                                \
   int j = 1;                                                            \
                                                                         \
-  obstack_fgrow1 (&format_obstack, "%6d", first);                       \
+  obstack_printf (&format_obstack, "%6d", first);                       \
   for (i = begin; i < end; ++i)                                         \
     {                                                                   \
       obstack_1grow (&format_obstack, ',');                             \
@@ -81,7 +80,7 @@
         }                                                               \
       else                                                              \
         ++j;                                                            \
-      obstack_fgrow1 (&format_obstack, "%6d", table_data[i]);           \
+      obstack_printf (&format_obstack, "%6d", table_data[i]);           \
       if (table_data[i] < min)                                          \
         min = table_data[i];                                            \
       if (max < table_data[i])                                          \
@@ -93,59 +92,12 @@
   lmin = min;                                                           \
   lmax = max;                                                           \
   /* Build `NAME_min' and `NAME_max' in the obstack. */                 \
-  obstack_fgrow1 (&format_obstack, "%s_min", name);                     \
+  obstack_printf (&format_obstack, "%s_min", name);                     \
   obstack_1grow (&format_obstack, 0);                                   \
   MUSCLE_INSERT_LONG_INT (obstack_finish (&format_obstack), lmin);      \
-  obstack_fgrow1 (&format_obstack, "%s_max", name);                     \
+  obstack_printf (&format_obstack, "%s_max", name);                     \
   obstack_1grow (&format_obstack, 0);                                   \
   MUSCLE_INSERT_LONG_INT (obstack_finish (&format_obstack), lmax);      \
-=======
-#define GENERATE_MUSCLE_INSERT_TABLE(Name, Type)			\
-									\
-static void								\
-Name (char const *name,							\
-      Type *table_data,							\
-      Type first,							\
-      int begin,							\
-      int end)								\
-{									\
-  Type min = first;							\
-  Type max = first;							\
-  long int lmin;							\
-  long int lmax;							\
-  int i;								\
-  int j = 1;								\
-									\
-  obstack_printf (&format_obstack, "%6d", first);			\
-  for (i = begin; i < end; ++i)						\
-    {									\
-      obstack_1grow (&format_obstack, ',');				\
-      if (j >= 10)							\
-	{								\
-	  obstack_sgrow (&format_obstack, "\n  ");			\
-	  j = 1;							\
-	}								\
-      else								\
-	++j;								\
-      obstack_printf (&format_obstack, "%6d", table_data[i]);		\
-      if (table_data[i] < min)						\
-	min = table_data[i];						\
-      if (max < table_data[i])						\
-	max = table_data[i];						\
-    }									\
-  obstack_1grow (&format_obstack, 0);					\
-  muscle_insert (name, obstack_finish (&format_obstack));		\
-									\
-  lmin = min;								\
-  lmax = max;								\
-  /* Build `NAME_min' and `NAME_max' in the obstack. */			\
-  obstack_printf (&format_obstack, "%s_min", name);			\
-  obstack_1grow (&format_obstack, 0);					\
-  MUSCLE_INSERT_LONG_INT (obstack_finish (&format_obstack), lmin);	\
-  obstack_printf (&format_obstack, "%s_max", name);			\
-  obstack_1grow (&format_obstack, 0);					\
-  MUSCLE_INSERT_LONG_INT (obstack_finish (&format_obstack), lmax);	\
->>>>>>> aaf63e45
 }
 
 GENERATE_MUSCLE_INSERT_TABLE(muscle_insert_unsigned_int_table, unsigned int)
@@ -458,13 +410,13 @@
       const char *value;
 
 #define SET_KEY(Entry)                                          \
-      obstack_fgrow2 (&format_obstack, "symbol(%d, %s)",        \
+      obstack_printf (&format_obstack, "symbol(%d, %s)",        \
                       i, Entry);                                \
       obstack_1grow (&format_obstack, 0);                       \
       key = obstack_finish (&format_obstack);
 
 #define SET_KEY2(Entry, Suffix)                                 \
-      obstack_fgrow3 (&format_obstack, "symbol(%d, %s_%s)",     \
+      obstack_printf (&format_obstack, "symbol(%d, %s_%s)",     \
                       i, Entry, Suffix);                        \
       obstack_1grow (&format_obstack, 0);                       \
       key = obstack_finish (&format_obstack);
