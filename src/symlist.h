--- conflicted
+++ resolved
@@ -113,19 +113,8 @@
 /* Check whether the node is a border element of a rule. */
 bool symbol_list_null (symbol_list *node);
 
-<<<<<<< HEAD
-/** Set the \c \%destructor or \c \%printer for \c node as \c code at
-    \c loc.  */
+/** Set the \c \%destructor or \c \%printer for \c node as \c cprops.  */
 void symbol_list_code_props_set (symbol_list *node, code_props_type kind,
-                                 location loc, char const *code);
-=======
-/** Set the \c \%destructor for \c node as \c code at \c loc.  */
-void symbol_list_destructor_set (symbol_list *node,
-                                 code_props const *destructor);
-
-/** Set the \c \%printer for \c node as \c code at \c loc.  */
-void symbol_list_printer_set (symbol_list *node,
-                              code_props const *printer);
->>>>>>> 7b18c112
+                                 code_props const *cprops);
 
 #endif /* !SYMLIST_H_ */