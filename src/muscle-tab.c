--- conflicted
+++ resolved
@@ -388,11 +388,7 @@
  * otherwise \a variable. */
 static
 char const *
-<<<<<<< HEAD
 muscle_percent_variable_update (char const *variable, location variable_loc)
-=======
-muscle_percent_variable_update (char const *variable)
->>>>>>> e94ca80b
 {
   typedef struct
   {
@@ -402,13 +398,9 @@
   const conversion_type conversion[] =
     {
       { "api.push_pull", "api.push-pull", },
-<<<<<<< HEAD
+      { "location_type", "api.location.type", },
       { "lr.keep_unreachable_states", "lr.keep-unreachable-states", },
       { "namespace", "api.namespace", },
-=======
-      { "location_type", "api.location.type", },
-      { "lr.keep_unreachable_states", "lr.keep-unreachable-states", },
->>>>>>> e94ca80b
     };
   char const *res = variable;
   int i;
@@ -416,12 +408,9 @@
     if (STREQ (conversion[i].obsolete, variable))
       {
         res = conversion[i].updated;
-<<<<<<< HEAD
         complain (&variable_loc, Wdeprecated,
                   _("deprecated %%define variable name: %s, use %s"),
                   quote (variable), quote_n (1, res));
-=======
->>>>>>> e94ca80b
         break;
       }
   return res;
@@ -432,25 +421,11 @@
                               char const *value,
                               muscle_percent_define_how how)
 {
-<<<<<<< HEAD
-  char const *name;
-  char const *loc_name;
-  char const *syncline_name;
-  char const *how_name;
-
-  /* Permit certain names with underscores for backward compatibility.  */
-  variable = muscle_percent_variable_update (variable, variable_loc);
-
-  name = UNIQSTR_CONCAT ("percent_define(", variable, ")");
-  loc_name = UNIQSTR_CONCAT ("percent_define_loc(", variable, ")");
-  syncline_name =
-=======
   /* Backward compatibility.  */
-  char const *variable = muscle_percent_variable_update (var);
+  char const *variable = muscle_percent_variable_update (var, variable_loc);
   char const *name = UNIQSTR_CONCAT ("percent_define(", variable, ")");
   char const *loc_name = UNIQSTR_CONCAT ("percent_define_loc(", variable, ")");
   char const *syncline_name =
->>>>>>> e94ca80b
     UNIQSTR_CONCAT ("percent_define_syncline(", variable, ")");
   char const *how_name = UNIQSTR_CONCAT ("percent_define_how(", variable, ")");
 
@@ -462,14 +437,9 @@
       unsigned i = 0;
       if (how_old == MUSCLE_PERCENT_DEFINE_F)
         return;
-<<<<<<< HEAD
       complain_indent (&variable_loc, complaint, &i,
                        _("%%define variable %s redefined"),
                        quote (variable));
-=======
-      complain_at_indent (variable_loc, &i,
-                          _("%%define variable %s redefined"), quote (variable));
->>>>>>> e94ca80b
       i += SUB_INDENT;
       location loc = muscle_percent_define_get_loc (variable);
       complain_indent (&loc, complaint, &i, _("previous definition"));
@@ -483,7 +453,6 @@
   muscle_user_name_list_grow ("percent_define_user_variables", variable,
                               variable_loc);
   MUSCLE_INSERT_INT (how_name, how);
-<<<<<<< HEAD
 }
 
 /* This is used for backward compatibility, e.g., "%define api.pure"
@@ -507,8 +476,6 @@
   if (muscle_percent_define_flag_if (variable) != value)
     muscle_percent_define_insert (variable, loc, val,
                                   MUSCLE_PERCENT_DEFINE_GRAMMAR_FILE);
-=======
->>>>>>> e94ca80b
 }
 
 char *
