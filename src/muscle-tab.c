--- conflicted
+++ resolved
@@ -177,17 +177,10 @@
 muscle_syncline_grow (char const *key, location loc)
 {
   char *extension = NULL;
-<<<<<<< HEAD
-  obstack_fgrow1 (&muscle_obstack, "]b4_syncline(%d, [[", loc.start.line);
-  MUSCLE_OBSTACK_SGROW (&muscle_obstack,
-                        quotearg_style (c_quoting_style, loc.start.file));
-  obstack_sgrow (&muscle_obstack, "]])[");
-=======
   obstack_fgrow1 (&muscle_obstack, "]b4_syncline(%d, ", loc.start.line);
   obstack_quote (&muscle_obstack,
                  quotearg_style (c_quoting_style, loc.start.file));
   obstack_sgrow (&muscle_obstack, ")[");
->>>>>>> 7b18c112
   obstack_1grow (&muscle_obstack, 0);
   extension = obstack_finish (&muscle_obstack);
   muscle_grow (key, extension, "");
@@ -275,12 +268,12 @@
   char *extension;
   obstack_sgrow  (&muscle_obstack, "[[");
   obstack_escape (&muscle_obstack, bound.file);
-  obstack_1grow  (&muscle_obstack, ':');
+  obstack_1grow (&muscle_obstack, ':');
   obstack_fgrow1 (&muscle_obstack, "%d", bound.line);
-  obstack_1grow  (&muscle_obstack, '.');
+  obstack_1grow (&muscle_obstack, '.');
   obstack_fgrow1 (&muscle_obstack, "%d", bound.column);
   obstack_sgrow  (&muscle_obstack, "]]");
-  obstack_1grow  (&muscle_obstack, '\0');
+  obstack_1grow (&muscle_obstack, '\0');
   extension = obstack_finish (&muscle_obstack);
   muscle_grow (key, extension, "");
   obstack_free (&muscle_obstack, extension);
