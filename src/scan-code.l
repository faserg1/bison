/* Bison Action Scanner                             -*- C -*-

   Copyright (C) 2006-2012 Free Software Foundation, Inc.

   This file is part of Bison, the GNU Compiler Compiler.

   This program is free software: you can redistribute it and/or modify
   it under the terms of the GNU General Public License as published by
   the Free Software Foundation, either version 3 of the License, or
   (at your option) any later version.

   This program is distributed in the hope that it will be useful,
   but WITHOUT ANY WARRANTY; without even the implied warranty of
   MERCHANTABILITY or FITNESS FOR A PARTICULAR PURPOSE.  See the
   GNU General Public License for more details.

   You should have received a copy of the GNU General Public License
   along with this program.  If not, see <http://www.gnu.org/licenses/>.  */

%option debug nodefault noinput nounput noyywrap never-interactive
%option prefix="code_" outfile="lex.yy.c"

%{
/* Work around a bug in flex 2.5.31.  See Debian bug 333231
   <http://bugs.debian.org/cgi-bin/bugreport.cgi?bug=333231>.  */
#undef code_wrap
#define code_wrap() 1

#define FLEX_PREFIX(Id) code_ ## Id
#include <src/flex-scanner.h>

#include <src/complain.h>
#include <src/reader.h>
#include <src/getargs.h>
#include <src/muscle-tab.h>
#include <src/scan-code.h>
#include <src/symlist.h>

#include <c-ctype.h>
#include <get-errno.h>
#include <quote.h>

/* The current calling start condition: SC_RULE_ACTION or
   SC_SYMBOL_ACTION. */
# define YY_DECL static char *code_lex (code_props *self, int sc_context)
YY_DECL;

#define YY_USER_ACTION  location_compute (loc, &loc->end, yytext, yyleng);

static char *fetch_type_name (char *cp, char const **type_name,
                              location dollar_loc);

static void handle_action_dollar (symbol_list *rule, char *cp,
                                  location dollar_loc);
static void handle_action_at (symbol_list *rule, char *cp, location at_loc);

/* A string to be pushed to obstack after dollar/at has been handled. */
static char *ref_tail_fields;

static location the_location;
static location *loc = &the_location;

/* A string representing the most recent translation.  */
static char *last_string;

/* True if an untyped $$ or $n was seen.  */
static bool untyped_var_seen;

%}
 /* C and C++ comments in code. */
%x SC_COMMENT SC_LINE_COMMENT
 /* Strings and characters in code. */
%x SC_STRING SC_CHARACTER
 /* Whether in a rule or symbol action.  Specifies the translation
    of $ and @.  */
%x SC_RULE_ACTION SC_SYMBOL_ACTION


/* POSIX says that a tag must be both an id and a C union member, but
   historically almost any character is allowed in a tag.  We disallow
   NUL and newline, as this simplifies our implementation.  */
tag      [^\0\n>]+

/* Zero or more instances of backslash-newline.  Following GCC, allow
   white space between the backslash and the newline.  */
splice   (\\[ \f\t\v]*\n)*

/* C style identifier. Must start with letter. Will be used for
   named symbol references. Shall be kept synchronized with
   scan-gram.l "letter" and "id". */
letter    [.abcdefghijklmnopqrstuvwxyzABCDEFGHIJKLMNOPQRSTUVWXYZ_]
id        {letter}({letter}|[-0-9])*
ref      -?[0-9]+|{id}|"["{id}"]"|"$"

%%

%{
  /* Nesting level of the current code in braces.  */
  int braces_level = 0;

  /* Whether a semicolon is probably needed.

     The heuristic is that a semicolon is not needed after '{', '}',
     ';', or a C preprocessor directive, and that whitespaces and
     comments do not affect this flag.  Note that '{' does not need a
     semicolon because of '{}'.  A semicolon may be needed before a
     cpp directive, but don't bother.

     While it is maintained in several start-conditions (factoring
     opportunities), it is meaningful only for SC_RULE_ACTION. */
  bool need_semicolon = false;

  /* Whether in a C preprocessor directive.  Don't use a start condition
     for this because, at the end of strings and comments, we still need
     to know whether we're in a directive.  */
  bool in_cpp = false;

  /* This scanner is special: it is invoked only once, henceforth
     is expected to return only once.  This initialization is
     therefore done once per action to translate. */
  aver (sc_context == SC_SYMBOL_ACTION
        || sc_context == SC_RULE_ACTION
        || sc_context == INITIAL);
  BEGIN sc_context;
%}

  /*------------------------------------------------------------.
  | Scanning a C comment.  The initial '/ *' is already eaten.  |
  `------------------------------------------------------------*/

<SC_COMMENT>
{
  "*"{splice}"/"  STRING_GROW; BEGIN sc_context;
}


  /*--------------------------------------------------------------.
  | Scanning a line comment.  The initial '//' is already eaten.  |
  `--------------------------------------------------------------*/

<SC_LINE_COMMENT>
{
  "\n"           STRING_GROW; BEGIN sc_context;
  {splice}       STRING_GROW;
}


  /*--------------------------------------------.
  | Scanning user-code characters and strings.  |
  `--------------------------------------------*/

<SC_CHARACTER,SC_STRING>
{
  {splice}|\\{splice}.  STRING_GROW;
}

<SC_CHARACTER>
{
  "'"           STRING_GROW; BEGIN sc_context;
}

<SC_STRING>
{
  "\""          STRING_GROW; BEGIN sc_context;
}


<SC_RULE_ACTION,SC_SYMBOL_ACTION>
{
  "'" {
    STRING_GROW;
    BEGIN SC_CHARACTER;
    need_semicolon = true;
  }
  "\"" {
    STRING_GROW;
    BEGIN SC_STRING;
    need_semicolon = true;
  }
  "/"{splice}"*" {
    STRING_GROW;
    BEGIN SC_COMMENT;
  }
  "/"{splice}"/" {
    STRING_GROW;
    BEGIN SC_LINE_COMMENT;
  }
  [$@]  {
    complain (loc, Wother, _("stray '%s'"), yytext);
    obstack_escape (&obstack_for_string, yytext);
    need_semicolon = true;
  }
  [\[\]]  {
    obstack_escape (&obstack_for_string, yytext);
    need_semicolon = true;
  }
}

<SC_RULE_ACTION>
{
  "$"("<"{tag}">")?{ref}  {
    ref_tail_fields = NULL;
    handle_action_dollar (self->rule, yytext, *loc);
    if (ref_tail_fields)
      obstack_sgrow (&obstack_for_string, ref_tail_fields);
    need_semicolon = true;
  }
  "@"{ref} {
    ref_tail_fields = NULL;
    handle_action_at (self->rule, yytext, *loc);
    if (ref_tail_fields)
      obstack_sgrow (&obstack_for_string, ref_tail_fields);
    need_semicolon = true;
  }

  ";"  STRING_GROW;                 need_semicolon = false;
  "{"  STRING_GROW; ++braces_level; need_semicolon = false;
  "}"  {
    bool outer_brace = --braces_level == 0;

    /* As an undocumented Bison extension, append ';' before the last
       brace in braced code, so that the user code can omit trailing
       ';'.  But do not append ';' if emulating Yacc, since Yacc does
       not append one.  This is deprecated since release 2.4.1.  */
    if (outer_brace && !yacc_flag && language_prio == default_prio
        && skeleton_prio == default_prio && need_semicolon && ! in_cpp)
      {
<<<<<<< HEAD
        complain (loc, Wdeprecated, _("a ';' might be needed at the end of action code"));
        complain (loc, Wdeprecated, _("future versions of Bison will not add the ';'"));
=======
        unsigned int indent = 0;
        warn_at_indent (*loc, &indent,
                       _("a ';' might be needed at the end of action code"));
        indent += SUB_INDENT;
        warn_at_indent (*loc, &indent,
                       _("future versions of Bison will not add the ';'"));
>>>>>>> effd30c0
        obstack_1grow (&obstack_for_string, ';');
      }

    STRING_GROW;
    need_semicolon = false;
  }

  /* Preprocessing directives should only be recognized at the beginning
     of lines, allowing whitespace including comments, but in C/C++,
     '#' can only be the start of preprocessor directives or within
     '#define' directives anyway, so don't bother with begin of line.  */
  "#"       STRING_GROW; in_cpp = true;

  {splice}  STRING_GROW;
  [\n\r]    STRING_GROW; if (in_cpp) in_cpp = need_semicolon = false;
  [ \t\f]   STRING_GROW;
  .         STRING_GROW; need_semicolon = true;
}

<SC_SYMBOL_ACTION>
{
  "$"("<"{tag}">")?"$" {
    const char *type_name = NULL;
    fetch_type_name (yytext + 1, &type_name, *loc)[-1] = 0;
    obstack_sgrow (&obstack_for_string, "]b4_dollar_dollar(");
    obstack_quote (&obstack_for_string, type_name);
    obstack_sgrow (&obstack_for_string, ")[");
    self->is_value_used = true;
  }
  "@$" {
    obstack_sgrow (&obstack_for_string, "]b4_at_dollar[");
    muscle_percent_define_ensure("locations", the_location, true);
  }
}


<*>
{
  /* Escape M4 quoting characters in C code.  */
  [$@\[\]]    obstack_escape (&obstack_for_string, yytext);

  /* By default, grow the string obstack with the input.  */
  .|\n        STRING_GROW;

 /* End of processing. */
  <<EOF>>     STRING_FINISH; return last_string;
}

%%

static inline bool
is_dot_or_dash (char ch)
{
  return ch == '.' || ch == '-';
}

static inline bool
contains_dot_or_dash (const char* p)
{
  for (; *p; ++p)
    if (is_dot_or_dash (*p))
      return true;
  return false;
}

/* Defines a variant of a symbolic name resolution. */
typedef struct
{
  /* Index in symbol list. */
  unsigned symbol_index;

  /* Matched symbol id and loc. */
  uniqstr id;
  location loc;

  /* Hiding named reference. */
  named_ref* hidden_by;

  /* Error flags. May contain zero (no errors) or
     a combination of VARIANT_* values. */
  unsigned err;
} variant;

/* Set when the variant refers to a symbol hidden
   by an explicit symbol reference. */
#define VARIANT_HIDDEN (1 << 0)

/* Set when the variant refers to a symbol containing
   dots or dashes. Will require explicit bracketing. */
#define VARIANT_BAD_BRACKETING (1 << 1)

/* Set when the variant refers to a symbol which is
   not visible from current midrule. */
#define VARIANT_NOT_VISIBLE_FROM_MIDRULE (1 << 2)

static variant *variant_table = NULL;
static unsigned variant_table_size = 0;
static unsigned variant_count = 0;

static variant *
variant_table_grow (void)
{
  ++variant_count;
  if (variant_count > variant_table_size)
    {
      while (variant_count > variant_table_size)
        variant_table_size = 2 * variant_table_size + 3;
      variant_table = xnrealloc (variant_table, variant_table_size,
                                 sizeof *variant_table);
    }
  return &variant_table[variant_count - 1];
}

static void
variant_table_free (void)
{
  free (variant_table);
  variant_table = NULL;
  variant_table_size = variant_count = 0;
}

static char *
find_prefix_end (const char *prefix, char *begin, char *end)
{
  char *ptr = begin;

  for (; *prefix && ptr != end; ++prefix, ++ptr)
    if (*prefix != *ptr)
      return 0;

  if (*prefix)
    return 0;

  return ptr;
}

static variant *
variant_add (uniqstr id, location id_loc, unsigned symbol_index,
             char *cp, char *cp_end, bool explicit_bracketing)
{
  char *prefix_end;

  prefix_end = find_prefix_end (id, cp, cp_end);
  if (prefix_end &&
      (prefix_end == cp_end ||
       (!explicit_bracketing && is_dot_or_dash (*prefix_end))))
    {
      variant *r = variant_table_grow ();
      r->symbol_index = symbol_index;
      r->id = id;
      r->loc = id_loc;
      r->hidden_by = NULL;
      r->err = 0;
      return r;
    }
  else
    return NULL;
}

static const char *
get_at_spec(unsigned symbol_index)
{
  static char at_buf[20];
  if (symbol_index == 0)
    strcpy (at_buf, "$$");
  else
    snprintf (at_buf, sizeof at_buf, "$%u", symbol_index);
  return at_buf;
}

static void
show_sub_message (warnings warning,
                  const char* cp, bool explicit_bracketing,
                  int midrule_rhs_index, char dollar_or_at,
                  unsigned indent, const variant *var)
{
  const char *at_spec = get_at_spec (var->symbol_index);

  if (var->err == 0)
    complain_indent (&var->loc, warning, &indent,
                     _("refers to: %c%s at %s"), dollar_or_at,
                     var->id, at_spec);
  else
    {
      static struct obstack msg_buf;
      const char *tail = explicit_bracketing ? "" : cp + strlen (var->id);
      const char *id = var->hidden_by ? var->hidden_by->id : var->id;
      location id_loc = var->hidden_by ? var->hidden_by->loc : var->loc;

      /* Create the explanation message. */
      obstack_init (&msg_buf);

      obstack_printf (&msg_buf, _("possibly meant: %c"), dollar_or_at);
      if (contains_dot_or_dash (id))
        obstack_printf (&msg_buf, "[%s]", id);
      else
        obstack_sgrow (&msg_buf, id);
      obstack_sgrow (&msg_buf, tail);

      if (var->err & VARIANT_HIDDEN)
        {
          obstack_printf (&msg_buf, _(", hiding %c"), dollar_or_at);
          if (contains_dot_or_dash (var->id))
            obstack_printf (&msg_buf, "[%s]", var->id);
          else
            obstack_sgrow (&msg_buf, var->id);
          obstack_sgrow (&msg_buf, tail);
        }

      obstack_printf (&msg_buf, _(" at %s"), at_spec);

      if (var->err & VARIANT_NOT_VISIBLE_FROM_MIDRULE)
        obstack_printf (&msg_buf,
                        _(", cannot be accessed from mid-rule action at $%d"),
                        midrule_rhs_index);

      complain_indent (&id_loc, warning, &indent, "%s",
                        obstack_finish0 (&msg_buf));
      obstack_free (&msg_buf, 0);
    }
}

static void
show_sub_messages (warnings warning,
                   const char* cp, bool explicit_bracketing,
                   int midrule_rhs_index, char dollar_or_at,
                   unsigned indent)
{
  unsigned i;

  for (i = 0; i < variant_count; ++i)
    show_sub_message (warning | silent,
                      cp, explicit_bracketing,
                      midrule_rhs_index, dollar_or_at,
                      indent, &variant_table[i]);
}

/* Returned from "parse_ref" when the reference
   is inappropriate. */
#define INVALID_REF (INT_MIN)

/* Returned from "parse_ref" when the reference
   points to LHS ($$) of the current rule or midrule. */
#define LHS_REF (INT_MIN + 1)

/* Parse named or positional reference. In case of positional
   references, can return negative values for $-n "deep" stack
   accesses. */
static long int
parse_ref (char *cp, symbol_list *rule, int rule_length,
           int midrule_rhs_index, char *text, location text_loc,
           char dollar_or_at)
{
  symbol_list *l;
  char *cp_end;
  bool explicit_bracketing;
  unsigned i;
  unsigned valid_variants = 0;
  unsigned valid_variant_index = 0;

  if ('$' == *cp)
    return LHS_REF;

  if (c_isdigit (*cp) || (*cp == '-' && c_isdigit (* (cp + 1))))
    {
      long int num = strtol (cp, &cp, 10);
      if (1 - INT_MAX + rule_length <= num && num <= rule_length)
        return num;
      else
        {
          complain (&text_loc, complaint, _("integer out of range: %s"),
                    quote (text));
          return INVALID_REF;
        }
    }

  if ('[' == *cp)
    {
      /* Ignore the brackets. */
      char *p;
      for (p = ++cp; *p != ']'; ++p)
        continue;
      cp_end = p;

      explicit_bracketing = true;
    }
  else
    {
      /* Take all characters of the name. */
      char* p;
      for (p = cp; *p; ++p)
        if (is_dot_or_dash (*p))
          {
            ref_tail_fields = p;
            break;
          }
      for (p = cp; *p; ++p)
        continue;
      cp_end = p;

      explicit_bracketing = false;
    }

  /* Add all relevant variants. */
  {
    unsigned symbol_index;
    variant_count = 0;
    for (symbol_index = 0, l = rule; !symbol_list_null (l);
         ++symbol_index, l = l->next)
      {
        variant *var;
        if (l->content_type != SYMLIST_SYMBOL)
          continue;

        var = variant_add (l->content.sym->tag, l->sym_loc,
                           symbol_index, cp, cp_end, explicit_bracketing);
        if (var && l->named_ref)
          var->hidden_by = l->named_ref;

        if (l->named_ref)
          variant_add (l->named_ref->id, l->named_ref->loc,
                       symbol_index, cp, cp_end, explicit_bracketing);
      }
  }

  /* Check errors. */
  for (i = 0; i < variant_count; ++i)
    {
      variant *var = &variant_table[i];
      unsigned symbol_index = var->symbol_index;

      /* Check visibility from mid-rule actions. */
      if (midrule_rhs_index != 0
          && (symbol_index == 0 || midrule_rhs_index < symbol_index))
        var->err |= VARIANT_NOT_VISIBLE_FROM_MIDRULE;

      /* Check correct bracketing. */
      if (!explicit_bracketing && contains_dot_or_dash (var->id))
        var->err |= VARIANT_BAD_BRACKETING;

      /* Check using of hidden symbols. */
      if (var->hidden_by)
        var->err |= VARIANT_HIDDEN;

      if (!var->err)
        {
          valid_variant_index = i;
          ++valid_variants;
        }
    }

  switch (valid_variants)
    {
    case 0:
      {
        unsigned len = (explicit_bracketing || !ref_tail_fields) ?
          cp_end - cp : ref_tail_fields - cp;
        unsigned indent = 0;

        complain_indent (&text_loc, complaint, &indent,
                         _("invalid reference: %s"), quote (text));
        indent += SUB_INDENT;
        if (len == 0)
          {
            location sym_loc = text_loc;
            sym_loc.start.column += 1;
            sym_loc.end = sym_loc.start;
            complain_indent (&sym_loc, complaint, &indent,
                             _("syntax error after '%c', expecting integer, "
                               "letter, '_', '[', or '$'"),
                             dollar_or_at);
          }
        else if (midrule_rhs_index)
          complain_indent (&rule->location, complaint, &indent,
                           _("symbol not found in production before $%d: "
                             "%.*s"),
                           midrule_rhs_index, len, cp);
        else
          complain_indent (&rule->location, complaint, &indent,
                           _("symbol not found in production: %.*s"),
                           len, cp);

        if (variant_count > 0)
          show_sub_messages (complaint,
                             cp, explicit_bracketing, midrule_rhs_index,
                             dollar_or_at, indent);
        return INVALID_REF;
      }
    case 1:
      {
        unsigned indent = 0;
        if (variant_count > 1)
          {
            complain_indent (&text_loc, Wother, &indent,
                             _("misleading reference: %s"), quote (text));
            show_sub_messages (Wother,
                               cp, explicit_bracketing, midrule_rhs_index,
                               dollar_or_at, indent + SUB_INDENT);
          }
        {
          unsigned symbol_index =
            variant_table[valid_variant_index].symbol_index;
          return (symbol_index == midrule_rhs_index) ? LHS_REF : symbol_index;
        }
      }
    case 2:
    default:
      {
        unsigned indent = 0;
        complain_indent (&text_loc, complaint, &indent,
                         _("ambiguous reference: %s"), quote (text));
        show_sub_messages (complaint,
                           cp, explicit_bracketing, midrule_rhs_index,
                           dollar_or_at, indent + SUB_INDENT);
        return INVALID_REF;
      }
    }

  /* Not reachable. */
  return INVALID_REF;
}

/* Keeps track of the maximum number of semantic values to the left of
   a handle (those referenced by $0, $-1, etc.) are required by the
   semantic actions of this grammar. */
int max_left_semantic_context = 0;


/* If CP points to a typename (i.e., <.*?>), set TYPE_NAME to its
   beginning (i.e., after the opening "<", and return the pointer
   immediately after it.  */

static
char *
fetch_type_name (char *cp, char const **type_name,
                 location dollar_loc)
{
  if (*cp == '<')
    {
      *type_name = ++cp;
      while (*cp != '>')
        ++cp;

      /* The '>' symbol will be later replaced by '\0'. Original
         'text' is needed for error messages. */
      ++cp;
      if (untyped_var_seen)
        complain (&dollar_loc, complaint,
                  _("explicit type given in untyped grammar"));
      tag_seen = true;
    }
  return cp;
}

/*------------------------------------------------------------------.
| TEXT is pointing to a wannabee semantic value (i.e., a '$').      |
|                                                                   |
| Possible inputs: $[<TYPENAME>]($|integer)                         |
|                                                                   |
| Output to OBSTACK_FOR_STRING a reference to this semantic value.  |
`------------------------------------------------------------------*/

static void
handle_action_dollar (symbol_list *rule, char *text, location dollar_loc)
{
  char const *type_name = NULL;
  char *cp = text + 1;
  symbol_list *effective_rule;
  int effective_rule_length;
  int n;

  if (rule->midrule_parent_rule)
    {
      effective_rule = rule->midrule_parent_rule;
      effective_rule_length = rule->midrule_parent_rhs_index - 1;
    }
  else
    {
      effective_rule = rule;
      effective_rule_length = symbol_list_length (rule->next);
    }

  /* Get the type name if explicit. */
  cp = fetch_type_name (cp, &type_name, dollar_loc);

  n = parse_ref (cp, effective_rule, effective_rule_length,
                 rule->midrule_parent_rhs_index, text, dollar_loc, '$');

  /* End type_name. */
  if (type_name)
    cp[-1] = '\0';

  switch (n)
    {
    case INVALID_REF:
      break;

    case LHS_REF:
      if (!type_name)
        type_name = symbol_list_n_type_name_get (rule, dollar_loc, 0);

      if (!type_name)
        {
          if (union_seen | tag_seen)
            {
              if (rule->midrule_parent_rule)
                complain (&dollar_loc, complaint,
                             _("$$ for the midrule at $%d of %s"
                               " has no declared type"),
                             rule->midrule_parent_rhs_index,
                             quote (effective_rule->content.sym->tag));
              else
                complain (&dollar_loc, complaint,
                          _("$$ of %s has no declared type"),
                          quote (rule->content.sym->tag));
            }
          else
            untyped_var_seen = true;
        }

      obstack_sgrow (&obstack_for_string, "]b4_lhs_value(");
      obstack_quote (&obstack_for_string, type_name);
      obstack_sgrow (&obstack_for_string, ")[");
      rule->action_props.is_value_used = true;
      break;

    default:
      if (max_left_semantic_context < 1 - n)
        max_left_semantic_context = 1 - n;
      if (!type_name && 0 < n)
        type_name =
          symbol_list_n_type_name_get (effective_rule, dollar_loc, n);
      if (!type_name)
        {
          if (union_seen | tag_seen)
            complain (&dollar_loc, complaint,
                      _("$%s of %s has no declared type"), cp,
                      quote (effective_rule->content.sym->tag));
          else
            untyped_var_seen = true;
        }

      obstack_printf (&obstack_for_string,
                      "]b4_rhs_value(%d, %d, ", effective_rule_length, n);
      obstack_quote (&obstack_for_string, type_name);
      obstack_sgrow (&obstack_for_string, ")[");
      if (n > 0)
        symbol_list_n_get (effective_rule, n)->action_props.is_value_used =
          true;
      break;
    }
}


/*------------------------------------------------------.
| TEXT is a location token (i.e., a '@...').  Output to |
| OBSTACK_FOR_STRING a reference to this location.      |
`------------------------------------------------------*/

static void
handle_action_at (symbol_list *rule, char *text, location at_loc)
{
  char *cp = text + 1;
  symbol_list *effective_rule;
  int effective_rule_length;
  int n;

  if (rule->midrule_parent_rule)
    {
      effective_rule = rule->midrule_parent_rule;
      effective_rule_length = rule->midrule_parent_rhs_index - 1;
    }
  else
    {
      effective_rule = rule;
      effective_rule_length = symbol_list_length (rule->next);
    }

  muscle_percent_define_ensure("locations", at_loc, true);

  n = parse_ref (cp, effective_rule, effective_rule_length,
                       rule->midrule_parent_rhs_index, text, at_loc, '@');
  switch (n)
    {
    case INVALID_REF:
      break;

    case LHS_REF:
      obstack_sgrow (&obstack_for_string, "]b4_lhs_location[");
      break;

    default:
      obstack_printf (&obstack_for_string, "]b4_rhs_location(%d, %d)[",
                      effective_rule_length, n);
      break;
    }
}


/*-------------------------.
| Initialize the scanner.  |
`-------------------------*/

/* Translate the dollars and ats in \a self, in the context \a sc_context
   (SC_RULE_ACTION, SC_SYMBOL_ACTION, INITIAL).  */

static char const *
translate_action (code_props *self, int sc_context)
{
  char *res;
  static bool initialized = false;
  if (!initialized)
    {
      obstack_init (&obstack_for_string);
      yy_flex_debug = 0;
      initialized = true;
    }

  loc->start = loc->end = self->location.start;
  yy_switch_to_buffer (yy_scan_string (self->code));
  res = code_lex (self, sc_context);
  yy_delete_buffer (YY_CURRENT_BUFFER);

  return res;
}

/*------------------------------------------------------------------------.
| Implementation of the public interface as documented in "scan-code.h".  |
`------------------------------------------------------------------------*/

void
code_props_none_init (code_props *self)
{
  *self = code_props_none;
}

code_props code_props_none = CODE_PROPS_NONE_INIT;

void
code_props_plain_init (code_props *self, char const *code,
                       location code_loc)
{
  code_props_none_init (self);
  self->kind = CODE_PROPS_PLAIN;
  self->code = code;
  self->location = code_loc;
}

void
code_props_symbol_action_init (code_props *self, char const *code,
                               location code_loc)
{
  code_props_none_init (self);
  self->kind = CODE_PROPS_SYMBOL_ACTION;
  self->code = code;
  self->location = code_loc;
}

void
code_props_rule_action_init (code_props *self, char const *code,
                             location code_loc, symbol_list *rule,
                             named_ref *name, bool is_predicate)
{
  code_props_none_init (self);
  self->kind = CODE_PROPS_RULE_ACTION;
  self->code = code;
  self->location = code_loc;
  self->rule = rule;
  self->named_ref = name;
  self->is_predicate = is_predicate;
}

void
code_props_translate_code (code_props *self)
{
  switch (self->kind)
    {
      case CODE_PROPS_NONE:
        break;
      case CODE_PROPS_PLAIN:
        self->code = translate_action (self, INITIAL);
        break;
      case CODE_PROPS_SYMBOL_ACTION:
        self->code = translate_action (self, SC_SYMBOL_ACTION);
        break;
      case CODE_PROPS_RULE_ACTION:
        self->code = translate_action (self, SC_RULE_ACTION);
        break;
    }
}

void
code_scanner_last_string_free (void)
{
  STRING_FREE;
}

void
code_scanner_free (void)
{
  obstack_free (&obstack_for_string, 0);
  variant_table_free ();

  /* Reclaim Flex's buffers.  */
  yylex_destroy ();
}<|MERGE_RESOLUTION|>--- conflicted
+++ resolved
@@ -225,17 +225,12 @@
     if (outer_brace && !yacc_flag && language_prio == default_prio
         && skeleton_prio == default_prio && need_semicolon && ! in_cpp)
       {
-<<<<<<< HEAD
-        complain (loc, Wdeprecated, _("a ';' might be needed at the end of action code"));
-        complain (loc, Wdeprecated, _("future versions of Bison will not add the ';'"));
-=======
         unsigned int indent = 0;
-        warn_at_indent (*loc, &indent,
-                       _("a ';' might be needed at the end of action code"));
+        complain_indent (loc, Wdeprecated, &indent,
+                         _("a ';' might be needed at the end of action code"));
         indent += SUB_INDENT;
-        warn_at_indent (*loc, &indent,
-                       _("future versions of Bison will not add the ';'"));
->>>>>>> effd30c0
+        complain_indent (loc, Wdeprecated | silent, &indent,
+                         _("future versions of Bison will not add the ';'"));
         obstack_1grow (&obstack_for_string, ';');
       }
 
