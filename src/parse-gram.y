--- conflicted
+++ resolved
@@ -387,15 +387,7 @@
     {
       grammar_start_symbol_set ($2, @2);
     }
-<<<<<<< HEAD
 | code_props_type "{...}" generic_symlist
-    {
-      symbol_list *list;
-      for (list = $3; list; list = list->next)
-        symbol_list_code_props_set (list, $1, @2, $2);
-      symbol_list_free ($3);
-=======
-| "%destructor" "{...}" generic_symlist
     {
       code_props code;
       code_props_symbol_action_init (&code, $2, @2);
@@ -403,22 +395,9 @@
       {
         symbol_list *list;
         for (list = $3; list; list = list->next)
-          symbol_list_destructor_set (list, &code);
+          symbol_list_code_props_set (list, $1, &code);
         symbol_list_free ($3);
       }
-    }
-| "%printer" "{...}" generic_symlist
-    {
-      code_props code;
-      code_props_symbol_action_init (&code, $2, @2);
-      code_props_translate_code (&code);
-      {
-        symbol_list *list;
-        for (list = $3; list; list = list->next)
-          symbol_list_printer_set (list, &code);
-        symbol_list_free ($3);
-      }
->>>>>>> 7b18c112
     }
 | "%default-prec"
     {
