%{/* Bison Grammar Parser                             -*- C -*-

   Copyright (C) 2002-2012 Free Software Foundation, Inc.

   This file is part of Bison, the GNU Compiler Compiler.

   This program is free software: you can redistribute it and/or modify
   it under the terms of the GNU General Public License as published by
   the Free Software Foundation, either version 3 of the License, or
   (at your option) any later version.

   This program is distributed in the hope that it will be useful,
   but WITHOUT ANY WARRANTY; without even the implied warranty of
   MERCHANTABILITY or FITNESS FOR A PARTICULAR PURPOSE.  See the
   GNU General Public License for more details.

   You should have received a copy of the GNU General Public License
   along with this program.  If not, see <http://www.gnu.org/licenses/>.  */

#include <config.h>
#include "system.h"

#include "complain.h"
#include "conflicts.h"
#include "files.h"
#include "getargs.h"
#include "gram.h"
#include "muscle-tab.h"
#include "named-ref.h"
#include "quotearg.h"
#include "reader.h"
#include "symlist.h"
#include "scan-gram.h"
#include "scan-code.h"
#include "xmemdup0.h"

#define YYLLOC_DEFAULT(Current, Rhs, N)  (Current) = lloc_default (Rhs, N)
static YYLTYPE lloc_default (YYLTYPE const *, int);

#define YY_LOCATION_PRINT(File, Loc) \
          location_print (File, Loc)

static void version_check (location const *loc, char const *version);

/* Request detailed syntax error messages, and pass them to GRAM_ERROR.
   FIXME: depends on the undocumented availability of YYLLOC.  */
#undef  yyerror
#define yyerror(Msg) \
        gram_error (&yylloc, Msg)
static void gram_error (location const *, char const *);

static char const *char_name (char);
%}

%code
{
  static int current_prec = 0;
  static location current_lhs_location;
  static named_ref *current_lhs_named_ref;
  static symbol *current_lhs_symbol;
  static symbol_class current_class = unknown_sym;
  static uniqstr current_type = NULL;

  /** Set the new current left-hand side symbol, possibly common
   * to several right-hand side parts of rule.
   */
  static
  void
  current_lhs(symbol *sym, location loc, named_ref *ref)
  {
    current_lhs_symbol = sym;
    current_lhs_location = loc;
    /* In order to simplify memory management, named references for lhs
       are always assigned by deep copy into the current symbol_list
       node.  This is because a single named-ref in the grammar may
       result in several uses when the user factors lhs between several
       rules using "|".  Therefore free the parser's original copy.  */
    free (current_lhs_named_ref);
    current_lhs_named_ref = ref;
  }

  #define YYTYPE_INT16 int_fast16_t
  #define YYTYPE_INT8 int_fast8_t
  #define YYTYPE_UINT16 uint_fast16_t
  #define YYTYPE_UINT8 uint_fast8_t
}

%debug
%verbose
%defines
%locations
%pure-parser
%define parse.error "verbose"
%define parse.lac full
%name-prefix="gram_"
%expect 0

%initial-action
{
  /* Bison's grammar can initial empty locations, hence a default
     location is needed. */
  boundary_set (&@$.start, current_file, 1, 1);
  boundary_set (&@$.end, current_file, 1, 1);
}

%union
{
  assoc assoc;
  char *code;
  char const *chars;
  int integer;
  named_ref *named_ref;
  symbol *symbol;
  symbol_list *list;
  uniqstr uniqstr;
  unsigned char character;
};

/* Define the tokens together with their human representation.  */
%token GRAM_EOF 0 "end of file"
%token STRING     "string"
%token INT        "integer"

%token PERCENT_TOKEN       "%token"
%token PERCENT_NTERM       "%nterm"

%token PERCENT_TYPE        "%type"
%token PERCENT_DESTRUCTOR  "%destructor"
%token PERCENT_PRINTER     "%printer"

%token PERCENT_LEFT        "%left"
%token PERCENT_RIGHT       "%right"
%token PERCENT_NONASSOC    "%nonassoc"
%token PERCENT_PRECEDENCE  "%precedence"

%token PERCENT_PREC          "%prec"
%token PERCENT_DPREC         "%dprec"
%token PERCENT_MERGE         "%merge"

/*----------------------.
| Global Declarations.  |
`----------------------*/

%token
  PERCENT_CODE            "%code"
  PERCENT_DEFAULT_PREC    "%default-prec"
  PERCENT_DEFINE          "%define"
  PERCENT_DEFINES         "%defines"
  PERCENT_ERROR_VERBOSE   "%error-verbose"
  PERCENT_EXPECT          "%expect"
  PERCENT_EXPECT_RR       "%expect-rr"
  PERCENT_FLAG            "%<flag>"
  PERCENT_FILE_PREFIX     "%file-prefix"
  PERCENT_GLR_PARSER      "%glr-parser"
  PERCENT_INITIAL_ACTION  "%initial-action"
  PERCENT_LANGUAGE        "%language"
  PERCENT_NAME_PREFIX     "%name-prefix"
  PERCENT_NO_DEFAULT_PREC "%no-default-prec"
  PERCENT_NO_LINES        "%no-lines"
  PERCENT_NONDETERMINISTIC_PARSER
                          "%nondeterministic-parser"
  PERCENT_OUTPUT          "%output"
  PERCENT_REQUIRE         "%require"
  PERCENT_SKELETON        "%skeleton"
  PERCENT_START           "%start"
  PERCENT_TOKEN_TABLE     "%token-table"
  PERCENT_VERBOSE         "%verbose"
  PERCENT_YACC            "%yacc"
;

%token BRACED_CODE     "{...}"
%token BRACED_PREDICATE "%?{...}"
%token BRACKETED_ID    "[identifier]"
%token CHAR            "char"
%token EPILOGUE        "epilogue"
%token EQUAL           "="
%token ID              "identifier"
%token ID_COLON        "identifier:"
%token PERCENT_PERCENT "%%"
%token PIPE            "|"
%token PROLOGUE        "%{...%}"
%token SEMICOLON       ";"
%token TAG             "<tag>"
%token TAG_ANY         "<*>"
%token TAG_NONE        "<>"

%type <character> CHAR
%printer { fputs (char_name ($$), stderr); } CHAR

/* braceless is not to be used for rule or symbol actions, as it
   calls code_props_plain_init.  */
%type <chars> STRING "%{...%}" EPILOGUE braceless content.opt
%type <code> "{...}" "%?{...}"
%printer { fputs (quotearg_style (c_quoting_style, $$), stderr); }
         STRING
%printer { fprintf (stderr, "{\n%s\n}", $$); }
         braceless content.opt "{...}" "%{...%}" EPILOGUE

%type <uniqstr> BRACKETED_ID ID ID_COLON PERCENT_FLAG TAG variable
%printer { fputs ($$, stderr); } <uniqstr>
%printer { fprintf (stderr, "[%s]", $$); } BRACKETED_ID
%printer { fprintf (stderr, "%s:", $$); } ID_COLON
%printer { fprintf (stderr, "%%%s", $$); } PERCENT_FLAG
%printer { fprintf (stderr, "<%s>", $$); } TAG

%type <integer> INT
%printer { fprintf (stderr, "%d", $$); } <integer>

%type <symbol> id id_colon string_as_id symbol symbol.prec
%printer { fprintf (stderr, "%s", $$->tag); } <symbol>
%printer { fprintf (stderr, "%s:", $$->tag); } id_colon

%type <assoc> precedence_declarator
%type <list>  symbols.1 symbols.prec generic_symlist generic_symlist_item
%type <named_ref> named_ref.opt

/*---------.
| %param.  |
`---------*/
%code requires
{
# ifndef PARAM_TYPE
#  define PARAM_TYPE
  typedef enum
  {
    param_none   = 0,
    param_lex    = 1 << 0,
    param_parse  = 1 << 1,
    param_both   = param_lex | param_parse
  } param_type;
# endif
};
%code
{
  /** Add a lex-param and/or a parse-param.
   *
   * \param type  where to push this formal argument.
   * \param decl  the formal argument.  Destroyed.
   * \param loc   the location in the source.
   */
  static void add_param (param_type type, char *decl, location loc);
  static param_type current_param = param_none;
};
%union
{
  param_type param;
}
%token <param> PERCENT_PARAM "%param";
%printer
{
  switch ($$)
    {
#define CASE(In, Out)                                           \
      case param_ ## In: fputs ("%" #Out, stderr); break
      CASE(lex,   lex-param);
      CASE(parse, parse-param);
      CASE(both,  param);
#undef CASE
      case param_none: aver (false); break;
    }
} <param>;


                     /*==========\
                     | Grammar.  |
                     \==========*/
%%

input:
  prologue_declarations "%%" grammar epilogue.opt
;


        /*------------------------------------.
        | Declarations: before the first %%.  |
        `------------------------------------*/

prologue_declarations:
  /* Nothing */
| prologue_declarations prologue_declaration
;

prologue_declaration:
  grammar_declaration
| "%{...%}"
    {
      code_props plain_code;
      code_props_plain_init (&plain_code, $1, @1);
      code_props_translate_code (&plain_code);
      gram_scanner_last_string_free ();
      muscle_code_grow (union_seen ? "post_prologue" : "pre_prologue",
                        plain_code.code, @1);
      code_scanner_last_string_free ();
    }
| "%<flag>"
    {
      muscle_percent_define_ensure ($1, @1, true);
    }
| "%define" variable content.opt
    {
      muscle_percent_define_insert ($2, @2, $3,
                                    MUSCLE_PERCENT_DEFINE_GRAMMAR_FILE);
    }
| "%defines"                       { defines_flag = true; }
| "%defines" STRING
    {
      defines_flag = true;
      spec_defines_file = xstrdup ($2);
    }
| "%error-verbose"
    {
      muscle_percent_define_insert ("parse.error", @1, "verbose",
                                    MUSCLE_PERCENT_DEFINE_GRAMMAR_FILE);
    }
| "%expect" INT                    { expected_sr_conflicts = $2; }
| "%expect-rr" INT                 { expected_rr_conflicts = $2; }
| "%file-prefix" STRING            { spec_file_prefix = $2; }
| "%file-prefix" "=" STRING        { spec_file_prefix = $3; } /* deprecated */
| "%glr-parser"
    {
      nondeterministic_parser = true;
      glr_parser = true;
    }
| "%initial-action" "{...}"
    {
      code_props action;
      code_props_symbol_action_init (&action, $2, @2);
      code_props_translate_code (&action);
      gram_scanner_last_string_free ();
      muscle_code_grow ("initial_action", action.code, @2);
      code_scanner_last_string_free ();
    }
| "%language" STRING            { language_argmatch ($2, grammar_prio, @1); }
| "%name-prefix" STRING         { spec_name_prefix = $2; }
| "%name-prefix" "=" STRING     { spec_name_prefix = $3; } /* deprecated */
| "%no-lines"                   { no_lines_flag = true; }
| "%nondeterministic-parser"    { nondeterministic_parser = true; }
| "%output" STRING              { spec_outfile = $2; }
| "%output" "=" STRING          { spec_outfile = $3; }  /* deprecated */
| "%param" { current_param = $1; } params { current_param = param_none; }
| "%require" STRING             { version_check (&@2, $2); }
| "%skeleton" STRING
    {
      char const *skeleton_user = $2;
      if (mbschr (skeleton_user, '/'))
        {
          size_t dir_length = strlen (current_file);
          char *skeleton_build;
          while (dir_length && current_file[dir_length - 1] != '/')
            --dir_length;
          while (dir_length && current_file[dir_length - 1] == '/')
            --dir_length;
          skeleton_build =
            xmalloc (dir_length + 1 + strlen (skeleton_user) + 1);
          if (dir_length > 0)
            {
              memcpy (skeleton_build, current_file, dir_length);
              skeleton_build[dir_length++] = '/';
            }
          strcpy (skeleton_build + dir_length, skeleton_user);
          skeleton_user = uniqstr_new (skeleton_build);
          free (skeleton_build);
        }
      skeleton_arg (skeleton_user, grammar_prio, @1);
    }
| "%token-table"                { token_table_flag = true; }
| "%verbose"                    { report_flag |= report_states; }
| "%yacc"                       { yacc_flag = true; }
| /*FIXME: Err?  What is this horror doing here? */ ";"
;

params:
   params "{...}"  { add_param (current_param, $2, @2); }
| "{...}"          { add_param (current_param, $1, @1); }
;


/*----------------------.
| grammar_declaration.  |
`----------------------*/

grammar_declaration:
  precedence_declaration
| symbol_declaration
| "%start" symbol
    {
      grammar_start_symbol_set ($2, @2);
    }
| "%destructor" "{...}" generic_symlist
    {
      symbol_list *list;
      for (list = $3; list; list = list->next)
        symbol_list_destructor_set (list, $2, @2);
      symbol_list_free ($3);
    }
| "%printer" "{...}" generic_symlist
    {
      symbol_list *list;
      for (list = $3; list; list = list->next)
        symbol_list_printer_set (list, $2, @2);
      symbol_list_free ($3);
    }
| "%default-prec"
    {
      default_prec = true;
    }
| "%no-default-prec"
    {
      default_prec = false;
    }
| "%code" braceless
    {
      /* Do not invoke muscle_percent_code_grow here since it invokes
         muscle_user_name_list_grow.  */
      muscle_code_grow ("percent_code()", $2, @2);
      code_scanner_last_string_free ();
    }
| "%code" ID braceless
    {
      muscle_percent_code_grow ($2, @2, $3, @3);
      code_scanner_last_string_free ();
    }
;


/*---------.
| %union.  |
`---------*/

%token PERCENT_UNION "%union";

union_name:
  /* Nothing. */ {}
| ID             { muscle_code_grow ("union_name", $1, @1); }
;

grammar_declaration:
  "%union" union_name braceless
    {
      union_seen = true;
      muscle_code_grow ("stype", $3, @3);
      code_scanner_last_string_free ();
    }
;




symbol_declaration:
  "%nterm" { current_class = nterm_sym; } symbol_defs.1
    {
      current_class = unknown_sym;
      current_type = NULL;
    }
| "%token" { current_class = token_sym; } symbol_defs.1
    {
      current_class = unknown_sym;
      current_type = NULL;
    }
| "%type" TAG symbols.1
    {
      symbol_list *list;
      tag_seen = true;
      for (list = $3; list; list = list->next)
        symbol_type_set (list->content.sym, $2, @2);
      symbol_list_free ($3);
    }
;

precedence_declaration:
  precedence_declarator tag.opt symbols.prec
    {
      symbol_list *list;
      ++current_prec;
      for (list = $3; list; list = list->next)
        {
          symbol_type_set (list->content.sym, current_type, @2);
          symbol_precedence_set (list->content.sym, current_prec, $1, @1);
        }
      symbol_list_free ($3);
      current_type = NULL;
    }
;

precedence_declarator:
  "%left"       { $$ = left_assoc; }
| "%right"      { $$ = right_assoc; }
| "%nonassoc"   { $$ = non_assoc; }
| "%precedence" { $$ = precedence_assoc; }
;

tag.opt:
  /* Nothing. */ { current_type = NULL; }
| TAG            { current_type = $1; tag_seen = true; }
;

/* Just like symbols.1 but accept INT for the sake of POSIX.  */
symbols.prec:
  symbol.prec
    { $$ = symbol_list_sym_new ($1, @1); }
| symbols.prec symbol.prec
    { $$ = symbol_list_prepend ($1, symbol_list_sym_new ($2, @2)); }
;

symbol.prec:
    symbol { $$ = $1; }
  | symbol INT { $$ = $1; symbol_user_token_number_set ($1, $2, @2); }
  ;

/* One or more symbols to be %typed. */
symbols.1:
  symbol
    { $$ = symbol_list_sym_new ($1, @1); }
| symbols.1 symbol
    { $$ = symbol_list_prepend ($1, symbol_list_sym_new ($2, @2)); }
;

generic_symlist:
  generic_symlist_item { $$ = $1; }
| generic_symlist generic_symlist_item { $$ = symbol_list_prepend ($1, $2); }
;

generic_symlist_item:
  symbol    { $$ = symbol_list_sym_new ($1, @1); }
| TAG       { $$ = symbol_list_type_new ($1, @1); }
| "<*>"     { $$ = symbol_list_default_tagged_new (@1); }
| "<>"      { $$ = symbol_list_default_tagless_new (@1); }
;

/* One token definition.  */
symbol_def:
  TAG
     {
       current_type = $1;
       tag_seen = true;
     }
| id
     {
       symbol_class_set ($1, current_class, @1, true);
       symbol_type_set ($1, current_type, @1);
     }
| id INT
    {
      symbol_class_set ($1, current_class, @1, true);
      symbol_type_set ($1, current_type, @1);
      symbol_user_token_number_set ($1, $2, @2);
    }
| id string_as_id
    {
      symbol_class_set ($1, current_class, @1, true);
      symbol_type_set ($1, current_type, @1);
      symbol_make_alias ($1, $2, @$);
    }
| id INT string_as_id
    {
      symbol_class_set ($1, current_class, @1, true);
      symbol_type_set ($1, current_type, @1);
      symbol_user_token_number_set ($1, $2, @2);
      symbol_make_alias ($1, $3, @$);
    }
;

/* One or more symbol definitions. */
symbol_defs.1:
  symbol_def
| symbol_defs.1 symbol_def
;


        /*------------------------------------------.
        | The grammar section: between the two %%.  |
        `------------------------------------------*/

grammar:
  rules_or_grammar_declaration
| grammar rules_or_grammar_declaration
;

/* As a Bison extension, one can use the grammar declarations in the
   body of the grammar.  */
rules_or_grammar_declaration:
  rules
| grammar_declaration ";"
| error ";"
    {
      yyerrok;
    }
;

rules:
  id_colon named_ref.opt { current_lhs ($1, @1, $2); } rhses.1
  {
    /* Free the current lhs. */
    current_lhs (0, @1, 0);
  }
;

rhses.1:
  rhs                { grammar_current_rule_end (@1); }
| rhses.1 "|" rhs    { grammar_current_rule_end (@3); }
| rhses.1 ";"
;

rhs:
  /* Nothing.  */
    { grammar_current_rule_begin (current_lhs_symbol, current_lhs_location,
                                  current_lhs_named_ref); }
| rhs symbol named_ref.opt
    { grammar_current_rule_symbol_append ($2, @2, $3); }
| rhs "{...}" named_ref.opt
    { grammar_current_rule_action_append ($2, @2, $3, false); }
| rhs "%?{...}"
    { grammar_current_rule_action_append ($2, @2, NULL, true); }
| rhs "%prec" symbol
    { grammar_current_rule_prec_set ($3, @3); }
| rhs "%dprec" INT
    { grammar_current_rule_dprec_set ($3, @3); }
| rhs "%merge" TAG
    { grammar_current_rule_merge_set ($3, @3); }
;

named_ref.opt:
  /* Nothing. */ { $$ = 0; }
|
  BRACKETED_ID   { $$ = named_ref_new($1, @1); }
;

/*---------------------------.
| variable and content.opt.  |
`---------------------------*/

/* The STRING form of variable is deprecated and is not M4-friendly.
   For example, M4 fails for `%define "[" "value"'.  */
variable:
  ID
| STRING { $$ = uniqstr_new ($1); }
;

/* Some content or empty by default. */
content.opt:
  /* Nothing. */   { $$ = ""; }
| ID { $$ = $1; }
| STRING
;


/*------------.
| braceless.  |
`------------*/

braceless:
  "{...}"
    {
      code_props plain_code;
      $1[strlen ($1) - 1] = '\n';
      code_props_plain_init (&plain_code, $1+1, @1);
      code_props_translate_code (&plain_code);
      gram_scanner_last_string_free ();
      $$ = plain_code.code;
    }
;


/*--------------.
| Identifiers.  |
`--------------*/

/* Identifiers are returned as uniqstr values by the scanner.
   Depending on their use, we may need to make them genuine symbols.  */

id:
  ID
    { $$ = symbol_from_uniqstr ($1, @1); }
| CHAR
    {
      $$ = symbol_get (char_name ($1), @1);
      symbol_class_set ($$, token_sym, @1, false);
      symbol_user_token_number_set ($$, $1, @1);
    }
;

id_colon:
  ID_COLON { $$ = symbol_from_uniqstr ($1, @1); }
;


symbol:
  id
| string_as_id
;

/* A string used as an ID: quote it.  */
string_as_id:
  STRING
    {
      $$ = symbol_get (quotearg_style (c_quoting_style, $1), @1);
      symbol_class_set ($$, token_sym, @1, false);
    }
;

epilogue.opt:
  /* Nothing.  */
| "%%" EPILOGUE
    {
      code_props plain_code;
      code_props_plain_init (&plain_code, $2, @2);
      code_props_translate_code (&plain_code);
      gram_scanner_last_string_free ();
      muscle_code_grow ("epilogue", plain_code.code, @2);
      code_scanner_last_string_free ();
    }
;

%%


/* Return the location of the left-hand side of a rule whose
   right-hand side is RHS[1] ... RHS[N].  Ignore empty nonterminals in
   the right-hand side, and return an empty location equal to the end
   boundary of RHS[0] if the right-hand side is empty.  */

static YYLTYPE
lloc_default (YYLTYPE const *rhs, int n)
{
  int i;
  YYLTYPE loc;

  /* SGI MIPSpro 7.4.1m miscompiles "loc.start = loc.end = rhs[n].end;".
     The bug is fixed in 7.4.2m, but play it safe for now.  */
  loc.start = rhs[n].end;
  loc.end = rhs[n].end;

  /* Ignore empty nonterminals the start of the right-hand side.
     Do not bother to ignore them at the end of the right-hand side,
     since empty nonterminals have the same end as their predecessors.  */
  for (i = 1; i <= n; i++)
    if (! equal_boundaries (rhs[i].start, rhs[i].end))
      {
        loc.start = rhs[i].start;
        break;
      }

  return loc;
}


static void
add_param (param_type type, char *decl, location loc)
{
  static char const alphanum[26 + 26 + 1 + 10] =
    "abcdefghijklmnopqrstuvwxyz"
    "ABCDEFGHIJKLMNOPQRSTUVWXYZ"
    "_"
    "0123456789";

  char const *name_start = NULL;
  {
    char *p;
    /* Stop on last actual character.  */
    for (p = decl; p[1]; p++)
      if ((p == decl
           || ! memchr (alphanum, p[-1], sizeof alphanum))
          && memchr (alphanum, p[0], sizeof alphanum - 10))
        name_start = p;

    /* Strip the surrounding '{' and '}', and any blanks just inside
       the braces.  */
    while (*--p == ' ' || *p == '\t')
      continue;
    p[1] = '\0';
    while (*++decl == ' ' || *decl == '\t')
      continue;
  }

  if (! name_start)
    complain_at (loc, _("missing identifier in parameter declaration"));
  else
    {
<<<<<<< HEAD
      char *name;
      size_t name_len;

      for (name_len = 1;
           memchr (alphanum, name_start[name_len], sizeof alphanum);
           name_len++)
        continue;

      name = xmalloc (name_len + 1);
      memcpy (name, name_start, name_len);
      name[name_len] = '\0';
      if (type & param_lex)
        muscle_pair_list_grow ("lex_param", decl, name);
      if (type & param_parse)
        muscle_pair_list_grow ("parse_param", decl, name);
=======
      char *name = xmemdup0 (name_start, strspn (name_start, alphanum));
      muscle_pair_list_grow (type, decl, name);
>>>>>>> 3cd7c0bf
      free (name);
    }

  gram_scanner_last_string_free ();
}


static void
version_check (location const *loc, char const *version)
{
  if (strverscmp (version, PACKAGE_VERSION) > 0)
    {
      complain_at (*loc, "require bison %s, but have %s",
                   version, PACKAGE_VERSION);
      exit (EX_MISMATCH);
    }
}

static void
gram_error (location const *loc, char const *msg)
{
  complain_at (*loc, "%s", msg);
}

char const *
token_name (int type)
{
  return yytname[YYTRANSLATE (type)];
}

static char const *
char_name (char c)
{
  if (c == '\'')
    return "'\\''";
  else
    {
      char buf[4];
      buf[0] = '\''; buf[1] = c; buf[2] = '\''; buf[3] = '\0';
      return quotearg_style (escape_quoting_style, buf);
    }
}<|MERGE_RESOLUTION|>--- conflicted
+++ resolved
@@ -776,26 +776,11 @@
     complain_at (loc, _("missing identifier in parameter declaration"));
   else
     {
-<<<<<<< HEAD
-      char *name;
-      size_t name_len;
-
-      for (name_len = 1;
-           memchr (alphanum, name_start[name_len], sizeof alphanum);
-           name_len++)
-        continue;
-
-      name = xmalloc (name_len + 1);
-      memcpy (name, name_start, name_len);
-      name[name_len] = '\0';
+      char *name = xmemdup0 (name_start, strspn (name_start, alphanum));
       if (type & param_lex)
         muscle_pair_list_grow ("lex_param", decl, name);
       if (type & param_parse)
         muscle_pair_list_grow ("parse_param", decl, name);
-=======
-      char *name = xmemdup0 (name_start, strspn (name_start, alphanum));
-      muscle_pair_list_grow (type, decl, name);
->>>>>>> 3cd7c0bf
       free (name);
     }
 
