/* Lists of symbols for Bison

   Copyright (C) 2002, 2005-2007, 2009-2015 Free Software Foundation,
   Inc.

   This file is part of Bison, the GNU Compiler Compiler.

   This program is free software: you can redistribute it and/or modify
   it under the terms of the GNU General Public License as published by
   the Free Software Foundation, either version 3 of the License, or
   (at your option) any later version.

   This program is distributed in the hope that it will be useful,
   but WITHOUT ANY WARRANTY; without even the implied warranty of
   MERCHANTABILITY or FITNESS FOR A PARTICULAR PURPOSE.  See the
   GNU General Public License for more details.

   You should have received a copy of the GNU General Public License
   along with this program.  If not, see <http://www.gnu.org/licenses/>.  */

#include <config.h>
#include "system.h"

#include "symlist.h"

/*--------------------------------------.
| Create a list containing SYM at LOC.  |
`--------------------------------------*/

symbol_list *
symbol_list_sym_new (symbol *sym, location loc)
{
  symbol_list *res = xmalloc (sizeof *res);

  res->content_type = SYMLIST_SYMBOL;
  res->content.sym = sym;
  res->location = res->sym_loc = loc;
  res->named_ref = NULL;

  res->midrule = NULL;
  res->midrule_parent_rule = NULL;
  res->midrule_parent_rhs_index = 0;

  /* Members used for LHS only.  */
  res->ruleprec = NULL;
  res->percent_empty_loc = empty_location;
  code_props_none_init (&res->action_props);
  res->dprec = 0;
  res->dprec_location = empty_location;
  res->merger = 0;
  res->merger_declaration_location = empty_location;

  res->next = NULL;

  return res;
}


/*--------------------------------------------.
| Create a list containing TYPE_NAME at LOC.  |
`--------------------------------------------*/

symbol_list *
symbol_list_type_new (uniqstr type_name, location loc)
{
  symbol_list *res = xmalloc (sizeof *res);

  res->content_type = SYMLIST_TYPE;
  res->content.sem_type = xmalloc (sizeof (semantic_type));
  res->content.sem_type->tag = type_name;
  res->content.sem_type->location = loc;
  res->content.sem_type->status = undeclared;

  res->location = res->sym_loc = loc;
  res->named_ref = NULL;
  res->next = NULL;

  return res;
}


/*-----------------------------------------------------------------------.
| Print this list, for which every content_type must be SYMLIST_SYMBOL.  |
`-----------------------------------------------------------------------*/

void
symbol_list_syms_print (const symbol_list *l, FILE *f)
{
  char const *sep = "";
  for (/* Nothing. */; l && l->content.sym; l = l->next)
    {
      fputs (sep, f);
      fputs (l->content_type == SYMLIST_SYMBOL ? "symbol: "
             : l->content_type == SYMLIST_TYPE ? "type: "
             : "invalid content_type: ",
             f);
      symbol_print (l->content.sym, f);
      fputs (l->action_props.is_value_used ? " used" : " unused", f);
      sep = ", ";
    }
}


/*---------------------------.
| Prepend NODE to the LIST.  |
`---------------------------*/

symbol_list *
symbol_list_prepend (symbol_list *list, symbol_list *node)
{
  node->next = list;
  return node;
}


/*-------------------------.
| Append NODE to the LIST. |
`-------------------------*/

symbol_list *
symbol_list_append (symbol_list *list, symbol_list *node)
{
  if (!list)
    return node;
  symbol_list *next = list;
  while (next->next)
    next = next->next;
  next->next = node;
  return list;
}


/*-----------------------------------------------.
| Free the LIST, but not the items it contains.  |
`-----------------------------------------------*/

void
symbol_list_free (symbol_list *list)
{
  symbol_list *node, *next;
  for (node = list; node; node = next)
    {
      next = node->next;
      named_ref_free (node->named_ref);
      if (node->content_type == SYMLIST_TYPE)
        free (node->content.sem_type);
      free (node);
    }
}


/*--------------------.
| Return its length.  |
`--------------------*/

int
symbol_list_length (symbol_list const *l)
{
  int res = 0;
  for (/* Nothing. */;
       l && !(l->content_type == SYMLIST_SYMBOL && l->content.sym == NULL);
       l = l->next)
    ++res;
  return res;
}


/*------------------------------.
| Get item N in symbol list L.  |
`------------------------------*/

symbol_list *
symbol_list_n_get (symbol_list *l, int n)
{
  int i;
  aver (0 <= n);
  for (i = 0; i < n; ++i)
    {
      l = l->next;
      aver (l);
    }
  aver (l->content_type == SYMLIST_SYMBOL);
  aver (l->content.sym);
  return l;
}

/*--------------------------------------------------------------.
| Get the data type (alternative in the union) of the value for |
| symbol N in symbol list L.                                    |
`--------------------------------------------------------------*/

uniqstr
symbol_list_n_type_name_get (symbol_list *l, location loc, int n)
{
<<<<<<< HEAD
  l = symbol_list_n_get (l, n);
  if (!l)
    {
      complain (&loc, complaint, _("invalid $ value: $%d"), n);
      return NULL;
    }
  aver (l->content_type == SYMLIST_SYMBOL);
  return l->content.sym->content->type_name;
=======
  return symbol_list_n_get (l, n)->content.sym->type_name;
>>>>>>> ca5a7163
}

bool
symbol_list_null (symbol_list *node)
{
  return (!node
          || (node->content_type == SYMLIST_SYMBOL && !node->content.sym));
}

void
symbol_list_code_props_set (symbol_list *node, code_props_type kind,
                            code_props const *cprops)
{
  switch (node->content_type)
    {
    case SYMLIST_SYMBOL:
      symbol_code_props_set (node->content.sym, kind, cprops);
      if (node->content.sym->content->status == undeclared)
        node->content.sym->content->status = used;
      break;
    case SYMLIST_TYPE:
      semantic_type_code_props_set
        (semantic_type_get (node->content.sem_type->tag,
                            &node->content.sem_type->location),
         kind, cprops);
      if (node->content.sem_type->status == undeclared)
        node->content.sem_type->status = used;
      break;
    }
}<|MERGE_RESOLUTION|>--- conflicted
+++ resolved
@@ -192,18 +192,7 @@
 uniqstr
 symbol_list_n_type_name_get (symbol_list *l, location loc, int n)
 {
-<<<<<<< HEAD
-  l = symbol_list_n_get (l, n);
-  if (!l)
-    {
-      complain (&loc, complaint, _("invalid $ value: $%d"), n);
-      return NULL;
-    }
-  aver (l->content_type == SYMLIST_SYMBOL);
-  return l->content.sym->content->type_name;
-=======
-  return symbol_list_n_get (l, n)->content.sym->type_name;
->>>>>>> ca5a7163
+  return symbol_list_n_get (l, n)->content.sym->content->type_name;
 }
 
 bool
